<<<<<<< HEAD
| **Version** | **Date Modified (DD-MM-YYYY)** | **Change History**                                                                  |
|-------------|--------------------------------|-------------------------------------------------------------------------------------|
| 3.0.3       | 28-11-2023                     | Changes for rebranding from Azure Active Directory to Microsoft Entra ID            |
| 3.0.2       | 21-11-2023                     | Updated SecurityOperationsEfficiency **Workbook** to run the query on "set in query"|
| 3.0.1       | 14-07-2023                     | Updated **Workbook** to correctly get the drop down for Subscription and Workspace  |
| 3.0.0       | 07-07-2023                     | Initial Version |
=======
| **Version** | **Date Modified (DD-MM-YYYY)** | **Change History**                          |
|-------------|--------------------------------|---------------------------------------------|
| 3.0.2       | 21-11-2023                     |Updated SecurityOperationsEfficiency **Workbook** to run the query on "set in query" |
| 3.0.1       | 14-07-2023                     | Updated **Workbook** to correctly get the drop down for Subscription and Workspace |
| 3.0.0       | 07-07-2023                     | Initial Solution Release|
>>>>>>> 8f13a73e
<|MERGE_RESOLUTION|>--- conflicted
+++ resolved
@@ -1,14 +1,6 @@
-<<<<<<< HEAD
 | **Version** | **Date Modified (DD-MM-YYYY)** | **Change History**                                                                  |
 |-------------|--------------------------------|-------------------------------------------------------------------------------------|
 | 3.0.3       | 28-11-2023                     | Changes for rebranding from Azure Active Directory to Microsoft Entra ID            |
 | 3.0.2       | 21-11-2023                     | Updated SecurityOperationsEfficiency **Workbook** to run the query on "set in query"|
 | 3.0.1       | 14-07-2023                     | Updated **Workbook** to correctly get the drop down for Subscription and Workspace  |
-| 3.0.0       | 07-07-2023                     | Initial Version |
-=======
-| **Version** | **Date Modified (DD-MM-YYYY)** | **Change History**                          |
-|-------------|--------------------------------|---------------------------------------------|
-| 3.0.2       | 21-11-2023                     |Updated SecurityOperationsEfficiency **Workbook** to run the query on "set in query" |
-| 3.0.1       | 14-07-2023                     | Updated **Workbook** to correctly get the drop down for Subscription and Workspace |
-| 3.0.0       | 07-07-2023                     | Initial Solution Release|
->>>>>>> 8f13a73e
+| 3.0.0       | 07-07-2023                     | Initial Solution Release                                                            |