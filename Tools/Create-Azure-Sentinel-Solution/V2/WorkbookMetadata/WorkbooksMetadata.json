[
  {
    "workbookKey": "42CrunchAPIProtectionWorkbook",
    "logoFileName": "42CrunchLogo.svg",
    "description": "Monitor and protect APIs using the 42Crunch API microfirewall",
    "dataTypesDependencies": [ "apifirewall_log_1_CL" ],
    "dataConnectorsDependencies": [ "42CrunchAPIProtection" ],
    "previewImagesFileNames": [ "42CrunchInstancesBlack.png", "42CrunchInstancesWhite.png", "42CrunchRequestsBlack.png", "42CrunchRequestsWhite.png", "42CrunchStatusBlack.png", "42CrunchStatusWhite.png" ],
    "version": "1.0.0",
    "title": "42Crunch API Protection Workbook",
    "templateRelativePath": "42CrunchAPIProtectionWorkbook.json",
    "subtitle": "",
    "provider": "42Crunch"
  },
  {
    "workbookKey": "ForcepointNGFWAdvanced",
    "logoFileName": "FPAdvLogo.svg",
    "description": "Gain threat intelligence correlated security and application insights on Forcepoint NGFW (Next Generation Firewall). Monitor Forcepoint logging servers health.",
    "dataTypesDependencies": [
      "CommonSecurityLog",
      "ThreatIntelligenceIndicator"
    ],
    "dataConnectorsDependencies": [
      "ForcepointNgfw",
      "ThreatIntelligence"
    ],
    "previewImagesFileNames": [
      "ForcepointNGFWAdvancedWhite.png",
      "ForcepointNGFWAdvancedBlack.png"
    ],
    "version": "1.0.0",
    "title": "Forcepoint Next Generation Firewall (NGFW) Advanced Workbook",
    "templateRelativePath": "ForcepointNGFWAdvanced.json",
    "subtitle": "",
    "provider": "Forcepoint"
  },
  {
    "workbookKey": "AzureActivityWorkbook",
    "logoFileName": "azureactivity_logo.svg",
    "description": "Gain extensive insight into your organization's Azure Activity by analyzing, and correlating all user operations and events.\nYou can learn about all user operations, trends, and anomalous changes over time.\nThis workbook gives you the ability to drill down into caller activities and summarize detected failure and warning events.",
    "dataTypesDependencies": [
      "AzureActivity"
    ],
    "dataConnectorsDependencies": [
      "AzureActivity"
    ],
    "previewImagesFileNames": [
      "AzureActivityWhite1.png",
      "AzureActivityBlack1.png"
    ],
    "version": "2.0.0",
    "title": "Azure Activity",
    "templateRelativePath": "AzureActivity.json",
    "subtitle": "",
    "provider": "Microsoft"
  },
  {
    "workbookKey": "IdentityAndAccessWorkbook",
    "logoFileName": "Microsoft_logo.svg",
    "description": "Gain insights into Identity and access operations by collecting and analyzing security logs, using the audit and sign-in logs to gather insights into use of Microsoft products.\nYou can view anomalies and trends across login events from all users and machines. This workbook also identifies suspicious entities from login and access events.",
    "dataTypesDependencies": [
      "SecurityEvent"
    ],
    "dataConnectorsDependencies": [
      "SecurityEvents",
      "WindowsSecurityEvents"
    ],
    "previewImagesFileNames": [
      "IdentityAndAccessWhite.png",
      "IdentityAndAccessBlack.png"
    ],
    "version": "1.1.0",
    "title": "Identity & Access",
    "templateRelativePath": "IdentityAndAccess.json",
    "subtitle": "",
    "provider": "Microsoft"
  },
  {
    "workbookKey": "CheckPointWorkbook",
    "logoFileName": "checkpoint_logo.svg",
    "description": "Gain insights into Check Point network activities, including number of gateways and servers, security incidents, and identify infected hosts.",
    "dataTypesDependencies": [
      "CommonSecurityLog"
    ],
    "dataConnectorsDependencies": [
      "CheckPoint"
    ],
    "previewImagesFileNames": [
      "CheckPointWhite.png",
      "CheckPointBlack.png"
    ],
    "version": "1.0.0",
    "title": "Check Point Software Technologies",
    "templateRelativePath": "CheckPoint.json",
    "subtitle": "",
    "provider": "Check Point"
  },
  {
    "workbookKey": "CiscoWorkbook",
    "logoFileName": "cisco_logo.svg",
    "description": "Gain insights into your Cisco ASA firewalls by analyzing traffic, events, and firewall operations.\nThis workbook analyzes Cisco ASA threat events and identifies suspicious ports, users, protocols and IP addresses.\nYou can learn about trends across user and data traffic directions, and drill down into the Cisco filter results.\nEasily detect attacks on your organization by monitoring management operations, such as configuration and logins.",
    "dataTypesDependencies": [
      "CommonSecurityLog"
    ],
    "dataConnectorsDependencies": [
      "CiscoASA"
    ],
    "previewImagesFileNames": [
      "CiscoWhite.png",
      "CiscoBlack.png"
    ],
    "version": "1.1.0",
    "title": "Cisco - ASA",
    "templateRelativePath": "Cisco.json",
    "subtitle": "",
    "provider": "Microsoft"
  },
  {
    "workbookKey": "ExchangeOnlineWorkbook",
    "logoFileName": "office365_logo.svg",
    "description": "Gain insights into Microsoft Exchange online by tracing and analyzing all Exchange operations and user activities.\nThis workbook let you monitor user activities, including logins, account operations, permission changes, and mailbox creations to discover suspicious trends among them.",
    "dataTypesDependencies": [
      "OfficeActivity"
    ],
    "dataConnectorsDependencies": [
      "Office365"
    ],
    "previewImagesFileNames": [
      "ExchangeOnlineWhite.png",
      "ExchangeOnlineBlack.png"
    ],
    "version": "2.0.0",
    "title": "Exchange Online",
    "templateRelativePath": "ExchangeOnline.json",
    "subtitle": "",
    "provider": "Microsoft"
  },
  {
    "workbookKey": "PaloAltoOverviewWorkbook",
    "logoFileName": "paloalto_logo.svg",
    "description": "Gain insights and comprehensive monitoring into Palo Alto firewalls by analyzing traffic and activities.\nThis workbook correlates all Palo Alto data with threat events to identify suspicious entities and relationships.\nYou can learn about trends across user and data traffic, and drill down into Palo Alto Wildfire and filter results.",
    "dataTypesDependencies": [
      "CommonSecurityLog"
    ],
    "dataConnectorsDependencies": [
      "PaloAltoNetworks"
    ],
    "previewImagesFileNames": [
      "PaloAltoOverviewWhite1.png",
      "PaloAltoOverviewBlack1.png",
      "PaloAltoOverviewWhite2.png",
      "PaloAltoOverviewBlack2.png",
      "PaloAltoOverviewWhite3.png",
      "PaloAltoOverviewBlack3.png"
    ],
    "version": "1.2.0",
    "title": "Palo Alto overview",
    "templateRelativePath": "PaloAltoOverview.json",
    "subtitle": "",
    "provider": "Microsoft"
  },
  {
    "workbookKey": "PaloAltoNetworkThreatWorkbook",
    "logoFileName": "paloalto_logo.svg",
    "description": "Gain insights into Palo Alto network activities by analyzing threat events.\nYou can extract meaningful security information by correlating data between threats, applications, and time.\nThis workbook makes it easy to track malware, vulnerability, and virus log events.",
    "dataTypesDependencies": [
      "CommonSecurityLog"
    ],
    "dataConnectorsDependencies": [
      "PaloAltoNetworks"
    ],
    "previewImagesFileNames": [
      "PaloAltoNetworkThreatWhite1.png",
      "PaloAltoNetworkThreatBlack1.png",
      "PaloAltoNetworkThreatWhite2.png",
      "PaloAltoNetworkThreatBlack2.png"
    ],
    "version": "1.1.0",
    "title": "Palo Alto Network Threat",
    "templateRelativePath": "PaloAltoNetworkThreat.json",
    "subtitle": "",
    "provider": "Palo Alto Networks"
  },
  {
    "workbookKey": "EsetSMCWorkbook",
    "logoFileName": "eset-logo.svg",
    "description": "Visualize events and threats from Eset Security Management Center.",
    "dataTypesDependencies": [
      "eset_CL"
    ],
    "dataConnectorsDependencies": [
      "EsetSMC"
    ],
    "previewImagesFileNames": [
      "esetSMCWorkbook-black.png",
      "esetSMCWorkbook-white.png"
    ],
    "version": "1.0.0",
    "title": "Eset Security Management Center Overview",
    "templateRelativePath": "esetSMCWorkbook.json",
    "subtitle": "",
    "provider": "Community"
  },
  {
    "workbookKey": "FortigateWorkbook",
    "logoFileName": "fortinet_logo.svg",
    "description": "Gain insights into Fortigate firewalls by analyzing traffic and activities.\nThis workbook finds correlations in Fortigate threat events and identifies suspicious ports, users, protocols and IP addresses.\nYou can learn about trends across user and data traffic, and drill down into the Fortigate filter results.\nEasily detect attacks on your organization by monitoring management operations such as configuration and logins.",
    "dataTypesDependencies": [
      "CommonSecurityLog"
    ],
    "dataConnectorsDependencies": [
      "Fortinet"
    ],
    "previewImagesFileNames": [
      "FortigateWhite.png",
      "FortigateBlack.png"
    ],
    "version": "1.1.0",
    "title": "FortiGate",
    "templateRelativePath": "Fortigate.json",
    "subtitle": "",
    "provider": "Microsoft"
  },
  {
    "workbookKey": "DnsWorkbook",
    "logoFileName": "dns_logo.svg",
    "description": "Gain extensive insight into your organization's DNS by analyzing, collecting and correlating all DNS events.\nThis workbook exposes a variety of information about suspicious queries, malicious IP addresses and domain operations.",
    "dataTypesDependencies": [
      "DnsInventory",
      "DnsEvents"
    ],
    "dataConnectorsDependencies": [
      "DNS"
    ],
    "previewImagesFileNames": [
      "DnsWhite.png",
      "DnsBlack.png"
    ],
    "version": "1.3.0",
    "title": "DNS",
    "templateRelativePath": "Dns.json",
    "subtitle": "",
    "provider": "Microsoft"
  },
  {
    "workbookKey": "Office365Workbook",
    "logoFileName": "office365_logo.svg",
    "description": "Gain insights into Office 365 by tracing and analyzing all operations and activities. You can drill down into your SharePoint, OneDrive, and Exchange.\nThis workbook lets you find usage trends across users, files, folders, and mailboxes, making it easier to identify anomalies in your network.",
    "dataTypesDependencies": [
      "OfficeActivity"
    ],
    "dataConnectorsDependencies": [
      "Office365"
    ],
    "previewImagesFileNames": [
      "Office365White1.png",
      "Office365Black1.png",
      "Office365White2.png",
      "Office365Black2.png",
      "Office365White3.png",
      "Office365Black3.png"
    ],
    "version": "2.0.0",
    "title": "Office 365",
    "templateRelativePath": "Office365.json",
    "subtitle": "",
    "provider": "Microsoft"
  },
  {
    "workbookKey": "SharePointAndOneDriveWorkbook",
    "logoFileName": "office365_logo.svg",
    "description": "Gain insights into SharePoint and OneDrive by tracing and analyzing all operations and activities.\nYou can view trends across user operation, find correlations between users and files, and identify interesting information such as user IP addresses.",
    "dataTypesDependencies": [
      "OfficeActivity"
    ],
    "dataConnectorsDependencies": [
      "Office365"
    ],
    "previewImagesFileNames": [
      "SharePointAndOneDriveBlack1.png",
      "SharePointAndOneDriveBlack2.png",
      "SharePointAndOneDriveWhite1.png",
      "SharePointAndOneDriveWhite2.png"
    ],
    "version": "2.0.0",
    "title": "SharePoint & OneDrive",
    "templateRelativePath": "SharePointAndOneDrive.json",
    "subtitle": "",
    "provider": "Microsoft"
  },
  {
    "workbookKey": "AzureActiveDirectorySigninLogsWorkbook",
    "logoFileName": "azureactivedirectory_logo.svg",
    "description": "Gain insights into Azure Active Directory by connecting Microsoft Sentinel and using the sign-in logs to gather insights around Azure AD scenarios. \nYou can learn about sign-in operations, such as user sign-ins and locations, email addresses, and  IP addresses of your users, as well as failed activities and the errors that triggered the failures.",
    "dataTypesDependencies": [
      "SigninLogs"
    ],
    "dataConnectorsDependencies": [
      "AzureActiveDirectory"
    ],
    "previewImagesFileNames": [
      "AADsigninBlack1.png",
      "AADsigninBlack2.png",
      "AADsigninWhite1.png",
      "AADsigninWhite2.png"
    ],
    "version": "2.4.0",
    "title": "Azure AD Sign-in logs",
    "templateRelativePath": "AzureActiveDirectorySignins.json",
    "subtitle": "",
    "provider": "Microsoft"
  },
  {
    "workbookKey": "VirtualMachinesInsightsWorkbook",
    "logoFileName": "azurevirtualmachine_logo.svg",
    "description": "Gain rich insight into your organization's virtual machines from Azure Monitor, which analyzes and correlates data in your VM network. \nYou will get visibility on your VM parameters and behavior, and will be able to trace sent and received data. \nIdentify malicious attackers and their targets, and drill down into the protocols, source and destination IP addresses,  countries, and ports the attacks occur across.",
    "dataTypesDependencies": [
      "VMConnection",
      "ServiceMapComputer_CL",
      "ServiceMapProcess_CL"
    ],
    "dataConnectorsDependencies": [],
    "previewImagesFileNames": [
      "VMInsightBlack1.png",
      "VMInsightWhite1.png"
    ],
    "version": "1.3.0",
    "title": "VM insights",
    "templateRelativePath": "VirtualMachinesInsights.json",
    "subtitle": "",
    "provider": "Microsoft"
  },
  {
    "workbookKey": "AzureActiveDirectoryAuditLogsWorkbook",
    "logoFileName": "azureactivedirectory_logo.svg",
    "description": "Gain insights into Azure Active Directory by connecting Microsoft Sentinel and using the audit logs to gather insights around Azure AD scenarios. \nYou can learn about user operations, including password and group management, device activities, and top active users and apps.",
    "dataTypesDependencies": [
      "AuditLogs"
    ],
    "dataConnectorsDependencies": [
      "AzureActiveDirectory"
    ],
    "previewImagesFileNames": [
      "AzureADAuditLogsBlack1.png",
      "AzureADAuditLogsWhite1.png"
    ],
    "version": "1.2.0",
    "title": "Azure AD Audit logs",
    "templateRelativePath": "AzureActiveDirectoryAuditLogs.json",
    "subtitle": "",
    "provider": "Microsoft"
  },
  {
    "workbookKey": "ThreatIntelligenceWorkbook",
    "logoFileName": "",
    "description": "Gain insights into threat indicators ingestion and search for indicators at scale across Microsoft 1st Party, 3rd Party, On-Premises, Hybrid, and Multi-Cloud Workloads. Indicators Search facilitates a simple interface for finding IP, File, Hash, Sender and more across your data. Seamless pivots to correlate indicators with Microsoft Sentinel: Incidents to make your threat intelligence actionable.",
    "dataTypesDependencies": [
      "ThreatIntelligenceIndicator",
      "SecurityIncident"
    ],
    "dataConnectorsDependencies": [
      "ThreatIntelligence",
      "ThreatIntelligenceTaxii"
    ],
    "previewImagesFileNames": [
      "ThreatIntelligenceWhite.png",
      "ThreatIntelligenceBlack.png"
    ],
    "version": "5.0.0",
    "title": "Threat Intelligence",
    "templateRelativePath": "ThreatIntelligence.json",
    "subtitle": "",
    "provider": "Microsoft"
  },
  {
    "workbookKey": "WebApplicationFirewallOverviewWorkbook",
    "logoFileName": "waf_logo.svg",
    "description": "Gain insights into your organization's Azure web application firewall (WAF). You will get a general overview of your application gateway firewall and application gateway access events.",
    "dataTypesDependencies": [
      "AzureDiagnostics"
    ],
    "dataConnectorsDependencies": [
      "WAF"
    ],
    "previewImagesFileNames": [
      "WAFOverviewBlack.png",
      "WAFOverviewWhite.png"
    ],
    "version": "1.1.0",
    "title": "Microsoft Web Application Firewall (WAF) - overview",
    "templateRelativePath": "WebApplicationFirewallOverview.json",
    "subtitle": "",
    "provider": "Microsoft"
  },
  {
    "workbookKey": "WebApplicationFirewallFirewallEventsWorkbook",
    "logoFileName": "waf_logo.svg",
    "description": "Gain insights into your organization's Azure web application firewall (WAF). You will get visibility in to your application gateway firewall. You can view anomalies and trends across all firewall event triggers, attack events, blocked URL addresses and more.",
    "dataTypesDependencies": [
      "AzureDiagnostics"
    ],
    "dataConnectorsDependencies": [
      "WAF"
    ],
    "previewImagesFileNames": [
      "WAFFirewallEventsBlack1.png",
      "WAFFirewallEventsBlack2.png",
      "WAFFirewallEventsWhite1.png",
      "WAFFirewallEventsWhite2.png"
    ],
    "version": "1.1.0",
    "title": "Microsoft Web Application Firewall (WAF) - firewall events",
    "templateRelativePath": "WebApplicationFirewallFirewallEvents.json",
    "subtitle": "",
    "provider": "Microsoft"
  },
  {
    "workbookKey": "WebApplicationFirewallGatewayAccessEventsWorkbook",
    "logoFileName": "waf_logo.svg",
    "description": "Gain insights into your organization's Azure web application firewall (WAF). You will get visibility in to your application gateway access events. You can view anomalies and trends across received and sent data, client IP addresses, URL addresses and more, and drill down into details.",
    "dataTypesDependencies": [
      "AzureDiagnostics"
    ],
    "dataConnectorsDependencies": [
      "WAF"
    ],
    "previewImagesFileNames": [
      "WAFGatewayAccessEventsBlack1.png",
      "WAFGatewayAccessEventsBlack2.png",
      "WAFGatewayAccessEventsWhite1.png",
      "WAFGatewayAccessEventsWhite2.png"
    ],
    "version": "1.2.0",
    "title": "Microsoft Web Application Firewall (WAF) - gateway access events",
    "templateRelativePath": "WebApplicationFirewallGatewayAccessEvents.json",
    "subtitle": "",
    "provider": "Microsoft"
  },
  {
    "workbookKey": "LinuxMachinesWorkbook",
    "logoFileName": "azurevirtualmachine_logo.svg",
    "description": "Gain insights into your workspaces' Linux machines by connecting Microsoft Sentinel and using the logs to gather insights around Linux events and errors.",
    "dataTypesDependencies": [
      "Syslog"
    ],
    "dataConnectorsDependencies": [
      "Syslog"
    ],
    "previewImagesFileNames": [
      "LinuxMachinesWhite.png",
      "LinuxMachinesBlack.png"
    ],
    "version": "1.1.0",
    "title": "Linux machines",
    "templateRelativePath": "LinuxMachines.json",
    "subtitle": "",
    "provider": "Microsoft"
  },
  {
    "workbookKey": "AzureFirewallWorkbook",
    "logoFileName": "AzFirewalls.svg",
    "description": "Gain insights into Azure Firewall events. You can learn about your application and network rules, see metrics for firewall activities across URLs, ports, and addresses across multiple workspaces.",
    "dataTypesDependencies": [
      "AzureDiagnostics"
    ],
    "dataConnectorsDependencies": [
      "AzureFirewall"
    ],
    "previewImagesFileNames": [
      "AzureFirewallWorkbookWhite1.PNG",
      "AzureFirewallWorkbookBlack1.PNG",
      "AzureFirewallWorkbookWhite2.PNG",
      "AzureFirewallWorkbookBlack2.PNG",
      "AzureFirewallWorkbookWhite3.PNG",
      "AzureFirewallWorkbookBlack3.PNG",
      "AzureFirewallWorkbookWhite4.PNG",
      "AzureFirewallWorkbookBlack4.PNG",
      "AzureFirewallWorkbookWhite5.PNG",
      "AzureFirewallWorkbookBlack5.PNG"
    ],
    "version": "1.3.0",
    "title": "Azure Firewall",
    "templateRelativePath": "AzureFirewallWorkbook.json",
    "subtitle": "",
    "provider": "Microsoft"
  },
  {
    "workbookKey": "AzureDDoSStandardProtection",
    "logoFileName": "AzDDoS.svg",
    "description": "This workbook visualizes security-relevant Azure DDoS events across several filterable panels. Offering a summary tab, metrics and a investigate tabs across multiple workspaces.",
    "dataTypesDependencies": [
      "AzureDiagnostics"
    ],
    "dataConnectorsDependencies": [
      "DDOS"
    ],
    "previewImagesFileNames": [
      "AzureDDoSWhite1.PNG",
      "AzureDDoSBlack1.PNG",
      "AzureDDoSWhite2.PNG",
      "AzureDDoSBlack2.PNG",
      "AzureDDoSWhite2.PNG",
      "AzureDDoSBlack2.PNG"
    ],
    "version": "1.0.2",
    "title": "Azure DDoS Protection Workbook",
    "templateRelativePath": "AzDDoSStandardWorkbook.json",
    "subtitle": "",
    "provider": "Microsoft"
  },
  {
    "workbookKey": "MicrosoftCloudAppSecurityWorkbook",
    "logoFileName": "Microsoft_logo.svg",
    "description": "Using this workbook, you can identify which cloud apps are being used in your organization, gain insights from usage trends and drill down to a specific user and application",
    "dataTypesDependencies": [
      "McasShadowItReporting"
    ],
    "dataConnectorsDependencies": [
      "MicrosoftCloudAppSecurity"
    ],
    "previewImagesFileNames": [
      "McasDiscoveryBlack.png",
      "McasDiscoveryWhite.png"
    ],
    "version": "1.2.0",
    "title": "Microsoft Cloud App Security - discovery logs",
    "templateRelativePath": "MicrosoftCloudAppSecurity.json",
    "subtitle": "",
    "provider": "Microsoft"
  },
  {
    "workbookKey": "F5BIGIPSytemMetricsWorkbook",
    "logoFileName": "f5_logo.svg",
    "description": "Gain insight into F5 BIG-IP health and performance.  This workbook provides visibility of various metrics including CPU, memory, connectivity, throughput and disk utilization.",
    "dataTypesDependencies": [
      "F5Telemetry_system_CL",
      "F5Telemetry_AVR_CL"
    ],
    "dataConnectorsDependencies": [
      "F5BigIp"
    ],
    "previewImagesFileNames": [
      "F5SMBlack.png",
      "F5SMWhite.png"
    ],
    "version": "1.1.0",
    "title": "F5 BIG-IP System Metrics",
    "templateRelativePath": "F5BIGIPSystemMetrics.json",
    "subtitle": "",
    "provider": "F5 Networks"
  },
  {
    "workbookKey": "F5NetworksWorkbook",
    "logoFileName": "f5_logo.svg",
    "description": "Gain insights into F5 BIG-IP Application Security Manager (ASM), by analyzing traffic and activities.\nThis workbook provides insight into F5's web application firewall events and identifies attack traffic patterns across multiple ASM instances as well as overall BIG-IP health.",
    "dataTypesDependencies": [
      "F5Telemetry_LTM_CL",
      "F5Telemetry_system_CL",
      "F5Telemetry_ASM_CL"
    ],
    "dataConnectorsDependencies": [
      "F5BigIp"
    ],
    "previewImagesFileNames": [
      "F5White.png",
      "F5Black.png"
    ],
    "version": "1.1.0",
    "title": "F5 BIG-IP ASM",
    "templateRelativePath": "F5Networks.json",
    "subtitle": "",
    "provider": "F5 Networks"
  },
  {
    "workbookKey": "AzureNetworkWatcherWorkbook",
    "logoFileName": "networkwatcher_logo.svg",
    "description": "Gain deeper understanding of your organization's Azure network traffic by analyzing, and correlating Network Security Group flow logs. \nYou can trace malicious traffic flows, and drill down into their protocols, source and destination IP addresses, machines, countries, and subnets. \nThis workbook also helps you protect your network by identifying weak NSG rules.",
    "dataTypesDependencies": [
      "AzureNetworkAnalytics_CL"
    ],
    "dataConnectorsDependencies": [],
    "previewImagesFileNames": [
      "AzureNetworkWatcherWhite.png",
      "AzureNetworkWatcherBlack.png"
    ],
    "version": "1.1.0",
    "title": "Azure Network Watcher",
    "templateRelativePath": "AzureNetworkWatcher.json",
    "subtitle": "",
    "provider": "Microsoft"
  },
  {
    "workbookKey": "ZscalerFirewallWorkbook",
    "logoFileName": "zscaler_logo.svg",
    "description": "Gain insights into your ZIA cloud firewall logs by connecting to Microsoft Sentinel.\nThe Zscaler firewall overview workbook provides an overview and ability to drill down into all cloud firewall activity in your Zscaler instance including non-web related networking events, security events, firewall rules, and bandwidth consumption",
    "dataTypesDependencies": [
      "CommonSecurityLog"
    ],
    "dataConnectorsDependencies": [
      "Zscaler"
    ],
    "previewImagesFileNames": [
      "ZscalerFirewallWhite1.png",
      "ZscalerFirewallBlack1.png",
      "ZscalerFirewallWhite2.png",
      "ZscalerFirewallBlack2.png"
    ],
    "version": "1.1.0",
    "title": "Zscaler Firewall",
    "templateRelativePath": "ZscalerFirewall.json",
    "subtitle": "",
    "provider": "Zscaler"
  },
  {
    "workbookKey": "ZscalerWebOverviewWorkbook",
    "logoFileName": "zscaler_logo.svg",
    "description": "Gain insights into your ZIA web logs by connecting to Microsoft Sentinel.\nThe Zscaler web overview workbook provides a bird's eye view and ability to drill down into all the security and networking events related to web transactions, types of devices, and bandwidth consumption.",
    "dataTypesDependencies": [
      "CommonSecurityLog"
    ],
    "dataConnectorsDependencies": [
      "Zscaler"
    ],
    "previewImagesFileNames": [
      "ZscalerWebOverviewWhite.png",
      "ZscalerWebOverviewBlack.png"
    ],
    "version": "1.1.0",
    "title": "Zscaler Web Overview",
    "templateRelativePath": "ZscalerWebOverview.json",
    "subtitle": "",
    "provider": "Zscaler"
  },
  {
    "workbookKey": "ZscalerThreatsOverviewWorkbook",
    "logoFileName": "zscaler_logo.svg",
    "description": "Gain insights into threats blocked by Zscaler Internet access on your network.\nThe Zscaler threat overview workbook shows your entire threat landscape including blocked malware, IPS/AV rules, and blocked cloud apps. Threats are displayed by threat categories, filetypes, inbound vs outbound threats, usernames, user location, and more.",
    "dataTypesDependencies": [
      "CommonSecurityLog"
    ],
    "dataConnectorsDependencies": [
      "Zscaler"
    ],
    "previewImagesFileNames": [
      "ZscalerThreatsWhite.png",
      "ZscalerThreatsBlack.png"
    ],
    "version": "1.2.0",
    "title": "Zscaler Threats",
    "templateRelativePath": "ZscalerThreats.json",
    "subtitle": "",
    "provider": "Zscaler"
  },
  {
    "workbookKey": "ZscalerOffice365AppsWorkbook",
    "logoFileName": "zscaler_logo.svg",
    "description": "Gain insights into Office 365 use on your network.\nThe Zscaler Office 365 overview workbook shows you the Microsoft apps running on your network and their individual bandwidth consumption. It also helps identify phishing attempts in which attackers disguised themselves as Microsoft services.",
    "dataTypesDependencies": [
      "CommonSecurityLog"
    ],
    "dataConnectorsDependencies": [
      "Zscaler"
    ],
    "previewImagesFileNames": [
      "ZscalerOffice365White.png",
      "ZscalerOffice365Black.png"
    ],
    "version": "1.1.0",
    "title": "Zscaler Office365 Apps",
    "templateRelativePath": "ZscalerOffice365Apps.json",
    "subtitle": "",
    "provider": "Zscaler"
  },
  {
    "workbookKey": "InsecureProtocolsWorkbook",
    "logoFileName": "Microsoft_logo.svg",
    "description": "Gain insights into insecure protocol traffic by collecting and analyzing security events from Microsoft products.\nYou can view analytics and quickly identify use of weak authentication as well as sources of legacy protocol traffic, like NTLM and SMBv1.\nYou will also have the ability to monitor use of weak ciphers, allowing you to find weak spots in your organization's security.",
    "dataTypesDependencies": [
      "SecurityEvent",
      "Event",
      "SigninLogs"
    ],
    "dataConnectorsDependencies": [
      "SecurityEvents",
      "AzureActiveDirectory",
      "WindowsSecurityEvents"
    ],
    "previewImagesFileNames": [
      "InsecureProtocolsWhite1.png",
      "InsecureProtocolsBlack1.png",
      "InsecureProtocolsWhite2.png",
      "InsecureProtocolsBlack2.png"
    ],
    "version": "2.1.0",
    "title": "Insecure Protocols",
    "templateRelativePath": "InsecureProtocols.json",
    "subtitle": "",
    "provider": "Microsoft"
  },
  {
    "workbookKey": "AzureInformationProtectionWorkbook",
    "logoFileName": "informationProtection.svg",
    "description": "The Azure Information Protection Usage report workbook provides information on the volume of labeled and protected documents and emails over time, label distribution of files by label type, along with where the label was applied.",
    "dataTypesDependencies": [
      "InformationProtectionLogs_CL"
    ],
    "dataConnectorsDependencies": [
      "AzureInformationProtection"
    ],
    "previewImagesFileNames": [
      "AzureInformationProtectionWhite.png",
      "AzureInformationProtectionBlack.png"
    ],
    "version": "1.1.0",
    "title": "Azure Information Protection - Usage Report",
    "templateRelativePath": "AzureInformationProtection.json",
    "subtitle": "",
    "provider": "Microsoft"
  },
  {
    "workbookKey": "AmazonWebServicesNetworkActivitiesWorkbook",
    "logoFileName": "amazon_web_services_Logo.svg",
    "description": "Gain insights into AWS network related resource activities, including the creation, update, and deletions of security groups, network ACLs and routes, gateways, elastic load balancers, VPCs, subnets, and network interfaces.",
    "dataTypesDependencies": [
      "AWSCloudTrail"
    ],
    "dataConnectorsDependencies": [
      "AWS"
    ],
    "previewImagesFileNames": [
      "AwsNetworkActivitiesWhite.png",
      "AwsNetworkActivitiesBlack.png"
    ],
    "version": "1.0.0",
    "title": "AWS Network Activities",
    "templateRelativePath": "AmazonWebServicesNetworkActivities.json",
    "subtitle": "",
    "provider": "Microsoft"
  },
  {
    "workbookKey": "AmazonWebServicesUserActivitiesWorkbook",
    "logoFileName": "amazon_web_services_Logo.svg",
    "description": "Gain insights into AWS user activities, including failed sign-in attempts, IP addresses, regions, user agents, and identity types, as well as potential malicious user activities with assumed roles.",
    "dataTypesDependencies": [
      "AWSCloudTrail"
    ],
    "dataConnectorsDependencies": [
      "AWS"
    ],
    "previewImagesFileNames": [
      "AwsUserActivitiesWhite.png",
      "AwsUserActivitiesBlack.png"
    ],
    "version": "1.0.0",
    "title": "AWS User Activities",
    "templateRelativePath": "AmazonWebServicesUserActivities.json",
    "subtitle": "",
    "provider": "Microsoft"
  },
  {
    "workbookKey": "TrendMicroDeepSecurityAttackActivityWorkbook",
    "logoFileName": "trendmicro_logo.svg",
    "description": "Visualize and gain insights into the MITRE ATT&CK related activity detected by Trend Micro Deep Security.",
    "dataTypesDependencies": [
      "CommonSecurityLog"
    ],
    "dataConnectorsDependencies": [
      "TrendMicro"
    ],
    "previewImagesFileNames": [
      "TrendMicroDeepSecurityAttackActivityWhite.png",
      "TrendMicroDeepSecurityAttackActivityBlack.png"
    ],
    "version": "1.0.0",
    "title": "Trend Micro Deep Security ATT&CK Related Activity",
    "templateRelativePath": "TrendMicroDeepSecurityAttackActivity.json",
    "subtitle": "",
    "provider": "Trend Micro"
  },
  {
    "workbookKey": "TrendMicroDeepSecurityOverviewWorkbook",
    "logoFileName": "trendmicro_logo.svg",
    "description": "Gain insights into your Trend Micro Deep Security security event data by visualizing your Deep Security Anti-Malware, Firewall, Integrity Monitoring, Intrusion Prevention, Log Inspection, and Web Reputation event data.",
    "dataTypesDependencies": [
      "CommonSecurityLog"
    ],
    "dataConnectorsDependencies": [
      "TrendMicro"
    ],
    "previewImagesFileNames": [
      "TrendMicroDeepSecurityOverviewWhite1.png",
      "TrendMicroDeepSecurityOverviewBlack1.png",
      "TrendMicroDeepSecurityOverviewWhite2.png",
      "TrendMicroDeepSecurityOverviewBlack2.png"
    ],
    "version": "1.0.0",
    "title": "Trend Micro Deep Security Events",
    "templateRelativePath": "TrendMicroDeepSecurityOverview.json",
    "subtitle": "",
    "provider": "Trend Micro"
  },
  {
    "workbookKey": "ExtraHopDetectionSummaryWorkbook",
    "logoFileName": "extrahop_logo.svg",
    "description": "Gain insights into ExtraHop Reveal(x) detections by analyzing traffic and activities.\nThis workbook provides an overview of security detections in your organization's network, including high-risk detections and top participants.",
    "dataTypesDependencies": [
      "CommonSecurityLog"
    ],
    "dataConnectorsDependencies": [
      "ExtraHopNetworks"
    ],
    "previewImagesFileNames": [
      "ExtrahopWhite.png",
      "ExtrahopBlack.png"
    ],
    "version": "1.0.0",
    "title": "ExtraHop",
    "templateRelativePath": "ExtraHopDetectionSummary.json",
    "subtitle": "",
    "provider": "ExtraHop Networks"
  },
  {
    "workbookKey": "BarracudaCloudFirewallWorkbook",
    "logoFileName": "barracuda_logo.svg",
    "description": "Gain insights into your Barracuda CloudGen Firewall by analyzing firewall operations and events.\nThis workbook provides insights into rule enforcement, network activities, including number of connections, top users, and helps you identify applications that are popular on your network.",
    "dataTypesDependencies": [
      "CommonSecurityLog",
      "Syslog"
    ],
    "dataConnectorsDependencies": [
      "BarracudaCloudFirewall"
    ],
    "previewImagesFileNames": [
      "BarracudaWhite1.png",
      "BarracudaBlack1.png",
      "BarracudaWhite2.png",
      "BarracudaBlack2.png"
    ],
    "version": "1.0.0",
    "title": "Barracuda CloudGen FW",
    "templateRelativePath": "Barracuda.json",
    "subtitle": "",
    "provider": "Barracuda"
  },
  {
    "workbookKey": "CitrixWorkbook",
    "logoFileName": "citrix_logo.svg",
    "description": "Citrix Analytics for Security aggregates and correlates information across network traffic, users, files and endpoints in Citrix environments. This generates actionable insights that enable Citrix administrators and security teams to remediate user security threats through automation while optimizing IT operations. Machine learning and artificial intelligence empowers Citrix Analytics for Security to identify and take automated action to prevent data exfiltration. While delivered as a cloud service, Citrix Analytics for Security can generate insights from resources located on-premises, in the cloud, or in hybrid architectures. The Citrix Analytics Workbook further enhances the value of both your Citrix Analytics for Security and Azure Sentinel. The Workbook enables you to integrate data sources together, helping you gain even richer insights. It also gives Security Operations (SOC) teams the ability to correlate data from disparate logs, helping you identify and proactively remediate security risk quickly. Additionally, valuable dashboards that were unique to the Citrix Analytics for Security can now be implemented in Sentinel. You can also create new custom Workbooks that were not previously available, helping extend the value of both investments.",
    "dataTypesDependencies": [
      "CitrixAnalytics_userProfile_CL",
      "CitrixAnalytics_riskScoreChange_CL",
      "CitrixAnalytics_indicatorSummary_CL",
      "CitrixAnalytics_indicatorEventDetails_CL"
    ],
    "dataConnectorsDependencies": [
      "Citrix"
    ],
    "previewImagesFileNames": [
      "CitrixWhite.png",
      "CitrixBlack.png"
    ],
    "version": "2.1.0",
    "title": "Citrix Analytics",
    "templateRelativePath": "Citrix.json",
    "subtitle": "",
    "provider": "Citrix Systems Inc."
  },
  {
    "workbookKey": "OneIdentityWorkbook",
    "logoFileName": "oneIdentity_logo.svg",
    "description": "This simple workbook gives an overview of sessions going through your SafeGuard for Privileged Sessions device.",
    "dataTypesDependencies": [
      "CommonSecurityLog"
    ],
    "dataConnectorsDependencies": [
      "OneIdentity"
    ],
    "previewImagesFileNames": [
      "OneIdentityWhite.png",
      "OneIdentityBlack.png"
    ],
    "version": "1.0.0",
    "title": "One Identity",
    "templateRelativePath": "OneIdentity.json",
    "subtitle": "",
    "provider": "One Identity LLC."
  },
  {
    "workbookKey": "SecurityStatusWorkbook",
    "logoFileName": "",
    "description": "This workbook gives an overview of Security Settings for VMs and Azure Arc.",
    "dataTypesDependencies": [
      "CommonSecurityLog",
      "SecurityEvent",
      "Syslog"
    ],
    "dataConnectorsDependencies": [],
    "previewImagesFileNames": [
      "AzureSentinelSecurityStatusBlack.png",
      "AzureSentinelSecurityStatusWhite.png"
    ],
    "version": "1.3.0",
    "title": "Security Status",
    "templateRelativePath": "SecurityStatus.json",
    "subtitle": "",
    "provider": "Microsoft"
  },
  {
    "workbookKey": "AzureSentinelSecurityAlertsWorkbook",
    "logoFileName": "Azure_Sentinel.svg",
    "description": "Security Alerts dashboard for alerts in your Microsoft Sentinel environment.",
    "dataTypesDependencies": [
      "SecurityAlert"
    ],
    "dataConnectorsDependencies": [],
    "previewImagesFileNames": [
      "AzureSentinelSecurityAlertsWhite.png",
      "AzureSentinelSecurityAlertsBlack.png"
    ],
    "version": "1.1.0",
    "title": "Security Alerts",
    "templateRelativePath": "AzureSentinelSecurityAlerts.json",
    "subtitle": "",
    "provider": "Microsoft"
  },
  {
    "workbookKey": "SquadraTechnologiesSecRMMWorkbook",
    "logoFileName": "SquadraTechnologiesLogo.svg",
    "description": "This workbook gives an overview of security data for removable storage activity such as USB thumb drives and USB connected mobile devices.",
    "dataTypesDependencies": [
      "secRMM_CL"
    ],
    "dataConnectorsDependencies": [
      "SquadraTechnologiesSecRmm"
    ],
    "previewImagesFileNames": [
      "SquadraTechnologiesSecRMMWhite.PNG",
      "SquadraTechnologiesSecRMMBlack.PNG"
    ],
    "version": "1.0.0",
    "title": "Squadra Technologies SecRMM - USB removable storage security",
    "templateRelativePath": "SquadraTechnologiesSecRMM.json",
    "subtitle": "",
    "provider": "Squadra Technologies"
  },
  {
    "workbookKey": "IoT-Alerts",
    "logoFileName": "IoTIcon.svg",
    "description": "Gain insights into your IoT data workloads from Azure IoT Hub managed deployments, monitor alerts across all your IoT Hub deployments, detect devices at risk and act upon potential threats.",
    "dataTypesDependencies": [
      "SecurityAlert"
    ],
    "dataConnectorsDependencies": [
      "IoT"
    ],
    "previewImagesFileNames": [
      "IOTBlack1.png",
      "IOTWhite1.png"
    ],
    "version": "1.2.0",
    "title": "Azure Defender for IoT Alerts",
    "templateRelativePath": "IOT_Alerts.json",
    "subtitle": "",
    "provider": "Microsoft"
  },
  {
    "workbookKey": "IoTAssetDiscovery",
    "logoFileName": "IoTIcon.svg",
    "description": "IoT Devices asset discovery from Firewall logs By Azure Defender for IoT",
    "dataTypesDependencies": [
      "CommonSecurityLog"
    ],
    "dataConnectorsDependencies": [
      "Fortinet"
    ],
    "previewImagesFileNames": [
      "workbook-iotassetdiscovery-screenshot-Black.PNG",
      "workbook-iotassetdiscovery-screenshot-White.PNG"
    ],
    "version": "1.0.0",
    "title": "IoT Asset Discovery",
    "templateRelativePath": "IoTAssetDiscovery.json",
    "subtitle": "",
    "provider": "Microsoft"
  },
  {
    "workbookKey": "ForcepointCASBWorkbook",
    "logoFileName": "FP_Green_Emblem_RGB-01.svg",
    "description": "Get insights on user risk with the Forcepoint CASB (Cloud Access Security Broker) workbook.",
    "dataTypesDependencies": [
      "CommonSecurityLog"
    ],
    "dataConnectorsDependencies": [
      "ForcepointCasb"
    ],
    "previewImagesFileNames": [
      "ForcepointCASBWhite.png",
      "ForcepointCASBBlack.png"
    ],
    "version": "1.0.0",
    "title": "Forcepoint Cloud Access Security Broker (CASB)",
    "templateRelativePath": "ForcepointCASB.json",
    "subtitle": "",
    "provider": "Forcepoint"
  },
  {
    "workbookKey": "ForcepointNGFWWorkbook",
    "logoFileName": "FP_Green_Emblem_RGB-01.svg",
    "description": "Get insights on firewall activities with the Forcepoint NGFW (Next Generation Firewall) workbook.",
    "dataTypesDependencies": [
      "CommonSecurityLog"
    ],
    "dataConnectorsDependencies": [
      "ForcepointNgfw"
    ],
    "previewImagesFileNames": [
      "ForcepointNGFWWhite.png",
      "ForcepointNGFWBlack.png"
    ],
    "version": "1.0.0",
    "title": "Forcepoint Next Generation Firewall (NGFW)",
    "templateRelativePath": "ForcepointNGFW.json",
    "subtitle": "",
    "provider": "Forcepoint"
  },
  {
    "workbookKey": "ForcepointDLPWorkbook",
    "logoFileName": "FP_Green_Emblem_RGB-01.svg",
    "description": "Get insights on DLP incidents with the Forcepoint DLP (Data Loss Prevention) workbook.",
    "dataTypesDependencies": [
      "ForcepointDLPEvents_CL"
    ],
    "dataConnectorsDependencies": [
      "ForcepointDlp"
    ],
    "previewImagesFileNames": [
      "ForcepointDLPWhite.png",
      "ForcepointDLPBlack.png"
    ],
    "version": "1.0.0",
    "title": "Forcepoint Data Loss Prevention (DLP)",
    "templateRelativePath": "ForcepointDLP.json",
    "subtitle": "",
    "provider": "Forcepoint"
  },
  {
    "workbookKey": "ZimperiumMTDWorkbook",
    "logoFileName": "ZIMPERIUM-logo_square2.svg",
    "description": "This workbook provides insights on Zimperium Mobile Threat Defense (MTD) threats and mitigations.",
    "dataTypesDependencies": [
      "ZimperiumThreatLog_CL",
      "ZimperiumMitigationLog_CL"
    ],
    "dataConnectorsDependencies": [
      "ZimperiumMtdAlerts"
    ],
    "previewImagesFileNames": [
      "ZimperiumWhite.png",
      "ZimperiumBlack.png"
    ],
    "version": "1.0.0",
    "title": "Zimperium Mobile Threat Defense (MTD)",
    "templateRelativePath": "ZimperiumWorkbooks.json",
    "subtitle": "",
    "provider": "Zimperium"
  },
  {
    "workbookKey": "AzureAuditActivityAndSigninWorkbook",
    "logoFileName": "azureactivedirectory_logo.svg",
    "description": "Gain insights into Azure Active Directory Audit, Activity and Signins with one workbook. This workbook can be used by Security and Azure administrators.",
    "dataTypesDependencies": [
      "AzureActivity",
      "AuditLogs",
      "SigninLogs"
    ],
    "dataConnectorsDependencies": [
      "AzureActiveDirectory"
    ],
    "previewImagesFileNames": [
      "AzureAuditActivityAndSigninWhite1.png",
      "AzureAuditActivityAndSigninWhite2.png",
      "AzureAuditActivityAndSigninBlack1.png",
      "AzureAuditActivityAndSigninBlack2.png"
    ],
    "version": "1.2.0",
    "title": "Azure AD Audit, Activity and Sign-in logs",
    "templateRelativePath": "AzureAuditActivityAndSignin.json",
    "subtitle": "",
    "provider": "Microsoft Sentinel community"
  },
  {
    "workbookKey": "WindowsFirewall",
    "logoFileName": "Microsoft_logo.svg",
    "description": "Gain insights into Windows Firewall logs in combination with security and Azure signin logs",
    "dataTypesDependencies": [
      "WindowsFirewall",
      "SecurityEvent",
      "SigninLogs"
    ],
    "dataConnectorsDependencies": [
      "SecurityEvents",
      "WindowsFirewall",
      "WindowsSecurityEvents"
    ],
    "previewImagesFileNames": [
      "WindowsFirewallWhite1.png",
      "WindowsFirewallWhite2.png",
      "WindowsFirewallBlack1.png",
      "WindowsFirewallBlack2.png"
    ],
    "version": "1.0.0",
    "title": "Windows Firewall",
    "templateRelativePath": "WindowsFirewall.json",
    "subtitle": "",
    "provider": "Microsoft Sentinel community"
  },
  {
    "workbookKey": "EventAnalyzerwWorkbook",
    "logoFileName": "",
    "description": "The Event Analyzer workbook allows to explore, audit and speed up analysis of Windows Event Logs, including all event details and attributes, such as security, application, system, setup, directory service, DNS and others.",
    "dataTypesDependencies": [
      "SecurityEvent"
    ],
    "dataConnectorsDependencies": [
      "SecurityEvents",
      "WindowsSecurityEvents"
    ],
    "previewImagesFileNames": [
      "EventAnalyzer-Workbook-White.png",
      "EventAnalyzer-Workbook-Black.png"
    ],
    "version": "1.0.0",
    "title": "Event Analyzer",
    "templateRelativePath": "EventAnalyzer.json",
    "subtitle": "",
    "provider": "Microsoft Sentinel community"
  },
  {
    "workbookKey": "ASC-ComplianceandProtection",
    "logoFileName": "",
    "description": "Gain insight into regulatory compliance, alert trends, security posture, and more with this workbook based on Azure Security Center data.",
    "dataTypesDependencies": [
      "SecurityAlert",
      "ProtectionStatus",
      "SecurityRecommendation",
      "SecurityBaseline",
      "SecurityBaselineSummary",
      "Update",
      "ConfigurationChange"
    ],
    "dataConnectorsDependencies": [
      "AzureSecurityCenter"
    ],
    "previewImagesFileNames": [
      "ASCCaPBlack.png",
      "ASCCaPWhite.png"
    ],
    "version": "1.2.0",
    "title": "ASC Compliance and Protection",
    "templateRelativePath": "ASC-ComplianceandProtection.json",
    "subtitle": "",
    "provider": "Microsoft Sentinel community"
  },
  {
    "workbookKey": "AIVectraDetectWorkbook",
    "logoFileName": "AIVectraDetect.svg",
    "description": "Start investigating network attacks surfaced by Vectra Detect directly from Sentinel. View critical hosts, accounts, campaigns and detections. Also monitor Vectra system health and audit logs.",
    "dataTypesDependencies": [
      "CommonSecurityLog"
    ],
    "dataConnectorsDependencies": [
      "AIVectraDetect"
    ],
    "previewImagesFileNames": [
      "AIVectraDetectWhite1.png",
      "AIVectraDetectBlack1.png"
    ],
    "version": "1.1.1",
    "title": "Vectra AI Detect",
    "templateRelativePath": "AIVectraDetectWorkbook.json",
    "subtitle": "",
    "provider": "Vectra AI"
  },
  {
    "workbookKey": "Perimeter81OverviewWorkbook",
    "logoFileName": "Perimeter81_Logo.svg",
    "description": "Gain insights and comprehensive monitoring into your Perimeter 81 account by analyzing activities.",
    "dataTypesDependencies": [
      "Perimeter81_CL"
    ],
    "dataConnectorsDependencies": [
      "Perimeter81ActivityLogs"
    ],
    "previewImagesFileNames": [
      "Perimeter81OverviewWhite1.png",
      "Perimeter81OverviewBlack1.png",
      "Perimeter81OverviewWhite2.png",
      "Perimeter81OverviewBlack2.png"
    ],
    "version": "1.0.0",
    "title": "Perimeter 81 Overview",
    "templateRelativePath": "Perimeter81OverviewWorkbook.json",
    "subtitle": "",
    "provider": "Perimeter 81"
  },
  {
    "workbookKey": "SymantecProxySGWorkbook",
    "logoFileName": "symantec_logo.svg",
    "description": "Gain insight into Symantec ProxySG by analyzing, collecting and correlating proxy data.\nThis workbook provides visibility into ProxySG Access logs",
    "dataTypesDependencies": [
      "Syslog"
    ],
    "dataConnectorsDependencies": [
      "SymantecProxySG"
    ],
    "previewImagesFileNames": [
      "SymantecProxySGWhite.png",
      "SymantecProxySGBlack.png"
    ],
    "version": "1.0.0",
    "title": "Symantec ProxySG",
    "templateRelativePath": "SymantecProxySG.json",
    "subtitle": "",
    "provider": "Symantec"
  },
  {
    "workbookKey": "IllusiveASMWorkbook",
    "logoFileName": "illusive_logo_workbook.svg",
    "description": "Gain insights into your organization's Cyber Hygiene and Attack Surface risk.\nIllusive ASM automates discovery and clean-up of credential violations, allows drill-down inspection of pathways to critical assets, and provides risk insights that inform intelligent decision-making to reduce attacker mobility.",
    "dataTypesDependencies": [
      "CommonSecurityLog"
    ],
    "dataConnectorsDependencies": [
      "illusiveAttackManagementSystem"
    ],
    "previewImagesFileNames": [
      "IllusiveASMWhite.png",
      "IllusiveASMBlack.png"
    ],
    "version": "1.0.0",
    "title": "Illusive ASM Dashboard",
    "templateRelativePath": "IllusiveASM.json",
    "subtitle": "",
    "provider": "Illusive"
  },
  {
    "workbookKey": "IllusiveADSWorkbook",
    "logoFileName": "illusive_logo_workbook.svg",
    "description": "Gain insights into unauthorized lateral movement in your organization's network.\nIllusive ADS is designed to paralyzes attackers and eradicates in-network threats by creating a hostile environment for the attackers across all the layers of the attack surface.",
    "dataTypesDependencies": [
      "CommonSecurityLog"
    ],
    "dataConnectorsDependencies": [
      "illusiveAttackManagementSystem"
    ],
    "previewImagesFileNames": [
      "IllusiveADSWhite.png",
      "IllusiveADSBlack.png"
    ],
    "version": "1.0.0",
    "title": "Illusive ADS Dashboard",
    "templateRelativePath": "IllusiveADS.json",
    "subtitle": "",
    "provider": "Illusive"
  },
  {
    "workbookKey": "PulseConnectSecureWorkbook",
    "logoFileName": "",
    "description": "Gain insight into Pulse Secure VPN by analyzing, collecting and correlating vulnerability data.\nThis workbook provides visibility into user VPN activities",
    "dataTypesDependencies": [
      "Syslog"
    ],
    "dataConnectorsDependencies": [
      "PulseConnectSecure"
    ],
    "previewImagesFileNames": [
      "PulseConnectSecureWhite.png",
      "PulseConnectSecureBlack.png"
    ],
    "version": "1.0.0",
    "title": "Pulse Connect Secure",
    "templateRelativePath": "PulseConnectSecure.json",
    "subtitle": "",
    "provider": "Pulse Secure"
  },
  {
    "workbookKey": "InfobloxNIOSWorkbook",
    "logoFileName": "infoblox_logo.svg",
    "description": "Gain insight into Infoblox NIOS by analyzing, collecting and correlating DHCP and DNS data.\nThis workbook provides visibility into DHCP and DNS traffic",
    "dataTypesDependencies": [
      "Syslog"
    ],
    "dataConnectorsDependencies": [
      "InfobloxNIOS"
    ],
    "previewImagesFileNames": [],
    "version": "1.1.0",
    "title": "Infoblox NIOS",
    "templateRelativePath": "Infoblox-Workbook-V2.json",
    "subtitle": "",
    "provider": "Infoblox"
  },
  {
    "workbookKey": "SymantecVIPWorkbook",
    "logoFileName": "symantec_logo.svg",
    "description": "Gain insight into Symantec VIP by analyzing, collecting and correlating strong authentication data.\nThis workbook provides visibility into user authentications",
    "dataTypesDependencies": [
      "Syslog"
    ],
    "dataConnectorsDependencies": [
      "SymantecVIP"
    ],
    "previewImagesFileNames": [
      "SymantecVIPWhite.png",
      "SymantecVIPBlack.png"
    ],
    "version": "1.0.0",
    "title": "Symantec VIP",
    "templateRelativePath": "SymantecVIP.json",
    "subtitle": "",
    "provider": "Symantec"
  },
  {
    "workbookKey": "ProofPointTAPWorkbook",
    "logoFileName": "proofpointlogo.svg",
    "description": "Gain extensive insight into Proofpoint Targeted Attack Protection (TAP) by analyzing, collecting and correlating TAP log events.\nThis workbook provides visibility into message and click events that were permitted, delivered, or blocked",
    "dataTypesDependencies": [
      "ProofPointTAPMessagesBlocked_CL",
      "ProofPointTAPMessagesDelivered_CL",
      "ProofPointTAPClicksPermitted_CL",
      "ProofPointTAPClicksBlocked_CL"
    ],
    "dataConnectorsDependencies": [
      "ProofpointTAP"
    ],
    "previewImagesFileNames": [
      "ProofpointTAPWhite.png",
      "ProofpointTAPBlack.png"
    ],
    "version": "1.0.0",
    "title": "Proofpoint TAP",
    "templateRelativePath": "ProofpointTAP.json",
    "subtitle": "",
    "provider": "Proofpoint"
  },
  {
    "workbookKey": "QualysVMWorkbook",
    "logoFileName": "qualys_logo.svg",
    "description": "Gain insight into Qualys Vulnerability Management by analyzing, collecting and correlating vulnerability data.\nThis workbook provides visibility into vulnerabilities detected from vulnerability scans",
    "dataTypesDependencies": [
      "QualysHostDetection_CL"
    ],
    "dataConnectorsDependencies": [
      "QualysVulnerabilityManagement"
    ],
    "previewImagesFileNames": [
      "QualysVMWhite.png",
      "QualysVMBlack.png"
    ],
    "version": "1.0.0",
    "title": "Qualys Vulnerability Management",
    "templateRelativePath": "QualysVM.json",
    "subtitle": "",
    "provider": "Qualys"
  },
  {
    "workbookKey": "QualysVMV2Workbook",
    "logoFileName": "qualys_logo.svg",
    "description": "Gain insight into Qualys Vulnerability Management by analyzing, collecting and correlating vulnerability data.\nThis workbook provides visibility into vulnerabilities detected from vulnerability scans",
    "dataTypesDependencies": [
      "QualysHostDetectionV2_CL"
    ],
    "dataConnectorsDependencies": [
      "QualysVulnerabilityManagement"
    ],
    "previewImagesFileNames": [
      "QualysVMWhite.png",
      "QualysVMBlack.png"
    ],
    "version": "1.0.0",
    "title": "Qualys Vulnerability Management",
    "templateRelativePath": "QualysVMv2.json",
    "subtitle": "",
    "provider": "Qualys"
  },
  {
    "workbookKey": "GitHubSecurityWorkbook",
    "logoFileName": "GitHub.svg",
    "description": "Gain insights to GitHub activities that may be interesting for security.",
    "dataTypesDependencies": [
      "Github_CL",
      "GitHubRepoLogs_CL"
    ],
    "dataConnectorsDependencies": [],
    "previewImagesFileNames": [
      "GitHubSecurityWhite.png",
      "GitHubSecurityBlack.png"
    ],
    "version": "1.0.0",
    "title": "GitHub Security",
    "templateRelativePath": "GitHubSecurityWorkbook.json",
    "subtitle": "",
    "provider": "Microsoft Sentinel community"
  },
  {
    "workbookKey": "VisualizationDemo",
    "logoFileName": "",
    "description": "Learn and explore the many ways of displaying information within Microsoft Sentinel workbooks",
    "dataTypesDependencies": [
      "SecurityAlert"
    ],
    "dataConnectorsDependencies": [],
    "previewImagesFileNames": [
      "VisualizationDemoBlack.png",
      "VisualizationDemoWhite.png"
    ],
    "version": "1.0.0",
    "title": "Visualizations Demo",
    "templateRelativePath": "VisualizationDemo.json",
    "subtitle": "",
    "provider": "Microsoft Sentinel Community"
  },
  {
    "workbookKey": "SophosXGFirewallWorkbook",
    "logoFileName": "sophos_logo.svg",
    "description": "Gain insight into Sophos XG Firewall by analyzing, collecting and correlating firewall data.\nThis workbook provides visibility into network traffic",
    "dataTypesDependencies": [
      "Syslog"
    ],
    "dataConnectorsDependencies": [
      "SophosXGFirewall"
    ],
    "previewImagesFileNames": [
      "SophosXGFirewallWhite.png",
      "SophosXGFirewallBlack.png"
    ],
    "version": "1.0.0",
    "title": "Sophos XG Firewall",
    "templateRelativePath": "SophosXGFirewall.json",
    "subtitle": "",
    "provider": "Sophos"
  },
  {
    "workbookKey": "SysmonThreatHuntingWorkbook",
    "logoFileName": "",
    "description": "Simplify your threat hunts using Sysmon data mapped to MITRE ATT&CK data. This workbook gives you the ability to drilldown into system activity based on known ATT&CK techniques as well as other threat hunting entry points such as user activity, network connections or virtual machine Sysmon events.\nPlease note that for this workbook to work you must have deployed Sysmon on your virtual machines in line with the instructions at https://github.com/BlueTeamLabs/sentinel-attack/wiki/Onboarding-sysmon-data-to-Azure-Sentinel",
    "dataTypesDependencies": [
      "Event"
    ],
    "dataConnectorsDependencies": [],
    "previewImagesFileNames": [
      "SysmonThreatHuntingWhite1.png",
      "SysmonThreatHuntingBlack1.png"
    ],
    "version": "1.4.0",
    "title": "Sysmon Threat Hunting",
    "templateRelativePath": "SysmonThreatHunting.json",
    "subtitle": "",
    "provider": "Microsoft Sentinel community"
  },
  {
    "workbookKey": "WebApplicationFirewallWAFTypeEventsWorkbook",
    "logoFileName": "webapplicationfirewall(WAF)_logo.svg",
    "description": "Gain insights into your organization's Azure web application firewall (WAF) across various services such as Azure Front Door Service and Application Gateway. You can view event triggers, full messages, attacks over time, among other data. Several aspects of the workbook are interactable to allow users to further understand their data",
    "dataTypesDependencies": [
      "AzureDiagnostics"
    ],
    "dataConnectorsDependencies": [
      "WAF"
    ],
    "previewImagesFileNames": [
      "WAFFirewallWAFTypeEventsBlack1.PNG",
      "WAFFirewallWAFTypeEventsBlack2.PNG",
      "WAFFirewallWAFTypeEventsBlack3.PNG",
      "WAFFirewallWAFTypeEventsBlack4.PNG",
      "WAFFirewallWAFTypeEventsWhite1.png",
      "WAFFirewallWAFTypeEventsWhite2.PNG",
      "WAFFirewallWAFTypeEventsWhite3.PNG",
      "WAFFirewallWAFTypeEventsWhite4.PNG"
    ],
    "version": "1.1.0",
    "title": "Microsoft Web Application Firewall (WAF) - Azure WAF",
    "templateRelativePath": "WebApplicationFirewallWAFTypeEvents.json",
    "subtitle": "",
    "provider": "Microsoft"
  },
  {
    "workbookKey": "OrcaAlertsOverviewWorkbook",
    "logoFileName": "Orca_logo.svg",
    "description": "A visualized overview of Orca security alerts.\nExplore, analize and learn about your security posture using Orca alerts Overview",
    "dataTypesDependencies": [
      "OrcaAlerts_CL"
    ],
    "dataConnectorsDependencies": [
      "OrcaSecurityAlerts"
    ],
    "previewImagesFileNames": [
      "OrcaAlertsWhite.png",
      "OrcaAlertsBlack.png"
    ],
    "version": "1.1.0",
    "title": "Orca alerts overview",
    "templateRelativePath": "OrcaAlerts.json",
    "subtitle": "",
    "provider": "Orca Security"
  },
  {
    "workbookKey": "CyberArkWorkbook",
    "logoFileName": "CyberArk_Logo.svg",
    "description": "The CyberArk Syslog connector allows you to easily connect all your CyberArk security solution logs with your Microsoft Sentinel, to view dashboards, create custom alerts, and improve investigation. Integration between CyberArk and Azure Sentinel makes use of the CEF Data Connector to properly parse and display CyberArk Syslog messages.",
    "dataTypesDependencies": [
      "CommonSecurityLog"
    ],
    "dataConnectorsDependencies": [
      "CyberArk"
    ],
    "previewImagesFileNames": [
      "CyberArkActivitiesWhite.PNG",
      "CyberArkActivitiesBlack.PNG"
    ],
    "version": "1.1.0",
    "title": "CyberArk EPV Events",
    "templateRelativePath": "CyberArkEPV.json",
    "subtitle": "",
    "provider": "CyberArk"
  },
  {
    "workbookKey": "UserEntityBehaviorAnalyticsWorkbook",
    "logoFileName": "Azure_Sentinel.svg",
    "description": "Identify compromised users and insider threats using User and Entity Behavior Analytics. Gain insights into anomalous user behavior from baselines learned from behavior patterns",
    "dataTypesDependencies": [
      "BehaviorAnalytics"
    ],
    "dataConnectorsDependencies": [],
    "previewImagesFileNames": [
      "UserEntityBehaviorAnalyticsBlack1.png",
      "UserEntityBehaviorAnalyticsWhite1.png"
    ],
    "version": "1.2.0",
    "title": "User And Entity Behavior Analytics",
    "templateRelativePath": "UserEntityBehaviorAnalytics.json",
    "subtitle": "",
    "provider": "Microsoft"
  },
  {
    "workbookKey": "CitrixWAF",
    "logoFileName": "citrix_logo.svg",
    "description": "Gain insight into the Citrix WAF logs",
    "dataTypesDependencies": [
      "CommonSecurityLog"
    ],
    "dataConnectorsDependencies": [
      "CitrixWAF"
    ],
    "previewImagesFileNames": [
      "CitrixWAFBlack.png",
      "CitrixWAFWhite.png"
    ],
    "version": "1.0.0",
    "title": "Citrix WAF (Web App Firewall)",
    "templateRelativePath": "CitrixWAF.json",
    "subtitle": "",
    "provider": "Citrix Systems Inc."
  },
  {
    "workbookKey": "UnifiSGWorkbook",
    "logoFileName": "",
    "description": "Gain insights into Unifi Security Gateways analyzing traffic and activities.",
    "dataTypesDependencies": [
      "CommonSecurityLog"
    ],
    "dataConnectorsDependencies": [],
    "previewImagesFileNames": [
      "UnifiSGBlack.png",
      "UnifiSGWhite.png"
    ],
    "version": "1.0.0",
    "title": "Unifi Security Gateway",
    "templateRelativePath": "UnfiSG.json",
    "subtitle": "",
    "provider": "Microsoft Sentinel community"
  },
  {
    "workbookKey": "UnifiSGNetflowWorkbook",
    "logoFileName": "",
    "description": "Gain insights into Unifi Security Gateways analyzing traffic and activities using Netflow.",
    "dataTypesDependencies": [
      "netflow_CL"
    ],
    "dataConnectorsDependencies": [],
    "previewImagesFileNames": [
      "UnifiSGNetflowBlack.png",
      "UnifiSGNetflowWhite.png"
    ],
    "version": "1.0.0",
    "title": "Unifi Security Gateway - NetFlow",
    "templateRelativePath": "UnfiSGNetflow.json",
    "subtitle": "",
    "provider": "Microsoft Sentinel community"
  },
  {
    "workbookKey": "NormalizedNetworkEventsWorkbook",
    "logoFileName": "Azure_Sentinel.svg",
    "description": "See insights on multiple networking appliances and other network sessions, that have been parsed or mapped to the normalized networking sessions table. Note this requires enabling parsers for the different products - to learn more, visit https://aka.ms/sentinelnormalizationdocs",
    "dataTypesDependencies": [],
    "dataConnectorsDependencies": [],
    "previewImagesFileNames": [
      "NormalizedNetworkEventsWhite.png",
      "NormalizedNetworkEventsBlack.png"
    ],
    "version": "1.0.0",
    "title": "Normalized network events",
    "templateRelativePath": "NormalizedNetworkEvents.json",
    "subtitle": "",
    "provider": "Microsoft"
  },
  {
    "workbookKey": "WorkspaceAuditingWorkbook",
    "logoFileName": "Azure_Sentinel.svg",
    "description": "Workspace auditing report\r\nUse this report to understand query runs across your workspace.",
    "dataTypesDependencies": [
      "LAQueryLogs"
    ],
    "dataConnectorsDependencies": [],
    "previewImagesFileNames": [
      "WorkspaceAuditingWhite.png",
      "WorkspaceAuditingBlack.png"
    ],
    "version": "1.0.0",
    "title": "Workspace audit",
    "templateRelativePath": "WorkspaceAuditing.json",
    "subtitle": "",
    "provider": "Microsoft Sentinel community"
  },
  {
    "workbookKey": "MITREATTACKWorkbook",
    "logoFileName": "Azure_Sentinel.svg",
    "description": "Workbook to showcase MITRE ATT&CK Coverage for Microsoft Sentinel",
    "dataTypesDependencies": [],
    "dataConnectorsDependencies": [],
    "previewImagesFileNames": [
      "MITREATTACKWhite1.PNG",
      "MITREATTACKWhite2.PNG",
      "MITREATTACKBlack1.PNG",
      "MITREATTACKBlack2.PNG"
    ],
    "version": "1.0.0",
    "title": "MITRE ATT&CK Workbook",
    "templateRelativePath": "MITREAttack.json",
    "subtitle": "",
    "provider": "Microsoft Sentinel community"
  },
  {
    "workbookKey": "BETTERMTDWorkbook",
    "logoFileName": "BETTER_MTD_logo.svg",
    "description": "Workbook using the BETTER Mobile Threat Defense (MTD) connector, to give insights into your mobile devices, installed application and overall device security posture.",
    "dataTypesDependencies": [
      "BetterMTDDeviceLog_CL",
      "BetterMTDAppLog_CL",
      "BetterMTDIncidentLog_CL",
      "BetterMTDNetflowLog_CL"
    ],
    "dataConnectorsDependencies": [
      "BetterMTD"
    ],
    "previewImagesFileNames": [
      "BetterMTDWorkbookPreviewWhite1.png",
      "BetterMTDWorkbookPreviewWhite2.png",
      "BetterMTDWorkbookPreviewWhite3.png",
      "BetterMTDWorkbookPreviewBlack1.png",
      "BetterMTDWorkbookPreviewBlack2.png",
      "BetterMTDWorkbookPreviewBlack3.png"
    ],
    "version": "1.1.0",
    "title": "BETTER Mobile Threat Defense (MTD)",
    "templateRelativePath": "BETTER_MTD_Workbook.json",
    "subtitle": "",
    "provider": "BETTER Mobile"
  },
  {
    "workbookKey": "AlsidIoEWorkbook",
    "logoFileName": "Alsid.svg",
    "description": "Workbook showcasing the state and evolution of your Alsid for AD Indicators of Exposures alerts.",
    "dataTypesDependencies": [
      "AlsidForADLog_CL"
    ],
    "dataConnectorsDependencies": [
      "AlsidForAD"
    ],
    "previewImagesFileNames": [
      "AlsidIoEBlack1.png",
      "AlsidIoEBlack2.png",
      "AlsidIoEBlack3.png",
      "AlsidIoEWhite1.png",
      "AlsidIoEWhite2.png",
      "AlsidIoEWhite3.png"
    ],
    "version": "1.0.0",
    "title": "Alsid for AD | Indicators of Exposure",
    "templateRelativePath": "AlsidIoE.json",
    "subtitle": "",
    "provider": "Alsid"
  },
  {
    "workbookKey": "AlsidIoAWorkbook",
    "logoFileName": "Alsid.svg",
    "description": "Workbook showcasing the state and evolution of your Alsid for AD Indicators of Attack alerts.",
    "dataTypesDependencies": [
      "AlsidForADLog_CL"
    ],
    "dataConnectorsDependencies": [
      "AlsidForAD"
    ],
    "previewImagesFileNames": [
      "AlsidIoABlack1.png",
      "AlsidIoABlack2.png",
      "AlsidIoABlack3.png",
      "AlsidIoAWhite1.png",
      "AlsidIoAWhite2.png",
      "AlsidIoAWhite3.png"
    ],
    "version": "1.0.0",
    "title": "Alsid for AD | Indicators of Attack",
    "templateRelativePath": "AlsidIoA.json",
    "subtitle": "",
    "provider": "Alsid"
  },
  {
    "workbookKey": "InvestigationInsightsWorkbook",
    "logoFileName": "Microsoft_logo.svg",
    "description": "Help analysts gain insight into incident, bookmark and entity data through the Investigation Insights Workbook. This workbook provides common queries and detailed visualizations to help an analyst investigate suspicious activities quickly with an easy to use interface. Analysts can start their investigation from a Sentinel incident, bookmark, or by simply entering the entity data into the workbook manually.",
    "dataTypesDependencies": [
      "AuditLogs",
      "AzureActivity",
      "CommonSecurityLog",
      "OfficeActivity",
      "SecurityEvent",
      "SigninLogs",
      "ThreatIntelligenceIndicator"
    ],
    "dataConnectorsDependencies": [
      "AzureActivity",
      "SecurityEvents",
      "Office365",
      "AzureActiveDirectory",
      "ThreatIntelligence",
      "ThreatIntelligenceTaxii",
      "WindowsSecurityEvents"
    ],
    "previewImagesFileNames": [
      "InvestigationInsightsWhite1.png",
      "InvestigationInsightsBlack1.png",
      "InvestigationInsightsWhite2.png",
      "InvestigationInsightsBlack2.png"
    ],
    "version": "1.4.0",
    "title": "Investigation Insights",
    "templateRelativePath": "InvestigationInsights.json",
    "subtitle": "",
    "provider": "Microsoft Sentinel community"
  },
  {
    "workbookKey": "AksSecurityWorkbook",
    "logoFileName": "Kubernetes_services.svg",
    "description": "See insights about the security of your AKS clusters. The workbook helps to identify sensitive operations in the clusters and get insights based on Azure Defender alerts.",
    "dataTypesDependencies": [
      "SecurityAlert",
      "AzureDiagnostics"
    ],
    "dataConnectorsDependencies": [
      "AzureSecurityCenter",
      "AzureKubernetes"
    ],
    "previewImagesFileNames": [
      "AksSecurityWhite.png",
      "AksSecurityBlack.png"
    ],
    "version": "1.5.0",
    "title": "Azure Kubernetes Service (AKS) Security",
    "templateRelativePath": "AksSecurity.json",
    "subtitle": "",
    "provider": "Microsoft"
  },
  {
    "workbookKey": "AzureKeyVaultWorkbook",
    "logoFileName": "KeyVault.svg",
    "description": "See insights about the security of your Azure key vaults. The workbook helps to identify sensitive operations in the key vaults and get insights based on Azure Defender alerts.",
    "dataTypesDependencies": [
      "SecurityAlert",
      "AzureDiagnostics"
    ],
    "dataConnectorsDependencies": [
      "AzureSecurityCenter",
      "AzureKeyVault"
    ],
    "previewImagesFileNames": [
      "AkvSecurityWhite.png",
      "AkvSecurityBlack.png"
    ],
    "version": "1.1.0",
    "title": "Azure Key Vault Security",
    "templateRelativePath": "AzureKeyVaultWorkbook.json",
    "subtitle": "",
    "provider": "Microsoft"
  },
  {
    "workbookKey": "IncidentOverview",
    "logoFileName": "Azure_Sentinel.svg",
    "description": "The Incident Overview workbook is designed to assist in triaging and investigation by providing in-depth information about the incident, including:\r\n* General information\r\n* Entity data\r\n* Triage time (time between incident creation and first response)\r\n* Mitigation time (time between incident creation and closing)\r\n* Comments\r\n\r\nCustomize this workbook by saving and editing it. \r\nYou can reach this workbook template from the incidents panel as well. Once you have customized it, the link from the incident panel will open the customized workbook instead of the template.\r\n",
    "dataTypesDependencies": [
      "SecurityAlert",
      "SecurityIncident"
    ],
    "dataConnectorsDependencies": [],
    "previewImagesFileNames": [
      "IncidentOverviewBlack1.png",
      "IncidentOverviewWhite1.png",
      "IncidentOverviewBlack2.png",
      "IncidentOverviewWhite2.png"
    ],
    "version": "2.1.0",
    "title": "Incident overview",
    "templateRelativePath": "IncidentOverview.json",
    "subtitle": "",
    "provider": "Microsoft"
  },
  {
    "workbookKey": "SecurityOperationsEfficiency",
    "logoFileName": "Azure_Sentinel.svg",
    "description": "Security operations center managers can view overall efficiency metrics and measures regarding the performance of their team. They can find operations by multiple indicators over time including severity, MITRE tactics, mean time to triage, mean time to resolve and more. The SOC manager can develop a picture of the performance in both general and specific areas over time and use it to improve efficiency.",
    "dataTypesDependencies": [
      "SecurityAlert",
      "SecurityIncident"
    ],
    "dataConnectorsDependencies": [],
    "previewImagesFileNames": [
      "SecurityEfficiencyWhite1.png",
      "SecurityEfficiencyWhite2.png",
      "SecurityEfficiencyBlack1.png",
      "SecurityEfficiencyBlack2.png"
    ],
    "version": "1.5.0",
    "title": "Security Operations Efficiency",
    "templateRelativePath": "SecurityOperationsEfficiency.json",
    "subtitle": "",
    "provider": "Microsoft"
  },
  {
    "workbookKey": "DataCollectionHealthMonitoring",
    "logoFileName": "Azure_Sentinel.svg",
    "description": "Gain insights into your workspace's data ingestion status. In this workbook, you can view additional monitors and detect anomalies that will help you determine your workspace\u2019s data collection health.",
    "dataTypesDependencies": [],
    "dataConnectorsDependencies": [],
    "previewImagesFileNames": [
      "HealthMonitoringWhite1.png",
      "HealthMonitoringWhite2.png",
      "HealthMonitoringWhite3.png",
      "HealthMonitoringBlack1.png",
      "HealthMonitoringBlack2.png",
      "HealthMonitoringBlack3.png"
    ],
    "version": "1.0.0",
    "title": "Data collection health monitoring",
    "templateRelativePath": "DataCollectionHealthMonitoring.json",
    "subtitle": "",
    "provider": "Microsoft"
  },
  {
    "workbookKey": "OnapsisAlarmsWorkbook",
    "logoFileName": "onapsis_logo.svg",
    "description": "Gain insights into what is going on in your SAP Systems with this overview of the alarms triggered in the Onapsis Platform. Incidents are enriched with context and next steps to help your Security team respond effectively.",
    "dataTypesDependencies": [
      "CommonSecurityLog"
    ],
    "dataConnectorsDependencies": [
      "OnapsisPlatform"
    ],
    "previewImagesFileNames": [
      "OnapsisWhite1.PNG",
      "OnapsisBlack1.PNG",
      "OnapsisWhite2.PNG",
      "OnapsisBlack2.PNG"
    ],
    "version": "1.0.0",
    "title": "Onapsis Alarms Overview",
    "templateRelativePath": "OnapsisAlarmsOverview.json",
    "subtitle": "",
    "provider": "Onapsis"
  },
  {
    "workbookKey": "DelineaWorkbook",
    "logoFileName": "DelineaLogo.svg",
    "description": "The Delinea Secret Server Syslog connector",
    "dataTypesDependencies": [
      "CommonSecurityLog"
    ],
    "dataConnectorsDependencies": [
      "DelineaSecretServer_CEF"
    ],
    "previewImagesFileNames": [
      "DelineaWorkbookWhite.PNG",
      "DelineaWorkbookBlack.PNG"
    ],
    "version": "1.0.0",
    "title": "Delinea Secret Server Workbook",
    "templateRelativePath": "DelineaWorkbook.json",
    "subtitle": "",
    "provider": "Delinea"
  },
  {
    "workbookKey": "ForcepointCloudSecurityGatewayWorkbook",
    "logoFileName": "Forcepoint_new_logo.svg",
    "description": "Use this report to understand query runs across your workspace.",
    "dataTypesDependencies": [
      "CommonSecurityLog"
    ],
    "dataConnectorsDependencies": [
      "ForcepointCSG"
    ],
    "previewImagesFileNames": [
      "ForcepointCloudSecurityGatewayWhite.png",
      "ForcepointCloudSecurityGatewayBlack.png"
    ],
    "version": "1.0.0",
    "title": "Forcepoint Cloud Security Gateway Workbook",
    "templateRelativePath": "ForcepointCloudSecuirtyGatewayworkbook.json",
    "subtitle": "",
    "provider": "Forcepoint"
  },
  {
    "workbookKey": "IntsightsIOCWorkbook",
    "logoFileName": "IntSights_logo.svg",
    "description": "",
    "dataTypesDependencies": [
      "ThreatIntelligenceIndicator",
      "SecurityAlert"
    ],
    "dataConnectorsDependencies": [
      "ThreatIntelligenceTaxii"
    ],
    "previewImagesFileNames": [
      "IntsightsIOCWhite.png",
      "IntsightsMatchedWhite.png",
      "IntsightsMatchedBlack.png",
      "IntsightsIOCBlack.png"
    ],
    "version": "2.0.0",
    "title": "IntSights IOC Workbook",
    "templateRelativePath": "IntsightsIOCWorkbook.json",
    "subtitle": "",
    "provider": "IntSights Cyber Intelligence"
  },
  {
    "workbookKey": "DarktraceSummaryWorkbook",
    "logoFileName": "Darktrace.svg",
    "description": "A workbook containing relevant KQL queries to help you visualise the data in model breaches from the Darktrace Connector",
    "dataTypesDependencies": [
      "CommonSecurityLog"
    ],
    "dataConnectorsDependencies": [
      "Darktrace"
    ],
    "previewImagesFileNames": [
      "AIA-DarktraceSummaryWhite.png",
      "AIA-DarktraceSummaryBlack.png"
    ],
    "version": "1.1.0",
    "title": "AI Analyst Darktrace Model Breach Summary",
    "templateRelativePath": "AIA-Darktrace.json",
    "subtitle": "",
    "provider": "Darktrace"
  },
  {
    "workbookKey": "TrendMicroXDR",
    "logoFileName": "trendmicro_logo.svg",
    "description": "Gain insights from Trend Micro Vision One with this overview of the Alerts triggered.",
    "dataTypesDependencies": [
      "TrendMicro_XDR_WORKBENCH_CL"
    ],
    "dataConnectorsDependencies": [
      "TrendMicroXDR"
    ],
    "previewImagesFileNames": [
      "TrendMicroXDROverviewWhite.png",
      "TrendMicroXDROverviewBlack.png"
    ],
    "version": "1.3.0",
    "title": "Trend Micro Vision One Alert Overview",
    "templateRelativePath": "TrendMicroXDROverview.json",
    "subtitle": "",
    "provider": "Trend Micro"
  },
  {
    "workbookKey": "CyberpionOverviewWorkbook",
    "logoFileName": "cyberpion_logo.svg",
    "description": "Use Cyberpion's Security Logs and this workbook, to get an overview of your online assets, gain insights into their current state, and find ways to better secure your ecosystem.",
    "dataTypesDependencies": [
      "CyberpionActionItems_CL"
    ],
    "dataConnectorsDependencies": [
      "CyberpionSecurityLogs"
    ],
    "previewImagesFileNames": [
      "CyberpionActionItemsBlack.png",
      "CyberpionActionItemsWhite.png"
    ],
    "version": "1.0.0",
    "title": "Cyberpion Overview",
    "templateRelativePath": "CyberpionOverviewWorkbook.json",
    "subtitle": "",
    "provider": "Cyberpion"
  },
  {
    "workbookKey": "SolarWindsPostCompromiseHuntingWorkbook",
    "logoFileName": "MSTIC-Logo.svg",
    "description": "This hunting workbook is intended to help identify activity related to the Solorigate compromise and subsequent attacks discovered in December 2020",
    "dataTypesDependencies": [
      "CommonSecurityLog",
      "SigninLogs",
      "AuditLogs",
      "AADServicePrincipalSignInLogs",
      "OfficeActivity",
      "BehaviorAnalytics",
      "SecurityEvent",
      "DeviceProcessEvents",
      "SecurityAlert",
      "DnsEvents"
    ],
    "dataConnectorsDependencies": [
      "AzureActiveDirectory",
      "SecurityEvents",
      "Office365",
      "MicrosoftThreatProtection",
      "DNS",
      "WindowsSecurityEvents"
    ],
    "previewImagesFileNames": [
      "SolarWindsPostCompromiseHuntingWhite.png",
      "SolarWindsPostCompromiseHuntingBlack.png"
    ],
    "version": "1.5.0",
    "title": "SolarWinds Post Compromise Hunting",
    "templateRelativePath": "SolarWindsPostCompromiseHunting.json",
    "subtitle": "",
    "provider": "Microsoft"
  },
  {
    "workbookKey": "ProofpointPODWorkbook",
    "logoFileName": "proofpointlogo.svg",
    "description": "Gain insights into your Proofpoint on Demand Email Security activities, including maillog and messages data. The Workbook provides users with an executive dashboard showing the reporting capabilities, message traceability and monitoring.",
    "dataTypesDependencies": [
      "ProofpointPOD_maillog_CL",
      "ProofpointPOD_message_CL"
    ],
    "dataConnectorsDependencies": [
      "ProofpointPOD"
    ],
    "previewImagesFileNames": [
      "ProofpointPODMainBlack1.png",
      "ProofpointPODMainBlack2.png",
      "ProofpointPODMainWhite1.png",
      "ProofpointPODMainWhite2.png",
      "ProofpointPODMessageSummaryBlack.png",
      "ProofpointPODMessageSummaryWhite.png",
      "ProofpointPODTLSBlack.png",
      "ProofpointPODTLSWhite.png"
    ],
    "version": "1.0.0",
    "title": "Proofpoint On-Demand Email Security",
    "templateRelativePath": "ProofpointPOD.json",
    "subtitle": "",
    "provider": "Proofpoint"
  },
  {
    "workbookKey": "CiscoUmbrellaWorkbook",
    "logoFileName": "cisco_logo.svg",
    "description": "Gain insights into Cisco Umbrella activities, including the DNS, Proxy and Cloud Firewall data. Workbook shows general information along with threat landscape including categories, blocked destinations and URLs.",
    "dataTypesDependencies": [
      "Cisco_Umbrella_dns_CL",
      "Cisco_Umbrella_proxy_CL",
      "Cisco_Umbrella_ip_CL",
      "Cisco_Umbrella_cloudfirewall_CL"
    ],
    "dataConnectorsDependencies": [
      "CiscoUmbrellaDataConnector"
    ],
    "previewImagesFileNames": [
      "CiscoUmbrellaDNSBlack1.png",
      "CiscoUmbrellaDNSBlack2.png",
      "CiscoUmbrellaDNSWhite1.png",
      "CiscoUmbrellaDNSWhite2.png",
      "CiscoUmbrellaFirewallBlack.png",
      "CiscoUmbrellaFirewallWhite.png",
      "CiscoUmbrellaMainBlack1.png",
      "CiscoUmbrellaMainBlack2.png",
      "CiscoUmbrellaMainWhite1.png",
      "CiscoUmbrellaMainWhite2.png",
      "CiscoUmbrellaProxyBlack1.png",
      "CiscoUmbrellaProxyBlack2.png",
      "CiscoUmbrellaProxyWhite1.png",
      "CiscoUmbrellaProxyWhite2.png"
    ],
    "version": "1.0.0",
    "title": "Cisco Umbrella",
    "templateRelativePath": "CiscoUmbrella.json",
    "subtitle": "",
    "provider": "Cisco"
  },
  {
    "workbookKey": "AnalyticsEfficiencyWorkbook",
    "logoFileName": "Azure_Sentinel.svg",
    "description": "Gain insights into the efficacy of your analytics rules. In this workbook you can analyze and monitor the analytics rules found in your workspace to achieve better performance by your SOC.",
    "dataTypesDependencies": [
      "SecurityAlert",
      "SecurityIncident"
    ],
    "dataConnectorsDependencies": [],
    "previewImagesFileNames": [
      "AnalyticsEfficiencyBlack.png",
      "AnalyticsEfficiencyWhite.png"
    ],
    "version": "1.2.0",
    "title": "Analytics Efficiency",
    "templateRelativePath": "AnalyticsEfficiency.json",
    "subtitle": "",
    "provider": "Microsoft"
  },
  {
    "workbookKey": "WorkspaceUsage",
    "logoFileName": "Azure_Sentinel.svg",
    "description": "Gain insights into your workspace's usage. In this workbook, you can view your workspace\u2019s data consumption, latency, recommended tasks and Cost and Usage statistics.",
    "dataTypesDependencies": [],
    "dataConnectorsDependencies": [],
    "previewImagesFileNames": [
      "WorkspaceUsageBlack.png",
      "WorkspaceUsageWhite.png"
    ],
    "version": "1.6.0",
    "title": "Workspace Usage Report",
    "templateRelativePath": "WorkspaceUsage.json",
    "subtitle": "",
    "provider": "Microsoft Sentinel community"
  },
  {
    "workbookKey": "SentinelCentral",
    "logoFileName": "Azure_Sentinel.svg",
    "description": "Use this report to view Incident (and Alert data) across many workspaces, this works with Azure Lighthouse and across any subscription you have access to.",
    "dataTypesDependencies": [],
    "dataConnectorsDependencies": [],
    "previewImagesFileNames": [
      "SentinelCentralBlack.png",
      "SentinelCentralWhite.png"
    ],
    "version": "2.1.0",
    "title": "Sentinel Central",
    "templateRelativePath": "SentinelCentral.json",
    "subtitle": "",
    "provider": "Microsoft Sentinel community"
  },
  {
    "workbookKey": "CognniIncidentsWorkbook",
    "logoFileName": "cognni-logo.svg",
    "description": "Gain intelligent insights into the risks to your important financial, legal, HR, and governance information. This workbook lets you monitor your at-risk information to determine when and why incidents occurred, as well as who was involved. These incidents are broken into high, medium, and low risk incidents for each information category.",
    "dataTypesDependencies": [
      "CognniIncidents_CL"
    ],
    "dataConnectorsDependencies": [
      "CognniSentinelDataConnector"
    ],
    "previewImagesFileNames": [
      "CognniBlack.PNG",
      "CognniWhite.PNG"
    ],
    "version": "1.0.0",
    "title": "Cognni Important Information Incidents",
    "templateRelativePath": "CognniIncidentsWorkbook.json",
    "subtitle": "",
    "provider": "Cognni"
  },
  {
    "workbookKey": "pfsense",
    "logoFileName": "pfsense_logo.svg",
    "description": "Gain insights into pfsense logs from both filterlog and nginx.",
    "dataTypesDependencies": [
      "CommonSecurityLog"
    ],
    "dataConnectorsDependencies": [],
    "previewImagesFileNames": [
      "pfsenseBlack.png",
      "pfsenseWhite.png"
    ],
    "version": "1.0.0",
    "title": "pfsense",
    "templateRelativePath": "pfsense.json",
    "subtitle": "",
    "provider": "Microsoft Sentinel community"
  },
  {
    "workbookKey": "ExchangeCompromiseHunting",
    "logoFileName": "MSTIC-Logo.svg",
    "description": "This workbook is intended to help defenders in responding to the Exchange Server vulnerabilities disclosed in March 2021, as well as hunting for potential compromise activity. More details on these vulnearbilities can be found at: https://aka.ms/exchangevulns",
    "dataTypesDependencies": [
      "SecurityEvent",
      "W3CIISLog"
    ],
    "dataConnectorsDependencies": [
      "SecurityEvents",
      "AzureMonitor(IIS)",
      "WindowsSecurityEvents"
    ],
    "previewImagesFileNames": [
      "ExchangeBlack.png",
      "ExchangeWhite.png"
    ],
    "version": "1.0.0",
    "title": "Exchange Compromise Hunting",
    "templateRelativePath": "ExchangeCompromiseHunting.json",
    "subtitle": "",
    "provider": "Microsoft"
  },
  {
    "workbookKey": "SOCProcessFrameworkWorkbook",
    "logoFileName": "Azure_Sentinel.svg",
    "description": "Built by Microsoft's Sentinel GBB's - This workbook contains years of SOC Best Practices and is intended to help SOCs mature and leverage industry standards in Operationalizing their SOC in using Azure Sentinel. It contains Processes and Procedures every SOC should consider and builds a high level of operational excellence.",
    "dataTypesDependencies": [],
    "dataConnectorsDependencies": [],
    "previewImagesFileNames": [
      "SOCProcessFrameworkCoverImage1White.png",
      "SOCProcessFrameworkCoverImage1Black.png",
      "SOCProcessFrameworkCoverImage2White.png",
      "SOCProcessFrameworkCoverImage2Black.png"
    ],
    "version": "1.1.0",
    "title": "SOC Process Framework",
    "templateRelativePath": "SOCProcessFramework.json",
    "subtitle": "",
    "provider": "Microsoft Sentinel Community"
  },
  {
    "workbookKey": "Building_a_SOCLargeStaffWorkbook",
    "logoFileName": "Azure_Sentinel.svg",
    "description": "Built by Microsoft's Sentinel GBB's - This workbook contains years of SOC Best Practices and is intended to help SOCs mature and leverage industry standards in Operationalizing their SOC in using Azure Sentinel. It contains Processes and Procedures every SOC should consider and builds a high level of operational excellence.",
    "dataTypesDependencies": [],
    "dataConnectorsDependencies": [],
    "previewImagesFileNames": [
      "SOCProcessFrameworkCoverImage1White.png",
      "SOCProcessFrameworkCoverImage1Black.png",
      "SOCProcessFrameworkCoverImage2White.png",
      "SOCProcessFrameworkCoverImage2Black.png"
    ],
    "version": "1.1.0",
    "title": "SOC Large Staff",
    "templateRelativePath": "Building_a_SOCLargeStaff.json",
    "subtitle": "",
    "provider": "Microsoft Sentinel Community"
  },
  {
    "workbookKey": "Building_a_SOCMediumStaffWorkbook",
    "logoFileName": "Azure_Sentinel.svg",
    "description": "Built by Microsoft's Sentinel GBB's - This workbook contains years of SOC Best Practices and is intended to help SOCs mature and leverage industry standards in Operationalizing their SOC in using Azure Sentinel. It contains Processes and Procedures every SOC should consider and builds a high level of operational excellence.",
    "dataTypesDependencies": [],
    "dataConnectorsDependencies": [],
    "previewImagesFileNames": [
      "SOCProcessFrameworkCoverImage1White.png",
      "SOCProcessFrameworkCoverImage1Black.png",
      "SOCProcessFrameworkCoverImage2White.png",
      "SOCProcessFrameworkCoverImage2Black.png"
    ],
    "version": "1.1.0",
    "title": "SOC Medium Staff",
    "templateRelativePath": "Building_a_SOCMediumStaff.json",
    "subtitle": "",
    "provider": "Microsoft Sentinel Community"
  },
  {
    "workbookKey": "Building_a_SOCPartTimeStaffWorkbook",
    "logoFileName": "Azure_Sentinel.svg",
    "description": "Built by Microsoft's Sentinel GBB's - This workbook contains years of SOC Best Practices and is intended to help SOCs mature and leverage industry standards in Operationalizing their SOC in using Azure Sentinel. It contains Processes and Procedures every SOC should consider and builds a high level of operational excellence.",
    "dataTypesDependencies": [],
    "dataConnectorsDependencies": [],
    "previewImagesFileNames": [
      "SOCProcessFrameworkCoverImage1White.png",
      "SOCProcessFrameworkCoverImage1Black.png",
      "SOCProcessFrameworkCoverImage2White.png",
      "SOCProcessFrameworkCoverImage2Black.png"
    ],
    "version": "1.1.0",
    "title": "SOC Part Time Staff",
    "templateRelativePath": "Building_a_SOCPartTimeStaff.json",
    "subtitle": "",
    "provider": "Microsoft Sentinel Community"
  },
  {
    "workbookKey": "Building_a_SOCSmallStaffWorkbook",
    "logoFileName": "Azure_Sentinel.svg",
    "description": "Built by Microsoft's Sentinel GBB's - This workbook contains years of SOC Best Practices and is intended to help SOCs mature and leverage industry standards in Operationalizing their SOC in using Azure Sentinel. It contains Processes and Procedures every SOC should consider and builds a high level of operational excellence.",
    "dataTypesDependencies": [],
    "dataConnectorsDependencies": [],
    "previewImagesFileNames": [
      "SOCProcessFrameworkCoverImage1White.png",
      "SOCProcessFrameworkCoverImage1Black.png",
      "SOCProcessFrameworkCoverImage2White.png",
      "SOCProcessFrameworkCoverImage2Black.png"
    ],
    "version": "1.1.0",
    "title": "SOC Small Staff",
    "templateRelativePath": "Building_a_SOCSmallStaff.json",
    "subtitle": "",
    "provider": "Microsoft Sentinel Community"
  },
  {
    "workbookKey": "SOCIRPlanningWorkbook",
    "logoFileName": "Azure_Sentinel.svg",
    "description": "Built by Microsoft's Sentinel GBB's - This workbook contains years of SOC Best Practices and is intended to help SOCs mature and leverage industry standards in Operationalizing their SOC in using Azure Sentinel. It contains Processes and Procedures every SOC should consider and builds a high level of operational excellence.",
    "dataTypesDependencies": [],
    "dataConnectorsDependencies": [],
    "previewImagesFileNames": [
      "SOCProcessFrameworkCoverImage1White.png",
      "SOCProcessFrameworkCoverImage1Black.png",
      "SOCProcessFrameworkCoverImage2White.png",
      "SOCProcessFrameworkCoverImage2Black.png"
    ],
    "version": "1.1.0",
    "title": "SOC IR Planning",
    "templateRelativePath": "SOCIRPlanning.json",
    "subtitle": "",
    "provider": "Microsoft Sentinel Community"
  },
  {
    "workbookKey": "UpdateSOCMaturityScoreWorkbook",
    "logoFileName": "Azure_Sentinel.svg",
    "description": "Built by Microsoft's Sentinel GBB's - This workbook contains years of SOC Best Practices and is intended to help SOCs mature and leverage industry standards in Operationalizing their SOC in using Azure Sentinel. It contains Processes and Procedures every SOC should consider and builds a high level of operational excellence.",
    "dataTypesDependencies": [],
    "dataConnectorsDependencies": [],
    "previewImagesFileNames": [
      "SOCProcessFrameworkCoverImage1White.png",
      "SOCProcessFrameworkCoverImage1Black.png",
      "SOCProcessFrameworkCoverImage2White.png",
      "SOCProcessFrameworkCoverImage2Black.png"
    ],
    "version": "1.1.0",
    "title": "Update SOC Maturity Score",
    "templateRelativePath": "UpdateSOCMaturityScore.json",
    "subtitle": "",
    "provider": "Microsoft Sentinel Community"
  },
  {
    "workbookKey": "Microsoft365SecurityPosture",
    "logoFileName": "M365securityposturelogo.svg",
    "description": "This workbook presents security posture data collected from Azure Security Center, M365 Defender, Defender for Endpoint, and Microsoft Cloud App Security. This workbook relies on the M365 Security Posture Playbook in order to bring the data in.",
    "dataTypesDependencies": [
      "M365SecureScore_CL",
      "MDfESecureScore_CL",
      "MDfEExposureScore_CL",
      "MDfERecommendations_CL",
      "MDfEVulnerabilitiesList_CL",
      "McasShadowItReporting"
    ],
    "dataConnectorsDependencies": [],
    "previewImagesFileNames": [
      "M365securitypostureblack.png",
      "M365securityposturewhite.png"
    ],
    "version": "1.0.0",
    "title": "Microsoft 365 Security Posture",
    "templateRelativePath": "M365SecurityPosture.json",
    "subtitle": "",
    "provider": "Microsoft Sentinel Community"
  },
  {
    "workbookKey": "AzureSentinelCost",
    "logoFileName": "Azure_Sentinel.svg",
    "description": "This workbook provides an estimated cost across the main billed items in Microsoft Sentinel: ingestion, retention and automation. It also provides insight about the possible impact of the Microsoft 365 E5 offer.",
    "dataTypesDependencies": [],
    "dataConnectorsDependencies": [],
    "previewImagesFileNames": [
      "AzureSentinelCostWhite.png",
      "AzureSentinelCostBlack.png"
    ],
    "version": "1.5.0",
    "title": "Microsoft Sentinel Cost",
    "templateRelativePath": "AzureSentinelCost.json",
    "subtitle": "",
    "provider": "Microsoft Sentinel Community"
  },
  {
    "workbookKey": "ADXvsLA",
    "logoFileName": "Azure_Sentinel.svg",
    "description": "This workbook shows the tables from Microsoft Sentinel which are backed up in ADX. It also provides a comparison between the entries in the Microsoft Sentinel tables and the ADX tables. Lastly some general information about the queries and ingestion on ADX is shown.",
    "dataTypesDependencies": [],
    "dataConnectorsDependencies": [],
    "previewImagesFileNames": [
      "ADXvsLABlack.PNG",
      "ADXvsLAWhite.PNG"
    ],
    "version": "1.0.0",
    "title": "ADXvsLA",
    "templateRelativePath": "ADXvsLA.json",
    "subtitle": "",
    "provider": "Microsoft Sentinel Community"
  },
  {
    "workbookKey": "MicrosoftDefenderForOffice365",
    "logoFileName": "office365_logo.svg",
    "description": "Gain insights into your Microsoft Defender for Office 365 raw data logs.  This workbook lets you look at trends in email senders, attachments and embedded URL data to find anomalies. You can also search by, sender, recipient, subject, attachment or embedded URL to find where the related messages have been sent.",
    "dataTypesDependencies": [
      "EmailEvents",
      "EmailUrlInfo",
      "EmailAttachmentInfo"
    ],
    "dataConnectorsDependencies": [],
    "previewImagesFileNames": [
      "MDOWhite1.png",
      "MDOBlack1.png",
      "MDOWhite2.png",
      "MDOBlack2.png"
    ],
    "version": "1.0.0",
    "title": "Microsoft Defender For Office 365",
    "templateRelativePath": "MicrosoftDefenderForOffice365.json",
    "subtitle": "",
    "provider": "Microsoft Sentinel Community"
  },
  {
    "workbookKey": "ProofPointThreatDashboard",
    "logoFileName": "",
    "description": "Provides an overview of email threat activity based on log data provided by ProofPoint",
    "dataTypesDependencies": [
      "ProofpointPOD_message_CL",
      "ProofpointPOD_maillog_CL",
      "ProofPointTAPClicksBlocked_CL",
      "ProofPointTAPClicksPermitted_CL",
      "ProofPointTAPMessagesBlocked_CL",
      "ProofPointTAPMessagesDelivered_CL"
    ],
    "dataConnectorsDependencies": [
      "ProofpointTAP",
      "ProofpointPOD"
    ],
    "previewImagesFileNames": [
      "ProofPointThreatDashboardBlack1.png",
      "ProofPointThreatDashboardWhite1.png"
    ],
    "version": "1.0.0",
    "title": "ProofPoint Threat Dashboard",
    "templateRelativePath": "ProofPointThreatDashboard.json",
    "subtitle": "",
    "provider": "Microsoft Sentinel Community"
  },
  {
    "workbookKey": "AMAmigrationTracker",
    "logoFileName": "Azure_Sentinel.svg",
    "description": "See what Azure and Azure Arc servers have Log Analytics agent or Azure Monitor agent installed. Review what DCR (data collection rules) apply to your machines and whether you are collecting logs from those machines into your selected workspaces.",
    "dataTypesDependencies": [],
    "dataConnectorsDependencies": [],
    "previewImagesFileNames": [
      "AMAtrackingWhite1.png",
      "AMAtrackingWhite2.png",
      "AMAtrackingWhite3.png",
      "AMAtrackingBlack1.png",
      "AMAtrackingBlack2.png",
      "AMAtrackingBlack3.png"
    ],
    "version": "1.1.0",
    "title": "AMA migration tracker",
    "templateRelativePath": "AMAmigrationTracker.json",
    "subtitle": "",
    "provider": "Microsoft Sentinel Community"
  },
  {
    "workbookKey": "AdvancedKQL",
    "logoFileName": "Azure_Sentinel.svg",
    "description": "This interactive Workbook is designed to improve your KQL proficiency by using a use-case driven approach.",
    "dataTypesDependencies": [],
    "dataConnectorsDependencies": [],
    "previewImagesFileNames": [
      "AdvancedKQLWhite.png",
      "AdvancedKQLBlack.png"
    ],
    "version": "1.3.0",
    "title": "Advanced KQL for Microsoft Sentinel",
    "templateRelativePath": "AdvancedKQL.json",
    "subtitle": "",
    "provider": "Microsoft Sentinel Community"
  },
  {
    "workbookKey": "DSTIMWorkbook",
    "logoFileName": "DSTIM.svg",
    "description": "Identify sensitive data blast radius (i.e., who accessed sensitive data, what kinds of sensitive data, from where and when) in a given data security incident investigation or as part of Threat Hunting. Prioritize your investigation based on insights provided with integrations with Watchlists(VIPUsers, TerminatedEmployees and HighValueAssets), Threat Intelligence feed, UEBA baselines and much more.",
    "dataTypesDependencies": [
      "DSMAzureBlobStorageLogs",
      "DSMDataClassificationLogs",
      "DSMDataLabelingLogs",
      "Anomalies",
      "ThreatIntelligenceIndicator",
      "AADManagedIdentitySignInLogs",
      "SecurityAlert",
      "SigninLogs"
    ],
    "dataConnectorsDependencies": [],
    "previewImagesFileNames": [
      "DSTIMWorkbookBlack.png",
      "DSTIMWorkbookWhite.png"
    ],
    "version": "1.9.0",
    "title": "Data Security - Sensitive Data Impact Assessment",
    "templateRelativePath": "DSTIMWorkbook.json",
    "subtitle": "",
    "provider": "Microsoft",
    "featureFlag": "DSTIMWorkbook"
  },
  {
    "workbookKey": "IntrotoKQLWorkbook",
    "logoFileName": "",
    "description": "Learn and practice the Kusto Query Language. This workbook introduces and provides 100 to 200 level content for new and existing users looking to learn KQL. This workbook will be updated with content over time.",
    "dataTypesDependencies": [],
    "dataConnectorsDependencies": [],
    "previewImagesFileNames": [
      "IntrotoKQL-black.png",
      "IntrotoKQL-white.png"
    ],
    "version": "1.0.0",
    "title": "Intro to KQL",
    "templateRelativePath": "IntrotoKQL.json",
    "subtitle": "",
    "provider": "Microsoft Sentinel Community"
  },
  {
    "workbookKey": "Log4jPostCompromiseHuntingWorkbook",
    "logoFileName": "",
    "description": "This hunting workbook is intended to help identify activity related to the Log4j compromise discovered in December 2021.",
    "dataTypesDependencies": [
      "SecurityNestedRecommendation",
      "AzureDiagnostics",
      "OfficeActivity",
      "W3CIISLog",
      "AWSCloudTrail",
      "SigninLogs",
      "AADNonInteractiveUserSignInLogs",
      "imWebSessions",
      "imNetworkSession"
    ],
    "dataConnectorsDependencies": [],
    "previewImagesFileNames": [
      "Log4jPostCompromiseHuntingBlack.png",
      "Log4jPostCompromiseHuntingWhite.png"
    ],
    "version": "1.0.0",
    "title": "Log4j Post Compromise Hunting",
    "templateRelativePath": "Log4jPostCompromiseHunting.json",
    "subtitle": "",
    "provider": "Microsoft Sentinel Community"
  },
  {
    "workbookKey": "Log4jImpactAssessmentWorkbook",
    "logoFileName": "",
    "description": "This hunting workbook is intended to help identify activity related to the Log4j compromise discovered in December 2021.",
    "dataTypesDependencies": [
      "SecurityIncident",
      "SecurityAlert",
      "AzureSecurityCenter",
      "MDfESecureScore_CL",
      "MDfEExposureScore_CL",
      "MDfERecommendations_CL",
      "MDfEVulnerabilitiesList_CL"
    ],
    "dataConnectorsDependencies": [],
    "previewImagesFileNames": [],
    "version": "1.0.0",
    "title": "Log4j Impact Assessment",
    "templateRelativePath": "Log4jImpactAssessment.json",
    "subtitle": "",
    "provider": "Microsoft Sentinel Community"
  },
  {
    "workbookKey": "UserMap",
    "logoFileName": "",
    "description": "This Workbook shows MaliciousIP, User SigninLog Data (this shows user Signin Locations and distance between as well as order visited) and WAF information.",
    "dataTypesDependencies": [
      "SigninLogs",
      "AzureDiagnostics",
      "WireData",
      "VMconnection",
      "CommonSecurityLog",
      "WindowsFirewall",
      "W3CIISLog",
      "DnsEvents"
    ],
    "dataConnectorsDependencies": [
      "AzureActiveDirectory"
    ],
    "previewImagesFileNames": [
      "UserMapBlack.png",
      "UserMapWhite.png"
    ],
    "version": "1.0.0",
    "title": "User Map information",
    "templateRelativePath": "UserMap.json",
    "subtitle": "",
    "provider": "Microsoft Sentinel Community"
  },
  {
    "workbookKey": "AWSS3",
    "logoFileName": "",
    "description": ".",
    "dataTypesDependencies": [
      "AWSCloudTrail",
      "AWSGuardDuty",
      "AWSVPCFlow"
    ],
    "dataConnectorsDependencies": [
      "AWSS3"
    ],
    "previewImagesFileNames": [
      "AWSS3Black.png",
      "AWSS3White.png",
      "AWSS3White1.png"
    ],
    "version": "1.0.0",
    "title": "AWS S3 Workbook",
    "templateRelativePath": "AWSS3.json",
    "subtitle": "",
    "provider": "Microsoft Sentinel Community"
  },
  {
    "workbookKey": "LogSourcesAndAnalyticRulesCoverageWorkbook",
    "logoFileName": "",
    "description": "This workbook is intended to show how the different tables in a Log Analytics workspace are being used by the different Microsoft Sentinel features, like analytics, hunting queries, playbooks and queries in general.",
    "dataTypesDependencies": [],
    "dataConnectorsDependencies": [],
    "previewImagesFileNames": [
      "LogSourcesAndAnalyticRulesCoverageBlack.png",
      "LogSourcesAndAnalyticRulesCoverageWhite.png"
    ],
    "version": "1.1.0",
    "title": "Log Sources & Analytic Rules Coverage",
    "templateRelativePath": "LogSourcesAndAnalyticRulesCoverage.json",
    "subtitle": "",
    "provider": "Microsoft Sentinel Community"
  },
  {
    "workbookKey": "CiscoFirepower",
    "logoFileName": "",
    "description": "Gain insights into your Cisco Firepower firewalls. This workbook analyzes Cisco Firepower device logs.",
    "dataTypesDependencies": [
      "CommonSecurityLog"
    ],
    "dataConnectorsDependencies": [],
    "previewImagesFileNames": [
      "CiscoFirepowerBlack.png",
      "CiscoFirepowerWhite.png"
    ],
    "version": "1.0.0",
    "title": "Cisco Firepower",
    "templateRelativePath": "CiscoFirepower.json",
    "subtitle": "",
    "provider": "Azure Sentinel Community"
  },
  {
    "workbookKey": "MicrorosftTeams",
    "logoFileName": "microsoftteams.svg",
    "description": "This workbook is intended to identify the activities on Microrsoft Teams.",
    "dataTypesDependencies": [
      "OfficeActivity"
    ],
    "dataConnectorsDependencies": [],
    "previewImagesFileNames": [
      "MicrosoftTeamsBlack.png",
      "MicrosoftTeamsWhite.png"
    ],
    "version": "1.0.0",
    "title": "Microsoft Teams",
    "templateRelativePath": "MicrosoftTeams.json",
    "subtitle": "",
    "provider": "Azure Sentinel Community"
  },
  {
    "workbookKey": "ArchivingBasicLogsRetention",
    "logoFileName": "ArchivingBasicLogsRetention.svg",
    "description": "This workbooks shows workspace and table retention periods, basic logs, and search & restore tables. It also allows you to update table retention periods, plans, and delete search or restore tables.",
    "dataTypesDependencies": [],
    "dataConnectorsDependencies": [],
    "previewImagesFileNames": [
      "ArchivingBasicLogsRetentionBlack1.png",
      "ArchivingBasicLogsRetentionWhite1.png"
    ],
    "version": "1.1.0",
    "title": "Archiving, Basic Logs, and Retention",
    "templateRelativePath": "ArchivingBasicLogsRetention.json",
    "subtitle": "",
    "provider": "Microsoft Sentinel Community"
  },
  {
    "workbookKey": "OktaSingleSignOnWorkbook",
    "logoFileName": "okta_logo.svg",
    "description": "Gain extensive insight into Okta Single Sign-On (SSO) by analyzing, collecting and correlating Audit and Event events.\nThis workbook provides visibility into message and click events that were permitted, delivered, or blocked",
    "dataTypesDependencies": [
      "Okta_CL"
    ],
    "dataConnectorsDependencies": [
      "OktaSSO"
    ],
    "previewImagesFileNames": [
      "OktaSingleSignOnWhite.png",
      "OktaSingleSignOnBlack.png"
    ],
    "version": "1.2",
    "title": "Okta Single Sign-On",
    "templateRelativePath": "OktaSingleSignOn.json",
    "subtitle": "",
    "provider": "Okta"
  },
  {
    "workbookKey": "MicrosoftDefenderForEndPoint",
    "logoFileName": "",
    "description": "A wokbook to provide details about Microsoft Defender for Endpoint Advance Hunting to Overview & Analyse data brought through M365 Defender Connector.",
    "dataTypesDependencies": [],
    "dataConnectorsDependencies": [],
    "previewImagesFileNames": [
      "microsoftdefenderforendpointwhite.png",
      "microsoftdefenderforendpointblack.png"
    ],
    "version": "1.0.0",
    "title": "MicrosoftDefenderForEndPoint",
    "templateRelativePath": "MicrosoftDefenderForEndPoint.json",
    "subtitle": "",
    "provider": "Microsoft Sentinel Community"
  },
  {
    "workbookKey": "Dynamics365Workbooks",
    "logoFileName": "DynamicsLogo.svg",
    "description": "This workbook brings together queries and visualizations to assist you in identifying potential threats in your Dynamics 365 audit data.",
    "dataTypesDependencies": [
      "Dynamics365Activity"
    ],
    "dataConnectorsDependencies": [
      "Dynamics365"
    ],
    "previewImagesFileNames": [
      "Dynamics365WorkbookBlack.png",
      "Dynamics365WorkbookWhite.png"
    ],
    "version": "1.0.3",
    "title": "Dynamics365Workbooks",
    "templateRelativePath": "Dynamics365Workbooks.json",
    "subtitle": "",
    "provider": "Microsoft Sentinel Community"
  },
  {
    "workbookKey": "CiscoMerakiWorkbook",
    "logoFileName": "",
    "description": "Gain insights into the Events from Cisco Meraki Solution and analyzing all the different types of Security Events. This workbook also helps in identifying the Events from affected devices, IPs and the nodes where malware was successfully detected.\nIP data received in Events is correlated with Threat Intelligence to identify if the reported IP address is known bad based on threat intelligence data.",
    "dataTypesDependencies": [
      "meraki_CL",
      "CiscoMerakiNativePoller",
      "ThreatIntelligenceIndicator"
    ],
    "dataConnectorsDependencies": [
      "CiscoMeraki",
      "CiscoMerakiNativePolling",
      "ThreatIntelligence"
    ],
    "previewImagesFileNames": [
      "CiscoMerakiWorkbookWhite.png",
      "CiscoMerakiWorkbookBlack.png"
    ],
    "version": "1.0.0",
    "title": "CiscoMerakiWorkbook",
    "templateRelativePath": "CiscoMerakiWorkbook.json",
    "subtitle": "",
    "provider": "Microsoft"
  },
  {
    "workbookKey": "SentinelOneWorkbook",
    "logoFileName": "",
    "description": "Sets the time name for analysis.",
    "dataTypesDependencies": [
      "SentinelOne_CL"
    ],
    "dataConnectorsDependencies": [
      "SentinelOne"
    ],
    "previewImagesFileNames": [
      "SentinelOneBlack.png",
      "SentinelOneWhite.png"
    ],
    "version": "1.0.0",
    "title": "SentinelOneWorkbook",
    "templateRelativePath": "SentinelOne.json",
    "subtitle": "",
    "provider": "Microsoft"
  },
  {
    "workbookKey": "TrendMicroApexOneWorkbook",
    "logoFileName": "trendmicro_logo.svg",
    "description": "Sets the time name for analysis.",
    "dataTypesDependencies": [
      "CommonSecurityLog"
    ],
    "dataConnectorsDependencies": [
      "TrendMicroApexOne"
    ],
    "previewImagesFileNames": [
      "TrendMicroApexOneBlack.png",
      "TrendMicroApexOneWhite.png"
    ],
    "version": "1.0.0",
    "title": "Trend Micro Apex One",
    "templateRelativePath": "TrendMicroApexOne.json",
    "subtitle": "",
    "provider": "TrendMicro"
  },
  {
    "workbookKey": "ContrastProtect",
    "logoFileName": "contrastsecurity_logo.svg",
    "description": "Select the time range for this Overview.",
    "dataTypesDependencies": [
      "CommonSecurityLog"
    ],
    "dataConnectorsDependencies": [
      "ContrastProtect"
    ],
    "previewImagesFileNames": [
      "ContrastProtectAllBlack.png",
      "ContrastProtectAllWhite.png",
      "ContrastProtectEffectiveBlack.png",
      "ContrastProtectEffectiveWhite.png",
      "ContrastProtectSummaryBlack.png",
      "ContrastProtectSummaryWhite.png"
    ],
    "version": "1.0.0",
    "title": "Contrast Protect",
    "templateRelativePath": "ContrastProtect.json",
    "subtitle": "",
    "provider": "contrast security"
  },
  {
    "workbookKey": "ArmorbloxOverview",
    "logoFileName": "armorblox.svg",
    "description": "INCIDENTS FROM SELECTED TIME RANGE",
    "dataTypesDependencies": [
      "Armorblox_CL"
    ],
    "dataConnectorsDependencies": [
      "Armorblox"
    ],
    "previewImagesFileNames": [
      "ArmorbloxOverviewBlack01.png",
      "ArmorbloxOverviewBlack02.png",
      "ArmorbloxOverviewWhite01.png",
      "ArmorbloxOverviewWhite02.png"
    ],
    "version": "1.0.0",
    "title": "Armorblox",
    "templateRelativePath": "ArmorbloxOverview.json",
    "subtitle": "",
    "provider": "Armorblox"
  },
  {
    "workbookKey": "PaloAltoCDL",
    "logoFileName": "paloalto_logo.svg",
    "description": "Sets the time name for analysis",
    "dataTypesDependencies": [
      "CommonSecurityLog"
    ],
    "dataConnectorsDependencies": [
      "PaloAltoCDL"
    ],
    "previewImagesFileNames": [
      "PaloAltoBlack.png",
      "PaloAltoWhite.png"
    ],
    "version": "1.0.0",
    "title": "Palo Alto Networks Cortex Data Lake",
    "templateRelativePath": "PaloAltoCDL.json",
    "subtitle": "",
    "provider": "Palo Alto Networks"
  },
  {
    "workbookKey": "VMwareCarbonBlack",
    "logoFileName": "Azure_Sentinel.svg",
    "description": "Sets the time name for analysis",
    "dataTypesDependencies": [
      "CarbonBlackEvents_CL",
      "CarbonBlackAuditLogs_CL",
      "CarbonBlackNotifications_CL"
    ],
    "dataConnectorsDependencies": [
      "VMwareCarbonBlack"
    ],
    "previewImagesFileNames": [
      "VMwareCarbonBlack.png",
      "VMwareCarbonWhite.png"
    ],
    "version": "1.0.0",
    "title": "VMware Carbon Black Cloud",
    "templateRelativePath": "VMwareCarbonBlack.json",
    "subtitle": "",
    "provider": "Microsoft"
  },
  {
    "workbookKey": "arista-networks",
    "logoFileName": "AristaAwakeSecurity.svg",
    "description": "Sets the time name for analysis",
    "dataTypesDependencies": [
      "CommonSecurityLog"
    ],
    "dataConnectorsDependencies": [
      "AristaAwakeSecurity"
    ],
    "previewImagesFileNames": [
      "AristaAwakeSecurityDevicesBlack.png",
      "AristaAwakeSecurityDevicesWhite.png",
      "AristaAwakeSecurityModelsBlack.png",
      "AristaAwakeSecurityModelsWhite.png",
      "AristaAwakeSecurityOverviewBlack.png",
      "AristaAwakeSecurityOverviewWhite.png"
    ],
    "version": "1.0.0",
    "title": "Arista Awake",
    "templateRelativePath": "AristaAwakeSecurityWorkbook.json",
    "subtitle": "",
    "provider": "Arista Networks"
  },
  {
    "workbookKey": "TomcatWorkbook",
    "logoFileName": "Azure_Sentinel.svg",
    "description": "Sets the time name for analysis",
    "dataTypesDependencies": [
      "Tomcat_CL"
    ],
    "dataConnectorsDependencies": [
      "ApacheTomcat"
    ],
    "previewImagesFileNames": [
      "TomcatBlack.png",
      "TomcatWhite.png"
    ],
    "version": "1.0.0",
    "title": "ApacheTomcat",
    "templateRelativePath": "Tomcat.json",
    "subtitle": "",
    "provider": "Apache"
  },
  {
    "workbookKey": "ClarotyWorkbook",
    "logoFileName": "Azure_Sentinel.svg",
    "description": "Sets the time name for analysis",
    "dataTypesDependencies": [
      "CommonSecurityLog"
    ],
    "dataConnectorsDependencies": [
      "Claroty"
    ],
    "previewImagesFileNames": [
      "ClarotyBlack.png",
      "ClarotyWhite.png"
    ],
    "version": "1.0.0",
    "title": "Claroty",
    "templateRelativePath": "ClarotyOverview.json",
    "subtitle": "",
    "provider": "Claroty"
  },
  {
    "workbookKey": "ApacheHTTPServerWorkbook",
    "logoFileName": "apache.svg",
    "description": "Sets the time name for analysis",
    "dataTypesDependencies": [
      "ApacheHTTPServer_CL"
    ],
    "dataConnectorsDependencies": [
      "ApacheHTTPServer"
    ],
    "previewImagesFileNames": [
      "ApacheHTTPServerOverviewBlack01.png",
      "ApacheHTTPServerOverviewBlack02.png",
      "ApacheHTTPServerOverviewWhite01.png",
      "ApacheHTTPServerOverviewWhite02.png"
    ],
    "version": "1.0.0",
    "title": "Apache HTTP Server",
    "templateRelativePath": "ApacheHTTPServer.json",
    "subtitle": "",
    "provider": "Apache Software Foundation"
  },
  {
    "workbookKey": "OCIWorkbook",
    "logoFileName": "Azure_Sentinel.svg",
    "description": "Sets the time name for analysis",
    "dataTypesDependencies": [
      "OCI_Logs_CL"
    ],
    "dataConnectorsDependencies": [
      "OracleCloudInfrastructureLogsConnector"
    ],
    "previewImagesFileNames": [
      "OCIBlack.png",
      "OCIWhite.png"
    ],
    "version": "1.0.0",
    "title": "Oracle Cloud Infrastructure",
    "templateRelativePath": "OracleCloudInfrastructureOCI.json",
    "subtitle": "",
    "provider": "Microsoft"
  },
  {
    "workbookKey": "OracleWeblogicServerWorkbook",
    "logoFileName": "Azure_Sentinel.svg",
    "description": "Sets the time name for analysis",
    "dataTypesDependencies": [
      "OracleWebLogicServer_CL"
    ],
    "dataConnectorsDependencies": [
      "OracleWebLogicServer"
    ],
    "previewImagesFileNames": [
      "OracleWeblogicServerBlack.png",
      "OracleWeblogicServerWhite.png"
    ],
    "version": "1.0.0",
    "title": "Oracle WebLogic Server",
    "templateRelativePath": "OracleWorkbook.json",
    "subtitle": "",
    "provider": "Oracle"
  },
  {
    "workbookKey": "BitglassWorkbook",
    "logoFileName": "Azure_Sentinel.svg",
    "description": "Sets the time name for analysis",
    "dataTypesDependencies": [
      "BitglassLogs_CL"
    ],
    "dataConnectorsDependencies": [
      "Bitglass"
    ],
    "previewImagesFileNames": [
      "BitglassBlack.png",
      "BitglassWhite.png"
    ],
    "version": "1.0.0",
    "title": "Bitglass",
    "templateRelativePath": "Bitglass.json",
    "subtitle": "",
    "provider": "Bitglass"
  },
  {
    "workbookKey": "NGINXWorkbook",
    "logoFileName": "Azure_Sentinel.svg",
    "description": "Sets the time name for analysis",
    "dataTypesDependencies": [
      "NGINX_CL"
    ],
    "dataConnectorsDependencies": [
      "NGINXHTTPServer"
    ],
    "previewImagesFileNames": [
      "NGINXOverviewBlack01.png",
      "NGINXOverviewBlack02.png",
      "NGINXOverviewWhite01.png",
      "NGINXOverviewWhite02.png"
    ],
    "version": "1.0.0",
    "title": "NGINX HTTP Server",
    "templateRelativePath": "NGINX.json",
    "subtitle": "",
    "provider": "Microsoft"
  },
  {
    "workbookKey": "vArmourAppContollerWorkbook",
    "logoFileName": "varmour-logo.svg",
    "description": "Sets the time name for analysis",
    "dataTypesDependencies": [
      "CommonSecurityLog"
    ],
    "dataConnectorsDependencies": [
      "vArmourAC"
    ],
    "previewImagesFileNames": [
      "vArmourAppControllerAppBlack.png",
      "vArmourAppControllerAppBlack-1.png",
      "vArmourAppControllerAppBlack-2.png",
      "vArmourAppControllerAppBlack-3.png",
      "vArmourAppControllerAppBlack-4.png",
      "vArmourAppControllerAppBlack-5.png",
      "vArmourAppControllerAppBlack-6.png",
      "vArmourAppControllerAppBlack-7.png",
      "vArmourAppControllerAppWhite.png",
      "vArmourAppControllerAppWhite-1.png",
      "vArmourAppControllerAppWhite-2.png",
      "vArmourAppControllerAppWhite-3.png",
      "vArmourAppControllerAppWhite-4.png",
      "vArmourAppControllerAppWhite-5.png",
      "vArmourAppControllerAppWhite-6.png",
      "vArmourAppControllerAppWhite-7.png"
    ],
    "version": "1.0.0",
    "title": "vArmour Application Controller",
    "templateRelativePath": "vArmour_AppContoller_Workbook.json",
    "subtitle": "",
    "provider": "vArmour"
  },
  {
    "workbookKey": "CorelightWorkbook",
    "logoFileName": "corelight.svg",
    "description": "Sets the time name for analysis",
    "dataTypesDependencies": [
      "Corelight_CL"
    ],
    "dataConnectorsDependencies": [
      "Corelight"
    ],
    "previewImagesFileNames": [
      "CorelightConnectionsBlack1.png",
      "CorelightConnectionsBlack2.png",
      "CorelightConnectionsWhite1.png",
      "CorelightConnectionsWhite2.png",
      "CorelightDNSBlack1.png",
      "CorelightDNSWhite1.png",
      "CorelightFileBlack1.png",
      "CorelightFileBlack2.png",
      "CorelightFileWhite1.png",
      "CorelightFileWhite2.png",
      "CorelightMainBlack1.png",
      "CorelightMainWhite1.png",
      "CorelightSoftwareBlack1.png",
      "CorelightSoftwareWhite1.png"
    ],
    "version": "1.0.0",
    "title": "Corelight",
    "templateRelativePath": "Corelight.json",
    "subtitle": "",
    "provider": "Corelight"
  },
  {
    "workbookKey": "LookoutEvents",
    "logoFileName": "lookout.svg",
    "description": "Sets the time name for analysis",
    "dataTypesDependencies": [
      "Lookout_CL"
    ],
    "dataConnectorsDependencies": [
      "LookoutAPI"
    ],
    "previewImagesFileNames": [
      "SampleLookoutWorkBookBlack.png",
      "SampleLookoutWorkBookWhite.png"
    ],
    "version": "1.0.0",
    "title": "Lookout",
    "templateRelativePath": "LookoutEvents.json",
    "subtitle": "",
    "provider": "Lookout"
  },
  {
    "workbookKey": "sentinel-MicrosoftPurview",
    "logoFileName": "MicrosoftPurview.svg",
    "description": "Sets the time name for analysis",
    "dataTypesDependencies": [
      "AzureDiagnostics"
    ],
    "dataConnectorsDependencies": [
      "MicrosoftAzurePurview"
    ],
    "previewImagesFileNames": [
      ""
    ],
    "version": "1.0.0",
    "title": "Microsoft Purview",
    "templateRelativePath": "MicrosoftPurview.json",
    "subtitle": "",
    "provider": "Microsoft"
  },
  {
    "workbookKey": "InfobloxCDCB1TDWorkbook",
    "logoFileName": "infoblox_logo.svg",
    "description": "Sets the time name for analysis",
    "dataTypesDependencies": [
      "CommonSecurityLog"
    ],
    "dataConnectorsDependencies": [
      "InfobloxCloudDataConnector"
    ],
    "previewImagesFileNames": [
      "InfobloxCDCB1TDBlack.png",
      "InfobloxCDCB1TDWhite.png"
    ],
    "version": "1.0.0",
    "title": "Infoblox Cloud Data Connector",
    "templateRelativePath": "InfobloxCDCB1TDWorkbook.json",
    "subtitle": "",
    "provider": "InfoBlox"
  },
  {
    "workbookKey": "UbiquitiUniFiWorkbook",
    "logoFileName": "ubiquiti.svg",
    "description": "Sets the time name for analysis",
    "dataTypesDependencies": [
      "Ubiquiti_CL"
    ],
    "dataConnectorsDependencies": [
      "UbiquitiUnifi"
    ],
    "previewImagesFileNames": [
      "UbiquitiOverviewBlack01.png",
      "UbiquitiOverviewBlack02.png",
      "UbiquitiOverviewWhite01.png",
      "UbiquitiOverviewWhite02.png"
    ],
    "version": "1.0.0",
    "title": "Ubiquiti UniFi",
    "templateRelativePath": "Ubiquiti.json",
    "subtitle": "",
    "provider": "Microsoft"
  },
  {
    "workbookKey": "VMwareESXiWorkbook",
    "logoFileName": "Azure_Sentinel.svg",
    "description": "Sets the time name for analysis",
    "dataTypesDependencies": [
      "Syslog"
    ],
    "dataConnectorsDependencies": [
      "VMwareESXi"
    ],
    "previewImagesFileNames": [
      "VMWareESXiBlack.png",
      "VMWareESXiWhite.png"
    ],
    "version": "1.0.0",
    "title": "VMware ESXi",
    "templateRelativePath": "VMWareESXi.json",
    "subtitle": "",
    "provider": "Microsoft"
  },
  {
    "workbookKey": "SnowflakeWorkbook",
    "logoFileName": "Azure_Sentinel.svg",
    "description": "Sets the time name for analysis",
    "dataTypesDependencies": [
      "Snowflake_CL"
    ],
    "dataConnectorsDependencies": [
      "SnowflakeDataConnector"
    ],
    "previewImagesFileNames": [
      "SnowflakeBlack.png",
      "SnowflakeWhite.png"
    ],
    "version": "1.0.0",
    "title": "Snowflake",
    "templateRelativePath": "Snowflake.json",
    "subtitle": "",
    "provider": "Snowflake"
  },
  {
    "workbookKey": "LastPassWorkbook",
    "logoFileName": "LastPass.svg",
    "description": "Sets the time name for analysis",
    "dataTypesDependencies": [
      "LastPassNativePoller_CL"
    ],
    "dataConnectorsDependencies": [
      "LastPassAPIConnector"
    ],
    "previewImagesFileNames": [
      "LastPassBlack.png",
      "LastPassWhite.png"
    ],
    "version": "1.0.0",
    "title": "Lastpass Enterprise Activity Monitoring",
    "templateRelativePath": "LastPassWorkbook.json",
    "subtitle": "",
    "provider": "LastPass"
  },
  {
    "workbookKey": "SecurityBridgeWorkbook",
    "logoFileName": "SecurityBridgeLogo-Vector-TM_75x75.svg",
    "description": "Sets the time name for analysis",
    "dataTypesDependencies": [
      "SecurityBridgeLogs"
    ],
    "dataConnectorsDependencies": [
      "SecurityBridgeSAP"
    ],
    "previewImagesFileNames": [
      "SecurityBridgeThreatDetectionWhite.png",
      "SecurityBridgeThreatDetectionWhite1.png"
    ],
    "version": "1.0.0",
    "title": "SecurityBridge App",
    "templateRelativePath": "SecurityBridgeThreatDetectionforSAP.json",
    "subtitle": "",
    "provider": "SecurityBridge"
  },
  {
    "workbookKey": "PaloAltoPrismaCloudWorkbook",
    "logoFileName": "paloalto_logo.svg",
    "description": "Sets the time name for analysis.",
    "dataTypesDependencies": [
      "PaloAltoPrismaCloudAlert_CL",
      "PaloAltoPrismaCloudAudit_CL"
    ],
    "dataConnectorsDependencies": [
      "PaloAltoPrismaCloud"
    ],
    "previewImagesFileNames": [
      "PaloAltoPrismaCloudBlack01.png",
      "PaloAltoPrismaCloudBlack02.png",
      "PaloAltoPrismaCloudWhite01.png",
      "PaloAltoPrismaCloudWhite02.png"
    ],
    "version": "1.0.0",
    "title": "Palo Alto Prisma",
    "templateRelativePath": "PaloAltoPrismaCloudOverview.json",
    "subtitle": "",
    "provider": "Microsoft"
  },
  {
    "workbookKey": "PingFederateWorkbook",
    "logoFileName": "PingIdentity.svg",
    "description": "Sets the time name for analysis",
    "dataTypesDependencies": [
      "PingFederateEvent"
    ],
    "dataConnectorsDependencies": [
      "PingFederate"
    ],
    "previewImagesFileNames": [
      "PingFederateBlack1.png",
      "PingFederateWhite1.png"
    ],
    "version": "1.0.0",
    "title": "PingFederate",
    "templateRelativePath": "PingFederate.json",
    "subtitle": "",
    "provider": "Microsoft"
  },
  {
    "workbookKey": "McAfeeePOWorkbook",
    "logoFileName": "mcafee_logo.svg",
    "description": "Sets the time name for analysis",
    "dataTypesDependencies": [
      "McAfeeEPOEvent"
    ],
    "dataConnectorsDependencies": [
      "McAfeeePO"
    ],
    "previewImagesFileNames": [
      "McAfeeePOBlack1.png",
      "McAfeeePOBlack2.png",
      "McAfeeePOWhite1.png",
      "McAfeeePOWhite2.png"
    ],
    "version": "1.0.0",
    "title": "McAfee ePolicy Orchestrator",
    "templateRelativePath": "McAfeeePOOverview.json",
    "subtitle": "",
    "provider": "Microsoft"
  },
  {
    "workbookKey": "OracleDatabaseAudit",
    "logoFileName": "oracle_logo.svg",
    "description": "Sets the time name for analysis",
    "dataTypesDependencies": [
      "Syslog"
    ],
    "dataConnectorsDependencies": [
      "OracleDatabaseAudit"
    ],
    "previewImagesFileNames": [
      "OracleDatabaseAuditBlack1.png",
      "OracleDatabaseAuditBlack2.png",
      "OracleDatabaseAuditWhite1.png",
      "OracleDatabaseAuditWhite2.png"
    ],
    "version": "1.0.0",
    "title": "Oracle Database Audit",
    "templateRelativePath": "OracleDatabaseAudit.json",
    "subtitle": "",
    "provider": "Oracle"
  },
  {
    "workbookKey": "SenservaProAnalyticsWorkbook",
    "logoFileName": "SenservaPro_logo.svg",
    "description": "Sets the time name for analysis",
    "dataTypesDependencies": [
      "SenservaPro_CL"
    ],
    "dataConnectorsDependencies": [
      "SenservaPro"
    ],
    "previewImagesFileNames": [
      "SenservaProAnalyticsBlack.png",
      "SenservaProAnalyticsWhite.png"
    ],
    "version": "1.0.0",
    "title": "SenservaProAnalytics",
    "templateRelativePath": "SenservaProAnalyticsWorkbook.json",
    "subtitle": "",
    "provider": "Senserva Pro"
  },
  {
    "workbookKey": "SenservaProMultipleWorkspaceWorkbook",
    "logoFileName": "SenservaPro_logo.svg",
    "description": "Sets the time name for analysis",
    "dataTypesDependencies": [
      "SenservaPro_CL"
    ],
    "dataConnectorsDependencies": [
      "SenservaPro"
    ],
    "previewImagesFileNames": [
      "SenservaProMultipleWorkspaceWorkbookBlack.png",
      "SenservaProMultipleWorkspaceWorkbookWhite.png"
    ],
    "version": "1.0.0",
    "title": "SenservaProMultipleWorkspace",
    "templateRelativePath": "SenservaProMultipleWorkspaceWorkbook.json",
    "subtitle": "",
    "provider": "Senserva Pro"
  },
  {
    "workbookKey": "SenservaProSecureScoreMultiTenantWorkbook",
    "logoFileName": "SenservaPro_logo.svg",
    "description": "Sets the time name for analysis",
    "dataTypesDependencies": [
      "SenservaPro_CL"
    ],
    "dataConnectorsDependencies": [
      "SenservaPro"
    ],
    "previewImagesFileNames": [
      "SenservaProSecureScoreMultiTenantBlack.png",
      "SenservaProSecureScoreMultiTenantWhite.png"
    ],
    "version": "1.0.0",
    "title": "SenservaProSecureScoreMultiTenant",
    "templateRelativePath": "SenservaProSecureScoreMultiTenantWorkbook.json",
    "subtitle": "",
    "provider": "Senserva Pro"
  },
  {
    "workbookKey": "CiscoSecureEndpointOverviewWorkbook",
    "logoFileName": "cisco-logo-72px.svg",
    "description": "Sets the time name for analysis",
    "dataTypesDependencies": [
      "CiscoSecureEndpoint"
    ],
    "dataConnectorsDependencies": [
      "CiscoSecureEndpoint"
    ],
    "previewImagesFileNames": [
      "CiscoSecureEndpointBlack.png",
      "CiscoSecureEndpointWhite.png"
    ],
    "version": "1.0.0",
    "title": "Cisco Secure Endpoint",
    "templateRelativePath": "Cisco Secure Endpoint Overview.json",
    "subtitle": "",
    "provider": "Cisco"
  },
  {
    "workbookKey": "InfoSecGlobalWorkbook",
    "logoFileName": "infosecglobal.svg",
    "description": "Sets the time name for analysis.",
    "dataTypesDependencies": [
      "InfoSecAnalytics_CL"
    ],
    "dataConnectorsDependencies": [
      "InfoSecDataConnector"
    ],
    "previewImagesFileNames": [
      "InfoSecGlobalWorkbookBlack.png",
      "InfoSecGlobalWorkbookWhite.png"
    ],
    "version": "1.0.0",
    "title": "AgileSec Analytics Connector",
    "templateRelativePath": "InfoSecGlobal.json",
    "subtitle": "",
    "provider": "InfoSecGlobal"
  },
  {
    "workbookKey": "CrowdStrikeFalconEndpointProtectionWorkbook",
    "logoFileName": "crowdstrike.svg",
    "description": "Sets the time name for analysis",
    "dataTypesDependencies": [
      "CrowdstrikeReplicatorLogs_CL"
    ],
    "dataConnectorsDependencies": [
      "CrowdstrikeReplicator"
    ],
    "previewImagesFileNames": [
      "CrowdStrikeFalconEndpointProtectionBlack.png",
      "CrowdStrikeFalconEndpointProtectionWhite.png"
    ],
    "version": "1.0.0",
    "title": "CrowdStrike Falcon Endpoint Protection",
    "templateRelativePath": "CrowdStrikeFalconEndpointProtection.json",
    "subtitle": "",
    "provider": "Microsoft"
  },
  {
    "workbookKey": "IronDefenseAlertDashboard",
    "logoFileName": "IronNet.svg",
    "description": "Sets the time name for analysis",
    "dataTypesDependencies": [
      "CommonSecurityLog"
    ],
    "dataConnectorsDependencies": [
      "IronNetIronDefense"
    ],
    "previewImagesFileNames": [
      "IronDefenseDashboardBlack.png",
      "IronDefenseDashboardWhit.png"
    ],
    "version": "1.0.0",
    "title": "IronDefenseAlertDashboard",
    "templateRelativePath": "IronDefenseAlertDashboard.json",
    "subtitle": "",
    "provider": "Microsoft"
  },
  {
    "workbookKey": "IronDefenseAlertDetails",
    "logoFileName": "IronNet.svg",
    "description": "Sets the time name for analysis",
    "dataTypesDependencies": [
      "CommonSecurityLog"
    ],
    "dataConnectorsDependencies": [
      "IronNetIronDefense"
    ],
    "previewImagesFileNames": [
      "IronDefenseAlertsBlack.png",
      "IronDefenseAlertsWhite.png"
    ],
    "version": "1.0.0",
    "title": "IronDefenseAlertDetails",
    "templateRelativePath": "IronDefenseAlertDetails.json",
    "subtitle": "",
    "provider": "Microsoft"
  },
  {
    "workbookKey": "CiscoSEGWorkbook",
    "logoFileName": "cisco-logo-72px.svg",
    "description": "Sets the time name for analysis",
    "dataTypesDependencies": [
      "CommonSecurityLog"
    ],
    "dataConnectorsDependencies": [
      "CiscoSEG"
    ],
    "previewImagesFileNames": [
      "CiscoSEGBlack.png",
      "CiscoSEGWhite.png"
    ],
    "version": "1.0.0",
    "title": "Cisco Secure Email Gateway",
    "templateRelativePath": "CiscoSEG.json",
    "subtitle": "",
    "provider": "Cisco"
  },
  {
    "workbookKey": "EatonForeseerHealthAndAccess",
    "logoFileName": "Azure_Sentinel.svg",
    "description": "This workbook gives an insight into the health of all the Windows VMs in this subscription running Eaton Foreseer and       the unauthorized access into the Eaton Foreseer application running on these VMs.",
    "dataTypesDependencies": [
      "SecurityEvent"
    ],
    "dataConnectorsDependencies": [],
    "previewImagesFileNames": [
      "EatonForeseerHealthAndAccessBlack.png",
      "EatonForeseerHealthAndAccessWhite.png"
    ],
    "version": "1.0.0",
    "title": "EatonForeseerHealthAndAccess",
    "templateRelativePath": "EatonForeseerHealthAndAccess.json",
    "subtitle": "",
    "provider": "Eaton"
  },
  {
    "workbookKey": "PCIDSSComplianceWorkbook",
    "logoFileName": "Azure_Sentinel.svg",
    "description": "Choose your subscription and workspace in which PCI assets are deployed",
    "dataTypesDependencies": [
      "AzureDaignostics",
      "SecurityEvent",
      "SecurityAlert",
      "OracleDatabaseAuditEvent",
      "Syslog",
      "Anomalies"
    ],
    "dataConnectorsDependencies": [],
    "previewImagesFileNames": [
      "PCIDSSComplianceBlack01.PNG",
      "PCIDSSComplianceBlack02.PNG",
      "PCIDSSComplianceWhite01.PNG",
      "PCIDSSComplianceWhite02.PNG"
    ],
    "version": "1.0.0",
    "title": "PCI DSS Compliance",
    "templateRelativePath": "PCIDSSCompliance.json",
    "subtitle": "",
    "provider": "Microsoft"
  },
  {
    "workbookKey": "SonraiSecurityWorkbook",
    "logoFileName": "Sonrai.svg",
    "description": "Sets the time name for analysis",
    "dataTypesDependencies": [
      "Sonrai_Tickets_CL"
    ],
    "dataConnectorsDependencies": [
      "SonraiDataConnector"
    ],
    "previewImagesFileNames": [
      "SonraiWorkbookBlack.png",
      "SonraiWorkbookWhite.png"
    ],
    "version": "1.0.0",
    "title": "Sonrai",
    "templateRelativePath": "Sonrai.json",
    "subtitle": "",
    "provider": "Sonrai"
  },
  {
    "workbookKey": "CloudflareWorkbook",
    "logoFileName": "cloudflare.svg",
    "description": "Sets the time name for analysis",
    "dataTypesDependencies": [
      "Cloudflare_CL"
    ],
    "dataConnectorsDependencies": [
      "CloudflareDataConnector"
    ],
    "previewImagesFileNames": [
      "CloudflareOverviewBlack01.png",
      "CloudflareOverviewBlack02.png",
      "CloudflareOverviewWhite01.png",
      "CloudflareOverviewWhite02.png"
    ],
    "version": "1.0.0",
    "title": "Cloudflare",
    "templateRelativePath": "Cloudflare.json",
    "subtitle": "",
    "provider": "Cloudflare"
  },
  {
    "workbookKey": "SemperisDSPWorkbook",
    "logoFileName": "Semperis.svg",
    "description": "Specify the time range on which to query the data",
    "dataTypesDependencies": [
      "dsp_parser"
    ],
    "dataConnectorsDependencies": [
      "SemperisDSP"
    ],
    "previewImagesFileNames": [
      "SemperisDSPOverview1Black.png",
      "SemperisDSPOverview1White.png",
      "SemperisDSPOverview2Black.png",
      "SemperisDSPOverview2White.png",
      "SemperisDSPOverview3Black.png",
      "SemperisDSPOverview3White.png"
    ],
    "version": "1.0.0",
    "title": "Semperis Directory Services Protector",
    "templateRelativePath": "SemperisDSPWorkbook.json",
    "subtitle": "",
    "provider": "Semperis"
  },
  {
    "workbookKey": "BoxWorkbook",
    "logoFileName": "box.svg",
    "description": "Sets the time name for analysis",
    "dataTypesDependencies": [
      "BoxEvents_CL"
    ],
    "dataConnectorsDependencies": [
      "BoxDataConnector"
    ],
    "previewImagesFileNames": [
      "BoxBlack1.png",
      "BoxWhite1.png",
      "BoxBlack2.png",
      "BoxWhite2.png"
    ],
    "version": "1.0.0",
    "title": "Box",
    "templateRelativePath": "Box.json",
    "subtitle": "",
    "provider": "Box"
  },
  {
    "workbookKey": "SymantecEndpointProtection",
    "logoFileName": "symantec_logo.svg",
    "description": "Sets the time name for analysis",
    "dataTypesDependencies": [
      "SymantecEndpointProtection"
    ],
    "dataConnectorsDependencies": [
      "SymantecEndpointProtection"
    ],
    "previewImagesFileNames": [
      "SymantecEndpointProtectionBlack.png",
      "SymantecEndpointProtectionWhite.png"
    ],
    "version": "1.0.0",
    "title": "Symantec Endpoint Protection",
    "templateRelativePath": "SymantecEndpointProtection.json",
    "subtitle": "",
    "provider": "Symantec"
  },
  {
    "workbookKey": "DynamicThreatModeling&Response",
    "logoFileName": "",
    "description": "Sets the time name for analysis",
    "dataTypesDependencies": [
      "SecurityAlert"
    ],
    "dataConnectorsDependencies": [],
    "previewImagesFileNames": [
      "ThreatAnalysis&ResponseWhite.png"
    ],
    "version": "1.0.0",
    "title": "Dynamic Threat Modeling Response",
    "templateRelativePath": "DynamicThreatModeling&Response.json",
    "subtitle": "",
    "provider": "Microsoft"
  },
  {
    "workbookKey": "ThreatAnalysis&Response",
    "logoFileName": "",
    "description": "Sets the time name for analysis",
    "dataTypesDependencies": [
      "SecurityAlert"
    ],
    "dataConnectorsDependencies": [],
    "previewImagesFileNames": [
      "ThreatAnalysis&ResponseWhite.png"
    ],
    "version": "1.0.1",
    "title": "Threat Analysis Response",
    "templateRelativePath": "ThreatAnalysis&Response.json",
    "subtitle": "",
    "provider": "Microsoft"
  },
  {
    "workbookKey": "TrendMicroCAS",
    "logoFileName": "Trend_Micro_Logo.svg",
    "description": "Sets the time name for analysis",
    "dataTypesDependencies": [
      "TrendMicroCAS_CL"
    ],
    "dataConnectorsDependencies": [
      "TrendMicroCAS"
    ],
    "previewImagesFileNames": [
      "TrendMicroCASBlack.png",
      "TrendMicroCASWhite.png"
    ],
    "version": "1.0.0",
    "title": "TrendMicroCAS",
    "templateRelativePath": "TrendMicroCAS.json",
    "subtitle": "",
    "provider": "TrendMicro"
  },
  {
    "workbookKey": "GitHubSecurityWorkbook",
    "logoFileName": "GitHub.svg",
    "description": "Gain insights to GitHub activities that may be interesting for security.",
    "dataTypesDependencies": [
      "GitHubAuditLogPolling_CL"
    ],
    "dataConnectorsDependencies": [
      "GitHubEcAuditLogPolling"
    ],
    "previewImagesFileNames": [],
    "version": "1.0.0",
    "title": "GithubWorkbook",
    "templateRelativePath": "GitHubWorkbook.json",
    "subtitle": "",
    "provider": "Microsoft"
  },
  {
    "workbookKey": "GCPDNSWorkbook",
    "logoFileName": "google_logo.svg",
    "description": "Sets the time name for analysis",
    "dataTypesDependencies": [
      "GCPCloudDNS"
    ],
    "dataConnectorsDependencies": [
      "GCPDNSDataConnector"
    ],
    "previewImagesFileNames": [
      "GCPDNSBlack.png",
      "GCPDNSWhite.png"
    ],
    "version": "1.0.0",
    "title": "Google Cloud Platform DNS",
    "templateRelativePath": "GCPDNS.json",
    "subtitle": "",
    "provider": "Microsoft"
  },
  {
    "workbookKey": "AtlassianJiraAuditWorkbook",
    "logoFileName": "",
    "description": "Sets the time name for analysis",
    "dataTypesDependencies": [
      "AtlassianJiraNativePoller_CL"
    ],
    "dataConnectorsDependencies": [
      "AtlassianJira"
    ],
    "previewImagesFileNames": [
      "AtlassianJiraAuditWhite.png",
      "AtlassianJiraAuditBlack.png"
    ],
    "version": "1.0.0",
    "title": "AtlassianJiraAudit",
    "templateRelativePath": "AtlassianJiraAudit.json",
    "subtitle": "",
    "provider": "Atlassian"
  },
  {
    "workbookKey": "DigitalGuardianWorkbook",
    "logoFileName": "Azure_Sentinel.svg",
    "description": "Sets the time name for analysis",
    "dataTypesDependencies": [
      "DigitalGuardianDLPEvent"
    ],
    "dataConnectorsDependencies": [
      "DigitalGuardianDLP"
    ],
    "previewImagesFileNames": [
      "DigitalGuardianBlack.png",
      "DigitalGuardianWhite.png"
    ],
    "version": "1.0.0",
    "title": "DigitalGuardianDLP",
    "templateRelativePath": "DigitalGuardian.json",
    "subtitle": "",
    "provider": "Digital Guardian"
  },
  {
    "workbookKey": "CiscoDuoWorkbook",
    "logoFileName": "cisco-logo-72px.svg",
    "description": "Sets the time name for analysis",
    "dataTypesDependencies": [
      "CiscoDuo_CL"
    ],
    "dataConnectorsDependencies": [
      "CiscoDuoSecurity"
    ],
    "previewImagesFileNames": [
      "CiscoDuoWhite.png",
      "CiscoDuoBlack.png"
    ],
    "version": "1.0.0",
    "title": "CiscoDuoSecurity",
    "templateRelativePath": "CiscoDuo.json",
    "subtitle": "",
    "provider": "Cisco"
  },
  {
    "workbookKey": "SlackAudit",
    "logoFileName": "slacklogo.svg",
    "description": "Sets the time name for analysis",
    "dataTypesDependencies": [
      "SlackAudit_CL"
    ],
    "dataConnectorsDependencies": [
      "SlackAuditAPI"
    ],
    "previewImagesFileNames": [
      "SlackAuditApplicationActivityBlack1.png",
      "SlackAuditApplicationActivityWhite1.png"
    ],
    "version": "1.0.0",
    "title": "SlackAudit",
    "templateRelativePath": "SlackAudit.json",
    "subtitle": "",
    "provider": "Slack"
  },
  {
    "workbookKey": "CiscoWSAWorkbook",
    "logoFileName": "cisco-logo-72px.svg",
    "description": "Sets the time name for analysis",
    "dataTypesDependencies": [
      "Syslog"
    ],
    "dataConnectorsDependencies": [
      "CiscoWSA"
    ],
    "previewImagesFileNames": [
      "CiscoWSAWhite.png",
      "CiscoWSABlack.png"
    ],
    "version": "1.0.0",
    "title": "CiscoWSA",
    "templateRelativePath": "CiscoWSA.json",
    "subtitle": "",
    "provider": "Cisco"
  },
  {
    "workbookKey": "GCP-IAM-Workbook",
    "logoFileName": "google_logo.svg",
    "description": "Sets the time name for analysis",
    "dataTypesDependencies": [
      "GCP_IAM_CL"
    ],
    "dataConnectorsDependencies": [
      "GCPIAMDataConnector"
    ],
    "previewImagesFileNames": [
      "GCPIAMBlack01.png",
      "GCPIAMBlack02.png",
      "GCPIAMWhite01.png",
      "GCPIAMWhite02.png"
    ],
    "version": "1.0.0",
    "title": "Google Cloud Platform IAM",
    "templateRelativePath": "GCP_IAM.json",
    "subtitle": "",
    "provider": "Google"
  },
  {
    "workbookKey": "ImpervaWAFCloudWorkbook",
    "logoFileName": "Imperva_DarkGrey_final_75x75.svg",
    "description": "Sets the time name for analysis.",
    "dataTypesDependencies": [
      "ImpervaWAFCloud_CL"
    ],
    "dataConnectorsDependencies": [
      "ImpervaWAFCloudAPI"
    ],
    "previewImagesFileNames": [
      "ImpervaWAFCloudBlack01.png",
      "ImpervaWAFCloudBlack02.png",
      "ImpervaWAFCloudWhite01.png",
      "ImpervaWAFCloudWhite02.png"
    ],
    "version": "1.0.0",
    "title": "Imperva WAF Cloud Overview",
    "templateRelativePath": "Imperva WAF Cloud Overview.json",
    "subtitle": "",
    "provider": "Microsoft"
  },
  {
    "workbookKey": "ZscalerZPAWorkbook",
    "logoFileName": "ZscalerLogo.svg",
    "description": "Select the time range for this Overview.",
    "dataTypesDependencies": [
      "ZPA_CL"
    ],
    "dataConnectorsDependencies": [
      "ZscalerPrivateAccess"
    ],
    "previewImagesFileNames": [
      "ZscalerZPABlack.png",
      "ZscalerZPAWhite.png"
    ],
    "version": "1.0.0",
    "title": "Zscaler Private Access (ZPA)",
    "templateRelativePath": "ZscalerZPA.json",
    "subtitle": "",
    "provider": "Zscaler"
  },
  {
    "workbookKey": "GoogleWorkspaceWorkbook",
    "logoFileName": "google_logo.svg",
    "description": "Sets the time name for analysis",
    "dataTypesDependencies": [
      "GWorkspace_ReportsAPI_admin_CL",
      "GWorkspace_ReportsAPI_calendar_CL",
      "GWorkspace_ReportsAPI_drive_CL",
      "GWorkspace_ReportsAPI_login_CL",
      "GWorkspace_ReportsAPI_login_CL",
      "GWorkspace_ReportsAPI_mobile_CL"
    ],
    "dataConnectorsDependencies": [
      "GoogleWorkspaceReportsAPI"
    ],
    "previewImagesFileNames": [
      "GoogleWorkspaceBlack.png",
      "GoogleWorkspaceWhite.png"
    ],
    "version": "1.0.0",
    "title": "GoogleWorkspaceReports",
    "templateRelativePath": "GoogleWorkspace.json",
    "subtitle": "",
    "provider": "Microsoft"
  },
  {
    "workbookKey": "NCProtectWorkbook",
    "logoFileName": "NCProtectIcon.svg",
    "description": "Sets the time name for analysis",
    "dataTypesDependencies": [
      "NCProtectUAL_CL"
    ],
    "dataConnectorsDependencies": [
      "NucleusCyberNCProtect"
    ],
    "previewImagesFileNames": [
      "",
      ""
    ],
    "version": "1.0.0",
    "title": "NucleusCyberProtect",
    "templateRelativePath": "NucleusCyber_NCProtect_Workbook.json",
    "subtitle": "",
    "provider": "archTIS"
  },
  {
    "workbookKey": "CiscoISEWorkbook",
    "logoFileName": "cisco-logo-72px.svg",
    "description": "Sets the time name for analysis",
    "dataTypesDependencies": [
      "Syslog"
    ],
    "dataConnectorsDependencies": [
      "CiscoISE"
    ],
    "previewImagesFileNames": [],
    "version": "1.0.0",
    "title": "Cisco ISE",
    "templateRelativePath": "CiscoISE.json",
    "subtitle": "",
    "provider": "Cisco"
  },
  {
    "workbookKey": "IoTOTThreatMonitoringwithDefenderforIoTWorkbook",
    "logoFileName": "",
    "description": "None",
    "dataTypesDependencies": [
      "SecurityAlert",
      "SecurityIncident"
    ],
    "dataConnectorsDependencies": [],
    "previewImagesFileNames": [],
    "version": "1.0.0",
    "title": "Microsoft Defender for IoT",
    "templateRelativePath": "IoTOTThreatMonitoringwithDefenderforIoT.json",
    "subtitle": "",
    "provider": "Microsoft"
  },
  {
    "workbookKey": "ZeroTrust(TIC3.0)Workbook",
    "logoFileName": "Azure_Sentinel.svg",
    "description": "Sets the time name for analysis",
    "dataTypesDependencies": [
      "SecurityRecommendation"
    ],
    "dataConnectorsDependencies": [],
    "previewImagesFileNames": [
      "ZeroTrust(TIC3.0)Black1.PNG",
      "ZeroTrust(TIC3.0)White1.PNG"
    ],
    "version": "1.0.0",
    "title": "ZeroTrust(TIC3.0)",
    "templateRelativePath": "ZeroTrust(TIC3.0).json",
    "subtitle": "",
    "provider": "Microsoft"
  },
  {
    "workbookKey": "InsiderRiskManagementWorkbook",
    "logoFileName": "Azure_Sentinel.svg",
    "description": "The Microsoft Insider Risk Management Workbook integrates telemetry from 25+ Microsoft security products to provide actionable insights into insider risk management. Reporting tools provide \u201cGo to Alert\u201d links to provide deeper integration between products and a simplified user experience for exploring alerts. ",
    "dataTypesDependencies": [
      "SigninLogsSigninLogs",
      "AuditLogs",
      "AzureActivity",
      "OfficeActivity",
      "InformationProtectionLogs_CL",
      "SecurityIncident"
    ],
    "dataConnectorsDependencies": [],
    "previewImagesFileNames": [
      "InsiderRiskManagementBlack1.png"
    ],
    "version": "1.0.0",
    "title": "Insider Risk Management",
    "templateRelativePath": "InsiderRiskManagement.json",
    "subtitle": "",
    "provider": "Microsoft"
  },
  {
    "workbookKey": "CybersecurityMaturityModelCertification(CMMC)2.0Workbook",
    "logoFileName": "",
    "description": "None",
    "dataTypesDependencies": [
      "InformationProtectionLogs_CL",
      "AuditLogs",
      "SecurityIncident",
      "SigninLogs",
      "AzureActivity"
    ],
    "dataConnectorsDependencies": [],
    "previewImagesFileNames": [],
    "version": "1.0.0",
    "title": "CybersecurityMaturityModelCertification(CMMC)2.0",
    "templateRelativePath": "CybersecurityMaturityModelCertification(CMMC)2.0.json",
    "subtitle": "",
    "provider": "Microsoft"
  },
  {
    "workbookKey": "NISTSP80053Workbook",
    "logoFileName": "",
    "description": "None",
    "dataTypesDependencies": [
      "SigninLogs",
      "AuditLogs",
      "AzureActivity",
      "OfficeActivity",
      "SecurityEvents",
      "CommonSecurityLog",
      "SecurityIncident",
      "SecurityRecommendation"
    ],
    "dataConnectorsDependencies": [
      "SecurityEvents"
    ],
    "previewImagesFileNames": [],
    "version": "1.0.0",
    "title": "NISTSP80053workbook",
    "templateRelativePath": "NISTSP80053.json",
    "subtitle": "",
    "provider": "Microsoft"
  },
  {
    "workbookKey": "DarktraceWorkbook",
    "logoFileName": "Darktrace.svg",
    "description": "The Darktrace Workbook visualises Model Breach and AI Analyst data received by the Darktrace Data Connector and visualises events across the network, SaaS, IaaS and Email.",
    "dataTypesDependencies": [
      "darktrace_model_alerts_CL"
    ],
    "dataConnectorsDependencies": [
      "DarktraceRESTConnector"
    ],
    "previewImagesFileNames": [
      "DarktraceWorkbookBlack01.png",
      "DarktraceWorkbookBlack02.png",
      "DarktraceWorkbookWhite01.png",
      "DarktraceWorkbookWhite02.png"
    ],
    "version": "1.0.0",
    "title": "Darktrace",
    "templateRelativePath": "DarktraceWorkbook.json",
    "subtitle": "",
    "provider": "Darktrace"
  },
  {
    "workbookKey": "RecordedFutureDomainC2DNSWorkbook",
    "logoFileName": "RecordedFuture.svg",
    "description": "Sets the time name for DNS Events and Threat Intelligence Time Range",
    "dataTypesDependencies": [
      "ThreatIntelligenceIndicator"
    ],
    "dataConnectorsDependencies": [],
    "previewImagesFileNames": [],
    "version": "1.0.0",
    "title": "Recorded Future - C&C DNS Name to DNS Events - Correlation&Threat Hunting",
    "templateRelativePath": "Recorded Future - C&C DNS Name to DNS Events - Correlation&Threat Hunting.json",
    "subtitle": "",
    "provider": "Recorded Future"
  },
  {
    "workbookKey": "RecordedFutureIPActiveC2Workbook",
    "logoFileName": "RecordedFuture.svg",
    "description": "Sets the time name for DNS Events and Threat Intelligence Time Range",
    "dataTypesDependencies": [
      "ThreatIntelligenceIndicator"
    ],
    "dataConnectorsDependencies": [],
    "previewImagesFileNames": [],
    "version": "1.0.0",
    "title": "Recorded Future - Actively Communicating C&C IPs to DNS Events - Correlation&Threat Hunting",
    "templateRelativePath": "Recorded Future - Actively Communicating C&C IPs to DNS Events - Correlation&Threat Hunting.json",
    "subtitle": "",
    "provider": "Recorded Future"
  },
  {
    "workbookKey": "MaturityModelForEventLogManagement_M2131",
    "logoFileName": "contrastsecurity_logo.svg",
    "description": "Select the time range for this Overview.",
    "dataTypesDependencies": [],
    "dataConnectorsDependencies": [],
    "previewImagesFileNames": [
      "MaturityModelForEventLogManagement_M2131Black.png"
    ],
    "version": "1.0.0",
    "title": "MaturityModelForEventLogManagementM2131",
    "templateRelativePath": "MaturityModelForEventLogManagement_M2131.json",
    "subtitle": "",
    "provider": "Microsoft"
  },
  {
    "workbookKey": "AzureSQLSecurityWorkbook",
    "logoFileName": "AzureSQL.svg",
    "description": "Sets the time window in days to search around the alert",
    "dataTypesDependencies": [
      "AzureDiagnostics",
      "SecurityAlert",
      "SecurityIncident"
    ],
    "dataConnectorsDependencies": [
      "AzureSql"
    ],
    "previewImagesFileNames": [],
    "version": "1.0.0",
    "title": "Azure SQL Database Workbook",
    "templateRelativePath": "Workbook-AzureSQLSecurity.json",
    "subtitle": "",
    "provider": "Microsoft"
  },
  {
    "workbookKey": "ContinuousDiagnostics&Mitigation",
    "logoFileName": "",
    "description": "Select the time range for this Overview.",
    "dataTypesDependencies": [],
    "dataConnectorsDependencies": [],
    "previewImagesFileNames": [
      "ContinuousDiagnostics&MitigationBlack.png"
    ],
    "version": "1.0.0",
    "title": "ContinuousDiagnostics&Mitigation",
    "templateRelativePath": "ContinuousDiagnostics&Mitigation.json",
    "subtitle": "",
    "provider": "Microsoft"
  },
  {
    "workbookKey": "UserWorkbook-alexdemichieli-github-update-1",
    "logoFileName": "GitHub.svg",
    "description": "Repository selector.",
    "dataTypesDependencies": [
      "githubscanaudit_CL"
    ],
    "dataConnectorsDependencies": [
      "GitHubWebhook"
    ],
    "previewImagesFileNames": [],
    "version": "1.0.0",
    "title": "GithubWorkbook-update-to-workbook-1",
    "templateRelativePath": "update-to-workbook-1.json",
    "subtitle": "",
    "provider": "Microsoft"
  },
  {
    "workbookKey": "AtlasianJiraAuditWorkbook",
    "logoFileName": "",
    "description": "Select the time range for this Overview.",
    "dataTypesDependencies": [
      "AtlassianJiraNativePoller_CL"
    ],
    "dataConnectorsDependencies": [
      "AtlassianJira"
    ],
    "previewImagesFileNames": [
      "AtlassianJiraAuditBlack.png",
      "AtlassianJiraAuditWhite.png"
    ],
    "version": "1.0.0",
    "title": "AtlasianJiraAuditWorkbook",
    "templateRelativePath": "AtlasianJiraAuditWorkbook.json",
    "subtitle": "",
    "provider": "Microsoft"
  },
  {
    "workbookKey": "AzureSecurityBenchmark",
    "logoFileName": "",
    "description": "Azure Security Benchmark v3 Workbook provides a mechanism for viewing log queries, azure resource graph, and policies aligned to ASB controls across Microsoft security offerings, Azure, Microsoft 365, 3rd Party, On-Premises, and Multi-cloud workloads. This workbook enables Security Architects, Engineers, SecOps Analysts, Managers, and IT Pros to gain situational awareness visibility for the security posture of cloud workloads. There are also recommendations for selecting, designing, deploying, and configuring Microsoft offerings for alignment with respective ASB requirements and practices.",
    "dataTypesDependencies": [
      "SecurityRegulatoryCompliance",
      "AzureDiagnostics",
      "SecurityIncident",
      "SigninLogs",
      "SecurityAlert"
    ],
    "dataConnectorsDependencies": [],
    "previewImagesFileNames": [
      "AzureSecurityBenchmark1.png",
      "AzureSecurityBenchmark2.png",
      "AzureSecurityBenchmark3.png"
    ],
    "version": "1.0.0",
    "title": "Azure Security Benchmark",
    "templateRelativePath": "AzureSecurityBenchmark.json",
    "subtitle": "",
    "provider": "Microsoft"
  },
  {
    "workbookKey": "ZNAccessOchestratorAudit",
    "logoFileName": "",
    "description": "None.",
    "dataTypesDependencies": [
      "ZNAccessOrchestratorAudit_CL",
      "ZNAccessOrchestratorAuditNativePoller_CL"
    ],
    "dataConnectorsDependencies": [
      "ZeroNetworksAccessOrchestratorAuditFunction",
      "ZeroNetworksAccessOrchestratorAuditNativePoller"
    ],
    "previewImagesFileNames": [],
    "version": "1.0.0",
    "title": "Zero NetWork",
    "templateRelativePath": "ZNSegmentAudit.json",
    "subtitle": "",
    "provider": "Zero Networks"
  },
  {
    "workbookKey": "FireworkWorkbook",
    "logoFileName": "FlareSystems.svg",
    "description": "Select the time range for this Overview.",
    "dataTypesDependencies": [
      "Firework_CL"
    ],
    "dataConnectorsDependencies": [
      "FlareSystemsFirework"
    ],
    "previewImagesFileNames": [
      "FireworkOverviewBlack01.png",
      "FireworkOverviewBlack02.png",
      "FireworkOverviewWhite01.png",
      "FireworkOverviewWhite02.png"
    ],
    "version": "1.0.0",
    "title": "FlareSystemsFirework",
    "templateRelativePath": "FlareSystemsFireworkOverview.json",
    "subtitle": "",
    "provider": "Flare Systems"
  },
  {
    "workbookKey": "UserWorkbook-alexdemichieli-github-update-1",
    "logoFileName": "GitHub.svg",
    "description": "Gain insights to GitHub activities that may be interesting for security.",
    "dataTypesDependencies": [
      "GitHubAuditLogPolling_CL"
    ],
    "dataConnectorsDependencies": [
      "GitHubEcAuditLogPolling"
    ],
    "previewImagesFileNames": [],
    "version": "1.0.0",
    "title": "GitHub Security",
    "templateRelativePath": "GitHubAdvancedSecurity.json",
    "subtitle": "",
    "provider": "Microsoft"
  },
  {
    "workbookKey": "TaniumWorkbook",
    "logoFileName": "Tanium.svg",
    "description": "Visualize Tanium endpoint and module data",
    "dataTypesDependencies": [
      "TaniumComplyCompliance_CL",
      "TaniumComplyVulnerabilities_CL",
      "TaniumDefenderHealth_CL",
      "TaniumDiscoverUnmanagedAssets_CL",
      "TaniumHighUptime_CL",
      "TaniumMainAsset_CL",
      "TaniumPatchListApplicability_CL",
      "TaniumPatchListCompliance_CL",
      "TaniumSCCMClientHealth_CL",
      "TaniumThreatResponse_CL"
    ],
    "dataConnectorsDependencies": [],
    "previewImagesFileNames": [
      "TaniumComplyDark.png",
      "TaniumComplyLight.png",
      "TaniumDiscoverDark.png",
      "TaniumDiscoverLight.png",
      "TaniumMSToolingHealthDark.png",
      "TaniumMSToolingHealthLight.png",
      "TaniumPatchDark.png",
      "TaniumPatchLight.png",
      "TaniumThreatResponseAlertsDark.png",
      "TaniumThreatResponseAlertsLight.png",
      "TaniumThreatResponseDark.png",
      "TaniumThreatResponseLight.png"
    ],
    "version": "1.0",
    "title": "Tanium Workbook",
    "templateRelativePath": "TaniumWorkbook.json",
    "subtitle": "",
    "provider": "Tanium"
  },
  {
    "workbookKey": "ActionableAlertsDashboard",
    "logoFileName": "",
    "description": "None.",
    "dataTypesDependencies": [
      "CyberSixgill_Alerts_CL"
    ],
    "dataConnectorsDependencies": [
      "CybersixgillActionableAlerts"
    ],
    "previewImagesFileNames": [],
    "version": "1.0.0",
    "title": "Cybersixgill Actionable Alerts Dashboard",
    "templateRelativePath": "ActionableAlertsDashboard.json",
    "subtitle": "",
    "provider": "Cybersixgill"
  },
  {
    "workbookKey": "ActionableAlertsList",
    "logoFileName": "",
    "description": "None.",
    "dataTypesDependencies": [
      "CyberSixgill_Alerts_CL"
    ],
    "dataConnectorsDependencies": [
      "CybersixgillActionableAlerts"
    ],
    "previewImagesFileNames": [],
    "version": "1.0.0",
    "title": "Cybersixgill Actionable Alerts List",
    "templateRelativePath": "ActionableAlertsList.json",
    "subtitle": "",
    "provider": "Cybersixgill"
  },
  {
    "workbookKey": "ArgosCloudSecurityWorkbook",
    "logoFileName": "argos-logo.svg",
    "description": "The ARGOS Cloud Security integration for Microsoft Sentinel allows you to have all your important cloud security events in one place.",
    "dataTypesDependencies": [
      "ARGOS_CL"
    ],
    "dataConnectorsDependencies": [
      "ARGOSCloudSecurity"
    ],
    "previewImagesFileNames": [
      "ARGOSCloudSecurityWorkbookBlack.png",
      "ARGOSCloudSecurityWorkbookWhite.png"
    ],
    "version": "1.0.0",
    "title": "ARGOS Cloud Security",
    "templateRelativePath": "ARGOSCloudSecurityWorkbook.json",
    "subtitle": "",
    "provider": "ARGOS Cloud Security"
  },
  {
    "workbookKey": "SAP-InitialAccessAttemptstoBypassSAPSecurityMechanisms",
    "logoFileName": "SAP_LOGO.svg",
    "description": "SAP - Initial Access & Attempts to Bypass SAP Security Mechanisms",
    "dataTypesDependencies": [
      "SAPAuditLog"
    ],
    "dataConnectorsDependencies": [
      "SAP"
    ],
    "previewImagesFileNames": [
      "SAP_LOGO.svg"
    ],
    "version": "2.0.0",
    "title": "SAP - Initial Access & Attempts to Bypass SAP Security Mechanisms",
    "templateRelativePath": "SAP - Initial Access & Attempts to Bypass SAP Security Mechanisms.json",
    "subtitle": "",
    "provider": "Microsoft"
  },
  {
    "workbookKey": "SAP-PersistencyDataexfiltration",
    "logoFileName": "SAP_LOGO.svg",
    "description": "SAP - Persistency & Data exfiltration",
    "dataTypesDependencies": [
      "SAPAuditLog"
    ],
    "dataConnectorsDependencies": [
      "SAP"
    ],
    "previewImagesFileNames": [
      "SAP_LOGO.svg"
    ],
    "version": "2.0.0",
    "title": "SAP - Persistency & Data exfiltration",
    "templateRelativePath": "SAP - Persistency & Data exfiltration.json",
    "subtitle": "",
    "provider": "Microsoft"
  },
  {
    "workbookKey": "SAP-SuspiciousPrivilegesOperations",
    "logoFileName": "SAP_LOGO.svg",
    "description": "SAP - Suspicious Privileges Operations",
    "dataTypesDependencies": [
      "SAPAuditLog"
    ],
    "dataConnectorsDependencies": [
      "SAP"
    ],
    "previewImagesFileNames": [
      "SAP_LOGO.svg"
    ],
    "version": "2.0.0",
    "title": "SAP - Suspicious Privileges Operations",
    "templateRelativePath": "SAP - Suspicious Privileges Operations.json",
    "subtitle": "",
    "provider": "Microsoft"
  },
  {
    "workbookKey": "SAP-SecurityAuditlogandInitialAccess",
    "logoFileName": "SAP_LOGO.svg",
    "description": "SAP -Security Audit log and Initial Access",
    "dataTypesDependencies": [
      "SAPAuditLog"
    ],
    "dataConnectorsDependencies": [
      "SAP"
    ],
    "previewImagesFileNames": [
      "SAP_LOGO.svg"
    ],
    "version": "2.0.0",
    "title": "SAP -Security Audit log and Initial Access",
    "templateRelativePath": "SAP -Security Audit log and Initial Access.json",
    "subtitle": "",
    "provider": "Microsoft"
  },
  {
    "workbookKey": "JamfProtectWorkbook",
    "logoFileName": "jamf_logo.svg",
    "description": "This Jamf Protect Workbook for Microsoft Sentinel enables you to ingest Jamf Protect events forwarded into Microsoft Sentinel.\n Providing reports into all alerts, device controls and Unfied Logs.",
    "dataTypesDependencies": [
      "jamfprotect_CL"
    ],
    "dataConnectorsDependencies": [],
    "previewImagesFileNames": [
      "JamfProtectDashboardBlack.png",
      "JamfProtectDashboardWhite.png"
    ],
    "version": "2.0.0",
    "title": "Jamf Protect Workbook",
    "templateRelativePath": "JamfProtectDashboard.json",
    "subtitle": "",
    "provider": "Jamf Software, LLC"
  },
  {
    "workbookKey": "AIVectraStream",
    "logoFileName": "",
    "description": "",
    "dataTypesDependencies": [
      "VectraStream_CL"
    ],
    "dataConnectorsDependencies": [ "AIVectraStream" ],
    "previewImagesFileNames": [],
    "version": "1.0.0",
    "title": "AIVectraStreamWorkbook",
    "templateRelativePath": "AIVectraStreamWorkbook.json",
    "subtitle": "",
    "provider": "Vectra AI"
  },
  {
    "workbookKey": "SecurityScorecardWorkbook",
    "logoFileName": "",
    "description": "This Workbook provides immediate insight into the data coming from SecurityScorecard’s three Sentinel data connectors: SecurityScorecard Cybersecurity Ratings, SecurityScorecard Cybersecurity Ratings - Factors, and SecurityScorecard Cybersecurity Ratings - Issues.",
    "dataTypesDependencies": [
      "SecurityScorecardFactor_CL",
      "SecurityScorecardIssues_CL",
      "SecurityScorecardRatings_CL"
    ],
    "dataConnectorsDependencies": [
      "SecurityScorecardFactorAzureFunctions",
      "SecurityScorecardIssueAzureFunctions",
      "SecurityScorecardRatingsAzureFunctions"
    ],
    "previewImagesFileNames": [
      "SecurityScorecardBlack1.png",
      "SecurityScorecardBlack2.png",
      "SecurityScorecardBlack3.png",
      "SecurityScorecardBlack4.png",
      "SecurityScorecardBlack5.png",
      "SecurityScorecardBlack6.png",
      "SecurityScorecardWhite1.png",
      "SecurityScorecardWhite2.png",
      "SecurityScorecardWhite3.png",
      "SecurityScorecardWhite4.png",
      "SecurityScorecardWhite5.png",
      "SecurityScorecardWhite6.png"
    ],
    "version": "1.0.0",
    "title": "SecurityScorecard",
    "templateRelativePath": "SecurityScorecardWorkbook.json",
    "subtitle": "",
    "provider": "SecurityScorecard"
  },
  {
    "workbookKey": "DigitalShadowsWorkbook",
    "logoFileName": "DigitalShadowsLogo.svg",
    "description": "test",
    "dataTypesDependencies": [
      "DigitalShadows_CL"
    ],
    "dataConnectorsDependencies": [
      "DigitalShadowsSearchlightAzureFunctions"
    ],
    "previewImagesFileNames": [
      "DigitalShadowsBlack1.png",
      "DigitalShadowsBlack2.png",
      "DigitalShadowsBlack3.png",
      "DigitalShadowsWhite1.png",
      "DigitalShadowsWhite2.png",
      "DigitalShadowsWhite3.png"
    ],
    "version": "1.0.0",
    "title": "Digital Shadows",
    "templateRelativePath": "DigitalShadows.json",
    "subtitle": "",
    "provider": "Digital Shadows"
  },
  {
    "workbookKey": "SalesforceServiceCloudWorkbook",
    "logoFileName": "salesforce_logo.svg",
    "description": "Sets the time name for analysis.",
    "dataTypesDependencies": [
      "SalesforceServiceCloud"
    ],
    "dataConnectorsDependencies": [
      "SalesforceServiceCloud_CL"
    ],
    "previewImagesFileNames": [],
    "version": "1.0.0",
    "title": "Salesforce Service Cloud",
    "templateRelativePath": "SalesforceServiceCloud.json",
    "subtitle": "",
    "provider": "Salesforce"
  },
  {
    "workbookKey": "NetworkSessionSolution",
    "logoFileName": "Azure_Sentinel.svg",
    "description": "This workbook is included as part of Network Security solution and gives a summary of analyzed traffic, helps with threat analysis and investigating suspicious IP’s and traffic analysis. Network Security Solution also includes playbooks to periodically summarize the logs thus enhancing user experience and improving data search. For the effective usage of workbook, we highly recommend to enable the summarization playbooks that are provided with this solution.",
    "dataTypesDependencies": [
      "AWSVPCFlow",
      "DeviceNetworkEvents",
      "SecurityEvent",
      "WindowsEvent",
      "CommonSecurityLog",
      "Syslog",
      "CommonSecurityLog",
      "VMConnection",
      "AzureDiagnostics",
      "AzureDiagnostics",
      "CommonSecurityLog",
      "Corelight_CL",
      "VectraStream",
      "CommonSecurityLog",
      "CommonSecurityLog",
      "Syslog",
      "CiscoMerakiNativePoller"
    ],
    "dataConnectorsDependencies": [ "AWSS3", "MicrosoftThreatProtection", "SecurityEvents", "WindowsForwardedEvents", "Zscaler", "MicrosoftSysmonForLinux", "PaloAltoNetworks", "AzureMonitor(VMInsights)", "AzureFirewall", "AzureNSG", "CiscoASA", "Corelight", "AIVectraStream", "CheckPoint", "Fortinet", "CiscoMeraki" ],
    "previewImagesFileNames": [],
    "version": "1.0.0",
    "title": "Network Session Solution for Microsoft",
    "templateRelativePath": "NetworkSessionSolution.json",
    "subtitle": "",
    "provider": "Microsoft"
  },
  {
    "workbookKey": "SAPSODAnalysis",
    "logoFileName": "AliterConsulting.svg",
    "description": "SAP SOD Analysis",
    "dataTypesDependencies": [
      "SAPAuditLog"
    ],
    "dataConnectorsDependencies": [
      "SAP"
    ],
    "previewImagesFileNames": [],
    "version": "2.0.0",
    "title": "SAP SOD Analysis",
    "templateRelativePath": "SAP - Segregation of Duties v2.0 (by Aliter Consulting).json",
    "subtitle": "",
    "provider": "Aliter Consulting"
   },
   {
    "workbookKey": "TheomWorkbook",
    "logoFileName": "theom-logo.svg",
    "description": "Theom Alert Statistics",
    "dataTypesDependencies": [
      "TheomAlerts_CL"
    ],
    "dataConnectorsDependencies": [
      "Theom"
    ],
    "previewImagesFileNames": [
      "TheomWorkbook-black.png",
      "TheomWorkbook-white.png"
    ],
    "version": "1.0.0",
    "title": "Theom",
    "templateRelativePath": "Theom.json",
    "subtitle": "",
    "provider": "Theom"
  },
  {
    "workbookKey": "MDOWorkbook",
    "logoFileName": "",
    "description": "Gain extensive insight into your organization's Microsoft Defender for Office Activity by analyzing, and correlating events.\nYou can track malware and phishing detection over time.",
    "dataTypesDependencies": [
      "SecurityAlert"
    ],
    "dataConnectorsDependencies": [
      "MicrosoftThreatProtection"
    ],
    "previewImagesFileNames": [],
    "version": "1.0.0",
    "title": "Microsoft 365 Defender MDOWorkbook",
    "templateRelativePath": "MDO Insights.json",
    "subtitle": "",
    "provider": "Microsoft"
 },
 {
  "workbookKey": "AnomaliesVisualizationWorkbook",
  "logoFileName": "",
  "description": "A workbook that provides contextual information to a user for better insight on Anomalies and their impact. The workbook will help with investigation of anomalies as well as identify patterns that can lead to a threat.",
  "dataTypesDependencies": [
    "Anomalies"
  ],
  "dataConnectorsDependencies": [],
  "previewImagesFileNames": [
    "AnomaliesVisualizationWorkbookWhite.png",
    "AnomaliesVisualizationWorkbookBlack.png"
  ],
  "version": "1.0.0",
  "title": "AnomaliesVisulization",
  "templateRelativePath": "AnomaliesVisualization.json",
  "subtitle": "",
  "provider": "Microsoft Sentinel Community"
},
{
  "workbookKey": "AnomalyDataWorkbook",
  "logoFileName": "",
  "description": "A workbook providing details, related Incident, and related Hunting Workbook for a specific Anomaly.",
  "dataTypesDependencies": [
    "Anomalies"
  ],
  "dataConnectorsDependencies": [],
  "previewImagesFileNames": [
    "AnomalyDataWorkbookWhite.png",
    "AnomalyDataWorkbookBlack.png"
  ],
  "version": "1.0.0",
  "title": "AnomalyData",
  "templateRelativePath": "AnomalyData.json",
  "subtitle": "",
  "provider": "Microsoft Sentinel Community"
},
{
<<<<<<< HEAD
  "workbookKey": "VotiroWorkbook",
  "logoFileName": "",
  "description": "Votiro Workbook Description",
  "dataTypesDependencies": [],
  "dataConnectorsDependencies": [],
  "previewImagesFileNames": [],
  "version": "1.0.0",
  "title": "Votiro",
  "templateRelativePath": "Votiro Monitoring Dashboard.json",
  "subtitle": "",
  "provider": "Votiro"
=======
  "workbookKey": "ibossMalwareAndC2Workbook",
  "logoFileName": "",
  "description": "A workbook providing insights into malware and C2 activity detected by iboss.",
  "dataTypesDependencies": [
  ],
  "dataConnectorsDependencies": [
  ],
  "previewImagesFileNames": [
  ],
  "version": "1.0.0",
  "title": "iboss Malware and C2",
  "templateRelativePath": "ibossMalwareAndC2.json",
  "subtitle": "",
  "provider": "iboss"
},
{
  "workbookKey": "ibossWebUsageWorkbook",
  "logoFileName": "",
  "description": "A workbook providing insights into web usage activity detected by iboss.",
  "dataTypesDependencies": [
  ],
  "dataConnectorsDependencies": [
  ],
  "previewImagesFileNames": [
  ],
  "version": "1.0.0",
  "title": "iboss Web Usage",
  "templateRelativePath": "ibossWebUsage.json",
  "subtitle": "",
  "provider": "iboss"
>>>>>>> 971729cd
}
]<|MERGE_RESOLUTION|>--- conflicted
+++ resolved
@@ -4743,7 +4743,6 @@
   "provider": "Microsoft Sentinel Community"
 },
 {
-<<<<<<< HEAD
   "workbookKey": "VotiroWorkbook",
   "logoFileName": "",
   "description": "Votiro Workbook Description",
@@ -4755,7 +4754,8 @@
   "templateRelativePath": "Votiro Monitoring Dashboard.json",
   "subtitle": "",
   "provider": "Votiro"
-=======
+},
+{
   "workbookKey": "ibossMalwareAndC2Workbook",
   "logoFileName": "",
   "description": "A workbook providing insights into malware and C2 activity detected by iboss.",
@@ -4786,6 +4786,5 @@
   "templateRelativePath": "ibossWebUsage.json",
   "subtitle": "",
   "provider": "iboss"
->>>>>>> 971729cd
 }
 ]