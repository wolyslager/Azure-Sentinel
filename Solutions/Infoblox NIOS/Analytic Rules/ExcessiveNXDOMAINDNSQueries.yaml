id: b8266f81-2715-41a6-9062-42486cbc9c73
name: Excessive NXDOMAIN DNS Queries
description: |
  'This creates an incident in the event a client generates excessive amounts of DNS queries for non-existent domains.'
severity: Medium
status: Available
requiredDataConnectors:
  - connectorId: InfobloxNIOS
    dataTypes: 
      - Syslog
queryFrequency: 1h
queryPeriod: 1h
triggerOperator: gt
triggerThreshold: 0
tactics:
  - CommandAndControl
relevantTechniques:
  - T1568
  - T1008
query: |

  let threshold = 200;
  Infoblox_dnsclient
<<<<<<< HEAD
  | where ProcessName =~ "named" and Log_Type =~ "client"
=======
>>>>>>> 6fd8ceef
  | where isnotempty(DnsResponseCode)
  | where DnsResponseCode =~ "NXDOMAIN"
  | summarize count() by SrcIpAddr, bin(TimeGenerated,15m)
  | where count_ > threshold
  | join kind=inner (Infoblox_dnsclient
<<<<<<< HEAD
      | where ProcessName =~ "named" and Log_Type =~ "client"
=======
>>>>>>> 6fd8ceef
      | where isnotempty(DnsResponseCode)
      | where DnsResponseCode =~ "NXDOMAIN"
      ) on SrcIpAddr
  | extend timestamp = TimeGenerated, IPCustomEntity = SrcIpAddr
entityMappings:
  - entityType: IP
    fieldMappings:
      - identifier: Address
        columnName: IPCustomEntity
version: 1.0.1
kind: Scheduled<|MERGE_RESOLUTION|>--- conflicted
+++ resolved
@@ -21,19 +21,11 @@
 
   let threshold = 200;
   Infoblox_dnsclient
-<<<<<<< HEAD
-  | where ProcessName =~ "named" and Log_Type =~ "client"
-=======
->>>>>>> 6fd8ceef
   | where isnotempty(DnsResponseCode)
   | where DnsResponseCode =~ "NXDOMAIN"
   | summarize count() by SrcIpAddr, bin(TimeGenerated,15m)
   | where count_ > threshold
   | join kind=inner (Infoblox_dnsclient
-<<<<<<< HEAD
-      | where ProcessName =~ "named" and Log_Type =~ "client"
-=======
->>>>>>> 6fd8ceef
       | where isnotempty(DnsResponseCode)
       | where DnsResponseCode =~ "NXDOMAIN"
       ) on SrcIpAddr
