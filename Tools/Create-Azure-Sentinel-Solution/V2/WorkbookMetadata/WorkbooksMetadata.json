--- conflicted
+++ resolved
@@ -5199,7 +5199,29 @@
       "provider": "Community"
     },
     {
-<<<<<<< HEAD
+        "workbookKey": "BloodHoundEnterpriseAttackPathWorkbook",
+        "description": "Gain insights into BloodHound Enterprise attack paths.",
+        "dataTypesDependencies": [ "BloodHoundEnterprise" ],
+        "dataConnectorsDependencies": [ "BloodHoundEnterprise" ],
+        "version": "1.0",
+        "title": "BloodHound Enterprise Attack Paths",
+        "templateRelativePath": "BloodHoundEnterpriseAttackPath.json",
+        "subtitle": "",
+        "provider": "SpecterOps"
+      },
+      {
+        "workbookKey": "BloodHoundEnterprisePostureWorkbook",
+        "description": "Gain insights into BloodHound Enterprise domain posture.",
+        "dataTypesDependencies": [ "BloodHoundEnterprise" ],
+        "dataConnectorsDependencies": [ "BloodHoundEnterprise" ],
+        "version": "1.0",
+        "title": "BloodHound Enterprise Posture",
+        "templateRelativePath": "BloodHoundEnterprisePosture.json",
+        "subtitle": "",
+        "provider": "SpecterOps"
+      }	
+    },
+    {
       "workbookKey": "BitSightWorkbook",
       "logoFileName": "BitSight.svg",
       "description": "Gain insights into BitSight data.",
@@ -5212,27 +5234,4 @@
       "subtitle": "",
       "provider": "BitSight"
     }
-=======
-        "workbookKey": "BloodHoundEnterpriseAttackPathWorkbook",
-        "description": "Gain insights into BloodHound Enterprise attack paths.",
-        "dataTypesDependencies": [ "BloodHoundEnterprise" ],
-        "dataConnectorsDependencies": [ "BloodHoundEnterprise" ],
-        "version": "1.0",
-        "title": "BloodHound Enterprise Attack Paths",
-        "templateRelativePath": "BloodHoundEnterpriseAttackPath.json",
-        "subtitle": "",
-        "provider": "SpecterOps"
-      },
-      {
-        "workbookKey": "BloodHoundEnterprisePostureWorkbook",
-        "description": "Gain insights into BloodHound Enterprise domain posture.",
-        "dataTypesDependencies": [ "BloodHoundEnterprise" ],
-        "dataConnectorsDependencies": [ "BloodHoundEnterprise" ],
-        "version": "1.0",
-        "title": "BloodHound Enterprise Posture",
-        "templateRelativePath": "BloodHoundEnterprisePosture.json",
-        "subtitle": "",
-        "provider": "SpecterOps"
-      }	
->>>>>>> da0a6c8a
 ]