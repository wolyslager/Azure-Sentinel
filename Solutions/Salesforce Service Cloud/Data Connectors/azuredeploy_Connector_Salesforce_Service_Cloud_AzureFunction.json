{
    "$schema": "http://schema.management.azure.com/schemas/2015-01-01/deploymentTemplate.json#",
    "contentVersion": "1.0.0.0",
    "parameters": {
        "FunctionName": {
            "defaultValue": "SFSCConn",
            "minLength": 1,
            "maxLength": 11,
            "type": "string"
        },
        "WorkspaceID": {
            "type": "string",
            "defaultValue": "<workspaceID>"
        },
        "WorkspaceKey": {
            "type": "securestring",
            "defaultValue": "<workspaceKey>"
        },
        "SalesforceUser": {
            "type": "string",
            "defaultValue": "<SalesforceUser>"
        },
        "SalesforcePass": {
            "type": "securestring",
            "defaultValue": "<SalesforcePass>"
        },
        "SalesforceSecurityToken": {
            "type": "securestring",
            "defaultValue": "<SalesforceSecurityToken>"
        },
        "SalesforceTokenUri": {
            "type": "string",
            "defaultValue": "https://login.salesforce.com/services/oauth2/token",
            "metadata": {
                "description": "Use default value for Production environment, for sandbox environment update accordingly."
            }
        },
        "SalesforceConsumerKey": {
            "type": "securestring",
            "defaultValue": "<SalesforceConsumerKey>"
        },
        "SalesforceConsumerSecret": {
            "type": "securestring",
            "defaultValue": "<SalesforceConsumerSecret>"
        },
        "TimeInterval": {
            "type": "string",
            "allowedValues": [
                "hourly",
                "daily"
            ],
			"defaultValue": "hourly",
            "metadata": {
                "description": "Select the Interval."
            }
        }
    },
    "variables": {
        "FunctionName": "[concat(toLower(parameters('FunctionName')), uniqueString(resourceGroup().id))]",
        "StorageSuffix": "[environment().suffixes.storage]",
        "LogAnaltyicsUri": "[replace(environment().portal, 'https://portal', concat('https://', toLower(parameters('WorkspaceID')), '.ods.opinsights'))]",
		"cron": "[if(equals(parameters('TimeInterval'),'daily'), '0 0 0 * * *', '0 0 * * * *')]"
    },
    "resources": [
        {
            "type": "Microsoft.Insights/components",
            "apiVersion": "2015-05-01",
            "name": "[variables('FunctionName')]",
            "location": "[resourceGroup().location]",
            "kind": "web",
            "properties": {
                "Application_Type": "web",
                "ApplicationId": "[variables('FunctionName')]"
            }
        },
        {
            "type": "Microsoft.Storage/storageAccounts",
            "apiVersion": "2019-06-01",
            "name": "[tolower(variables('FunctionName'))]",
            "location": "[resourceGroup().location]",
            "sku": {
                "name": "Standard_LRS",
                "tier": "Standard"
            },
            "kind": "StorageV2",
            "properties": {
                "networkAcls": {
                    "bypass": "AzureServices",
                    "virtualNetworkRules": [],
                    "ipRules": [],
                    "defaultAction": "Allow"
                },
                "supportsHttpsTrafficOnly": true,
                "encryption": {
                    "services": {
                        "file": {
                            "keyType": "Account",
                            "enabled": true
                        },
                        "blob": {
                            "keyType": "Account",
                            "enabled": true
                        }
                    },
                    "keySource": "Microsoft.Storage"
                }
            }
        },
        {
            "type": "Microsoft.Storage/storageAccounts/blobServices",
            "apiVersion": "2019-06-01",
            "name": "[concat(variables('FunctionName'), '/default')]",
            "dependsOn": [
                "[resourceId('Microsoft.Storage/storageAccounts', tolower(variables('FunctionName')))]"
            ],
            "sku": {
                "name": "Standard_LRS",
                "tier": "Standard"
            },
            "properties": {
                "cors": {
                    "corsRules": []
                },
                "deleteRetentionPolicy": {
                    "enabled": false
                }
            }
        },
        {
            "type": "Microsoft.Storage/storageAccounts/fileServices",
            "apiVersion": "2019-06-01",
            "name": "[concat(variables('FunctionName'), '/default')]",
            "dependsOn": [
                "[resourceId('Microsoft.Storage/storageAccounts', tolower(variables('FunctionName')))]"
            ],
            "sku": {
                "name": "Standard_LRS",
                "tier": "Standard"
            },
            "properties": {
                "cors": {
                    "corsRules": []
                }
            }
        },
        {
            "type": "Microsoft.Web/sites",
            "apiVersion": "2018-11-01",
            "name": "[variables('FunctionName')]",
            "location": "[resourceGroup().location]",
            "dependsOn": [
                "[resourceId('Microsoft.Storage/storageAccounts', tolower(variables('FunctionName')))]",
                "[resourceId('Microsoft.Insights/components', variables('FunctionName'))]"
            ],
            "kind": "functionapp,linux",
            "identity": {
                "type": "SystemAssigned"
            },
            "properties": {
                "name": "[variables('FunctionName')]",
                "httpsOnly": true,
                "clientAffinityEnabled": true,
                "alwaysOn": true,
                "reserved": true
            },
            "resources": [
                {
                    "apiVersion": "2018-11-01",
                    "type": "config",
                    "name": "appsettings",
                    "dependsOn": [
                        "[concat('Microsoft.Web/sites/', variables('FunctionName'))]"
                    ],
                    "properties": {
                        "FUNCTIONS_EXTENSION_VERSION": "~4",
                        "FUNCTIONS_WORKER_RUNTIME": "python",
                        "APPINSIGHTS_INSTRUMENTATIONKEY": "[reference(resourceId('Microsoft.insights/components', variables('FunctionName')), '2015-05-01').InstrumentationKey]",
                        "APPLICATIONINSIGHTS_CONNECTION_STRING": "[reference(resourceId('microsoft.insights/components', variables('FunctionName')), '2015-05-01').ConnectionString]",
                        "AzureWebJobsStorage": "[concat('DefaultEndpointsProtocol=https;AccountName=', toLower(variables('FunctionName')),';AccountKey=',listKeys(resourceId('Microsoft.Storage/storageAccounts', toLower(variables('FunctionName'))), '2019-06-01').keys[0].value, ';EndpointSuffix=',toLower(variables('StorageSuffix')))]",
                        "WorkspaceID": "[parameters('WorkspaceID')]",
                        "WorkspaceKey": "[parameters('WorkspaceKey')]",
                        "SalesforceUser": "[parameters('SalesforceUser')]",
                        "SalesforcePass": "[parameters('SalesforcePass')]",
                        "SalesforceTokenUri": "[parameters('SalesforceTokenUri')]",
                        "SalesforceSecurityToken": "[parameters('SalesforceSecurityToken')]",
                        "SalesforceConsumerKey": "[parameters('SalesforceConsumerKey')]",
                        "SalesforceConsumerSecret": "[parameters('SalesforceConsumerSecret')]",
                        "logAnalyticsUri": "[variables('LogAnaltyicsUri')]",
						"timeInterval": "[parameters('TimeInterval')]",
						"Schedule": "[variables('cron')]",
<<<<<<< HEAD
                        "WEBSITE_RUN_FROM_PACKAGE": "https://github.com/Azure/Azure-Sentinel/blob/v-ntripathi/SalesforceIntervalUpdate/Solutions/Salesforce%20Service%20Cloud/Data%20Connectors/SalesforceSentinelConn.zip?raw=true"
=======
                        "WEBSITE_RUN_FROM_PACKAGE": "https://aka.ms/sentinel-SalesforceServiceCloud-functionapp"
>>>>>>> 6fd8ceef
                    }
                }
            ]
        },
        {
            "type": "Microsoft.Storage/storageAccounts/blobServices/containers",
            "apiVersion": "2019-06-01",
            "name": "[concat(variables('FunctionName'), '/default/azure-webjobs-hosts')]",
            "dependsOn": [
                "[resourceId('Microsoft.Storage/storageAccounts/blobServices', variables('FunctionName'), 'default')]",
                "[resourceId('Microsoft.Storage/storageAccounts', variables('FunctionName'))]"
            ],
            "properties": {
                "publicAccess": "None"
            }
        },
        {
            "type": "Microsoft.Storage/storageAccounts/blobServices/containers",
            "apiVersion": "2019-06-01",
            "name": "[concat(variables('FunctionName'), '/default/azure-webjobs-secrets')]",
            "dependsOn": [
                "[resourceId('Microsoft.Storage/storageAccounts/blobServices', variables('FunctionName'), 'default')]",
                "[resourceId('Microsoft.Storage/storageAccounts', variables('FunctionName'))]"
            ],
            "properties": {
                "publicAccess": "None"
            }
        },
        {
            "type": "Microsoft.Storage/storageAccounts/fileServices/shares",
            "apiVersion": "2019-06-01",
            "name": "[concat(variables('FunctionName'), '/default/', tolower(variables('FunctionName')))]",
            "dependsOn": [
                "[resourceId('Microsoft.Storage/storageAccounts/fileServices', variables('FunctionName'), 'default')]",
                "[resourceId('Microsoft.Storage/storageAccounts', variables('FunctionName'))]"
            ],
            "properties": {
                "shareQuota": 5120
            }
        }
    ]
}<|MERGE_RESOLUTION|>--- conflicted
+++ resolved
@@ -188,11 +188,7 @@
                         "logAnalyticsUri": "[variables('LogAnaltyicsUri')]",
 						"timeInterval": "[parameters('TimeInterval')]",
 						"Schedule": "[variables('cron')]",
-<<<<<<< HEAD
-                        "WEBSITE_RUN_FROM_PACKAGE": "https://github.com/Azure/Azure-Sentinel/blob/v-ntripathi/SalesforceIntervalUpdate/Solutions/Salesforce%20Service%20Cloud/Data%20Connectors/SalesforceSentinelConn.zip?raw=true"
-=======
                         "WEBSITE_RUN_FROM_PACKAGE": "https://aka.ms/sentinel-SalesforceServiceCloud-functionapp"
->>>>>>> 6fd8ceef
                     }
                 }
             ]
