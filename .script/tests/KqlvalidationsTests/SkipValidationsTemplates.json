[
  {
    "id": "87210ca1-49a4-4a7d-bb4a-4988752f978c",
    "templateName": "AzurePortalSigninfromanotherAzureTenant.yaml",
    "validationFailReason": "ipv4_lookup not recognized as a function."
  },
  {
    "id": "09c49590-4e9d-4da9-a34d-17222d0c9e7e",
    "templateName": "PotentiallyHarmfulFileTypes.yaml",
    "validationFailReason": "The name '_GetWatchList' does not refer to any known function"
  },
  {
    "id": "55073036-bb86-47d3-a85a-b113ac3d9396",
    "templateName": "PrivilegedUserLogonfromnewASN.yaml",
    "validationFailReason": "The name 'AutonomousSystemNumber' does not refer to any known column, table, variable or function."
  },
  {
    "id": "af435ca1-fb70-4de1-92c1-7435c48482a9",
    "templateName": "AuthenticationsofPrivilegedAccountsOutsideofExpectedControls.yaml",
    "validationFailReason": "The name 'AutonomousSystemNumber' does not refer to any known column, table, variable or function."
  },
  {
    "id": "ef895ada-e8e8-4cf0-9313-b1ab67fab69f",
    "templateName": "AuthenticationAttemptfromNewCountry.yaml",
    "validationFailReason": "The name 'city' does not refer to any known column, table, variable or function."
  },
  {
    "id": "84cccc86-5c11-4b3a-aca6-7c8f738ed0f7",
    "templateName": "AuthenticationAttemptfromNewCountry.yaml",
    "validationFailReason": "The name 'displayName' does not refer to any known column, table, variable or function."
  },
  {
    "id": "f7c3f5c8-71ea-49ff-b8b3-148f0e346291",
    "templateName": "AuthenticationAttemptfromNewCountry.yaml",
    "validationFailReason": "The name 'AutonomousSystemNumber' does not refer to any known column, table, variable or function."
  },
  {
    "id": "f7c3f5c8-71ea-49ff-b8b3-148f0e346291",
    "templateName": "AuthenticationAttemptfromNewCountry.yaml",
    "validationFailReason": "The name 'AutonomousSystemNumber' does not refer to any known column, table, variable or function."
  },
  {
    "id": "009b9bae-23dd-43c4-bcb9-11c4ba7c784a",
    "templateName": "AuthenticationAttemptfromNewCountry.yaml",
    "validationFailReason": "The name 'displayName' does not refer to any known column, table, variable or function."
  },
  {
    "id": "dd78a122-d377-415a-afe9-f22e08d2112c",
    "templateName": "AuthenticationAttemptfromNewCountry.yaml",
    "validationFailReason": "The name 'displayName' does not refer to any known column, table, variable or function."
  },
  {
    "id": "b6685757-3ed1-4b05-a5bd-absdcdjde783",
    "templateName": "ThisisOldPath.yaml",
    "validationFailReason": "This is a test for re-direction."
  },
  {
    "id": "3b446b66-acec-4cf8-9048-179eed4c81d5",
    "templateName": "AVSpringShell.yaml",
    "validationFailReason": "Since the content moved to new location, created dummy file with guidence for redirecting the customers to new location"
  },
  {
    "id": "8a20a6ab-da88-4634-b8a2-d026b7c940ff",
    "templateName": "AVTarrask.yaml",
    "validationFailReason": "Since the content moved to new location, created dummy file with guidence for redirecting the customers to new location"
  },
  {
    "id": "af6890bb-f364-4089-ab6a-2ec97ab8b46e",
    "templateName": "AVdetectionsrelatedtoUkrainebasedthreats.yaml",
    "validationFailReason": "Since the content moved to new location, created dummy file with guidence for redirecting the customers to new location"
  },
  {
    "id": "30b19d44-fe51-4626-9444-1fd1cd5e2ac4",
    "templateName": "PotentialBuildProcessCompromiseMDE.yaml",
    "validationFailReason": "Since the content moved to new location, created dummy file with guidence for redirecting the customers to new location"
  },
  {
    "id": "113c5614-cfab-4a58-9f63-9e189cd1e01f",
    "templateName": "SUNSPOTHashes.yaml",
    "validationFailReason": "Since the content moved to new location, created dummy file with guidence for redirecting the customers to new location"
  },
  {
    "id": "8ce98f23-4a0b-4efd-ab0f-a1d06fcc94f4",
    "templateName": "SolarWinds_SUNBURST_&_SUPERNOVA_File-IOCs.yaml",
    "validationFailReason": "Since the content moved to new location, created dummy file with guidence for redirecting the customers to new location"
  },
  {
    "id": "92dc16d9-efbd-4409-9f5d-54072d9e66b3",
    "templateName": "SolarWinds_SUNBURST_Network-IOCs.yaml",
    "validationFailReason": "Since the content moved to new location, created dummy file with guidence for redirecting the customers to new location"
  },
  {
    "id": "3755058f-8d97-4fca-b543-603d56c6fd30",
    "templateName": "SolarWinds_TEARDROP_Process-IOCs.yaml",
    "validationFailReason": "Since the content moved to new location, created dummy file with guidence for redirecting the customers to new location"
  },
  {
    "id": "bca035b7-7292-4145-ae8b-b7216bec9dd1",
    "templateName": "vimNetworkSessionMicrosoftMD4IoT.yaml",
    "validationFailReason": "The name 'LocalPort' does not refer to any known column, table, variable or function."
  },
  {
    "id": "29e99017-e28d-47be-8b9a-c8c711f8a903",
    "templateName": "NRT_AuthenticationMethodsChangedforVIPUsers.yaml",
    "validationFailReason": "The name 'User Principal Name' does not refer to any known column, table, variable or function"
  },
  {
    "id": "078a6526-e94e-4cf1-a08e-83bc0186479f",
    "templateName": "Anomalous AAD Account Manipulation.yaml",
    "validationFailReason": "Since the content moved to new location, created dummy file guidence for redirecting the customers to new location"
  },
  {
    "id": "6a497dfd-f4a5-4a60-949a-10ce6f505d3e",
    "templateName": "Anomalous Account Creation.yaml",
    "validationFailReason": "Since the content moved to new location, created dummy file guidence for redirecting the customers to new location"
  },
  {
    "id": "99288c08-226f-4e64-a12d-dc0a442c352d",
    "templateName": "Anomalous Activity Role Assignment.yaml",
    "validationFailReason": "Since the content moved to new location, created dummy file guidence for redirecting the customers to new location"
  },
  {
    "id": "2efb0c20-be16-45b7-b041-7e327a129976",
    "templateName": "Anomalous Code Execution.yaml",
    "validationFailReason": "Since the content moved to new location, created dummy file guidence for redirecting the customers to new location"
  },
  {
    "id": "0a8a8406-d216-4152-aa6e-778c4bfdd098",
    "templateName": "Anomalous Data Access.yaml",
    "validationFailReason": "Since the content moved to new location, created dummy file guidence for redirecting the customers to new location"
  },
  {
    "id": "0a4e446e-d702-441f-86f6-7e00b2b6b1df",
    "templateName": "Anomalous Defensive Mechanism Modification.yaml",
    "validationFailReason": "Since the content moved to new location, created dummy file guidence for redirecting the customers to new location"
  },
  {
    "id": "1db55a1c-3fcd-4bcb-9b6a-e05599aab7a4",
    "templateName": "Anomalous Failed Logon.yaml",
    "validationFailReason": "Since the content moved to new location, created dummy file guidence for redirecting the customers to new location"
  },
  {
    "id": "c590840f-1861-4a94-8bb2-e1b1e7b0a569",
    "templateName": "Anomalous Geo Location Logon.yaml",
    "validationFailReason": "Since the content moved to new location, created dummy file guidence for redirecting the customers to new location"
  },
  {
    "id": "8f7736c0-dc94-44f1-bdea-aa96581af8c7",
    "templateName": "Anomalous Login to Devices.yaml",
    "validationFailReason": "Since the content moved to new location, created dummy file guidence for redirecting the customers to new location"
  },
  {
    "id": "ab649c21-f9db-4dc8-a06e-84833203091a",
    "templateName": "Anomalous Password Reset.yaml",
    "validationFailReason": "Since the content moved to new location, created dummy file guidence for redirecting the customers to new location"
  },
  {
    "id": "805a56c5-8e80-4aea-b8ff-8e2e87d528b9",
    "templateName": "Anomalous RDP Activity.yaml",
    "validationFailReason": "Since the content moved to new location, created dummy file guidence for redirecting the customers to new location"
  },
  {
    "id": "8ab2722f-cb3d-4f2c-b59a-59f50d3143a6",
    "templateName": "Anomalous Resource Access.yaml",
    "validationFailReason": "Since the content moved to new location, created dummy file guidence for redirecting the customers to new location"
  },
  {
    "id": "c82d43a4-edac-4ebe-98d5-3b907907d0f9",
    "templateName": "Anomalous Role Assignment.yaml",
    "validationFailReason": "Since the content moved to new location, created dummy file guidence for redirecting the customers to new location"
  },
  {
    "id": "683b103c-7d37-4136-b33f-53d52400098a",
    "templateName": "Anomalous Sign-in Activity.yaml",
    "validationFailReason": "Since the content moved to new location, created dummy file guidence for redirecting the customers to new location"
  },
  {
    "id": "96c8f92e-a617-4158-94ea-dea51557b40e",
    "templateName": "ActiniumAVHits.yaml",
    "validationFailReason": "Since the content moved to new location, created dummy file with guidence for redirecting the customers to new location"
  },
  {
    "id": "089e2363-8a7a-4899-9ac4-23fcad3104c1",
    "templateName": "HighNumberofVulnDetectedV2.yaml",
    "validationFailReason": "Since the content moved to new location, created dummy file with guidence for redirecting the customers to new location"
  },
  {
    "id": "da498ea0-f3bd-437f-9f36-eaf5ba5e0a6c",
    "templateName": "NewHighSeverityVulnDetectedAcrossMulitpleHostsV2.yaml",
    "validationFailReason": "Since the content moved to new location, created dummy file with guidence for redirecting the customers to new location"
  },
  {
    "id": "61e1b765-da84-47a5-adb3-ace3ae7f2937",
    "templateName": "SeveralDenyActionsRegistered.yaml",
    "validationFailReason": "Since the content moved to new location, created dummy file with guidence for redirecting the customers to new location"
  },
  {
    "id": "dbba4298-45b2-4ded-887f-874632a701b4",
    "templateName": "AccountCreatedandDeletedinShortTimeframe.yaml",
    "validationFailReason": "Since the content moved to new location, created dummy file with guidence for redirecting the customers to new location"
  },
  {
    "id": "1116337d-c2dd-4e58-9e5b-afd6bfcb51c1",
    "templateName": "AccountCreatedDeletedByNonApprovedUser.yaml",
    "validationFailReason": "Since the content moved to new location, created dummy file with guidence for redirecting the customers to new location"
  },
  {
    "id": "70838318-445a-4366-9434-6593f5082c59",
    "templateName": "ADFSDomainTrustMods.yaml",
    "validationFailReason": "Since the content moved to new location, created dummy file with guidence for redirecting the customers to new location"
  },
  {
    "id": "eff0c910-6a13-4bc1-b3c4-1b4b2d285e67",
    "templateName": "AdminPromoAfterRoleMgmtAppPermissionGrant.yaml",
    "validationFailReason": "Since the content moved to new location, created dummy file with guidence for redirecting the customers to new location"
  },
  {
    "id": "396c2909-7489-4b87-95a9-1429ab40ad96",
    "templateName": "AzureADRoleManagementPermissionGrant.yaml",
    "validationFailReason": "Since the content moved to new location, created dummy file with guidence for redirecting the customers to new location"
  },
  {
    "id": "15535fa9-4262-4e76-bbe7-792b57da9331",
    "templateName": "BulkChangestoPrivilegedAccountPermissions.yaml",
    "validationFailReason": "Since the content moved to new location, created dummy file with guidence for redirecting the customers to new location"
  },
  {
    "id": "ffb7b057-a1de-4604-bee8-22518c0b8bb3",
    "templateName": "CredentialAddedAfterAdminConsent.yaml",
    "validationFailReason": "Since the content moved to new location, created dummy file with guidence for redirecting the customers to new location"
  },
  {
    "id": "902ec8be-b89c-45a9-bf40-28407c8a8428",
    "templateName": "FirstAppOrServicePrincipalCredential.yaml",
    "validationFailReason": "Since the content moved to new location, created dummy file with guidence for redirecting the customers to new location"
  },
  {
    "id": "0b130033-bd5a-48c4-b606-84a8614ff3c0",
    "templateName": "MailPermissionsAddedToApplication.yaml",
    "validationFailReason": "Since the content moved to new location, created dummy file with guidence for redirecting the customers to new location"
  },
  {
    "id": "f13f3c0d-7e04-4de3-a737-f929871fb2b1",
    "templateName": "MaliciousOAuthApp_O365AttackToolkit.yaml",
    "validationFailReason": "Since the content moved to new location, created dummy file with guidence for redirecting the customers to new location"
  },
  {
    "id": "e8f33204-9e18-4df0-8ff7-aeb35947c67d",
    "templateName": "MaliciousOAuthApp_PwnAuth.yaml",
    "validationFailReason": "Since the content moved to new location, created dummy file with guidence for redirecting the customers to new location"
  },
  {
    "id": "0f670e09-32aa-4943-bf48-8855645d6af0",
    "templateName": "MultipleAdmin_membership_removals_from_NewAdmin.yaml",
    "validationFailReason": "Since the content moved to new location, created dummy file with guidence for redirecting the customers to new location"
  },
  {
    "id": "97faa5fe-b9a1-45f4-8981-8fd57a67a5e2",
    "templateName": "NewAppOrServicePrincipalCredential.yaml",
    "validationFailReason": "Since the content moved to new location, created dummy file with guidence for redirecting the customers to new location"
  },
  {
    "id": "e7b9ea73-1980-4318-96a6-da559486664b",
    "templateName": "NRT_ADFSDomainTrustMods.yaml",
    "validationFailReason": "Since the content moved to new location, created dummy file with guidence for redirecting the customers to new location"
  },
  {
    "id": "a43ba78f-ba8d-4918-b578-257bf17bd096",
    "templateName": "NRT_NewAppOrServicePrincipalCredential.yaml",
    "validationFailReason": "Since the content moved to new location, created dummy file with guidence for redirecting the customers to new location"
  },
  {
    "id": "c199378e-51d8-4e55-9e30-426b0c7e1452",
    "templateName": "NRT_PIMElevationRequestRejected.yaml",
    "validationFailReason": "Since the content moved to new location, created dummy file with guidence for redirecting the customers to new location"
  },
  {
    "id": "7d237897-ac1b-4e59-b73e-f2f22c23a2bc",
    "templateName": "NRT_PrivlegedRoleAssignedOutsidePIM.yaml",
    "validationFailReason": "Since the content moved to new location, created dummy file with guidence for redirecting the customers to new location"
  },
  {
    "id": "0124b561-b8d3-4043-b126-e2bb8904a61f",
    "templateName": "NRT_UseraddedtoPrivilgedGroups.yaml",
    "validationFailReason": "Since the content moved to new location, created dummy file with guidence for redirecting the customers to new location"
  },
  {
    "id": "852fd76e-ca5b-4889-93b1-0762f4f005a7",
    "templateName": "PIMElevationRequestRejected.yaml",
    "validationFailReason": "Since the content moved to new location, created dummy file with guidence for redirecting the customers to new location"
  },
  {
    "id": "d4cc3972-25a8-47a6-b1c7-70bbda67ee73",
    "templateName": "PrivlegedRoleAssignedOutsidePIM.yaml",
    "validationFailReason": "Since the content moved to new location, created dummy file with guidence for redirecting the customers to new location"
  },
  {
    "id": "81eaf5bf-3a30-4aa2-af0f-f8ef523e0f32",
    "templateName": "RareApplicationConsent.yaml",
    "validationFailReason": "Since the content moved to new location, created dummy file with guidence for redirecting the customers to new location"
  },
  {
    "id": "e9b4f1f5-d8eb-4e0c-83ff-e5d75642cfad",
    "templateName": "SuspiciousOAuthApp_OfflineAccess.yaml",
    "validationFailReason": "Since the content moved to new location, created dummy file with guidence for redirecting the customers to new location"
  },
  {
    "id": "f30361cb-373a-4bb7-93a0-7060572f82fb",
    "templateName": "SuspiciousServicePrincipalcreationactivity.yaml",
    "validationFailReason": "Since the content moved to new location, created dummy file with guidence for redirecting the customers to new location"
  },
  {
    "id": "9e89f397-7ced-4896-8006-1fea53bd0885",
    "templateName": "UseraddedtoPrivilgedGroups.yaml",
    "validationFailReason": "Since the content moved to new location, created dummy file with guidence for redirecting the customers to new location"
  },
  {
    "id": "8df409b7-fc2a-44ab-8d23-97674c58d5d9",
    "templateName": "UserAssignedPrivilegedRole.yaml",
    "validationFailReason": "Since the content moved to new location, created dummy file with guidence for redirecting the customers to new location"
  },
  {
    "id": "649c81c2-0388-40ca-80b1-868d9df2ed9b",
    "templateName": "AuthenticationMethodsChangedforPrivilegedAccount.yaml",
    "validationFailReason": "Since the content moved to new location, created dummy file with guidence for redirecting the customers to new location"
  },
  {
    "id": "9458956f-1489-45f8-a0e0-f9eab679f225",
    "templateName": "PrivilegedAccountsSigninFailureSpikes.yaml",
    "validationFailReason": "Since the content moved to new location, created dummy file with guidence for redirecting the customers to new location"
  },
  {
    "id": "04388176-79ac-4d52-87c0-ab597b33e9a7",
    "templateName": "UnusualGuestActivity.yaml",
    "validationFailReason": "Since the content moved to new location, created dummy file with guidence for redirecting the customers to new location"
  },
  {
    "id": "7820558f-caae-4436-9f98-a51cde2d6154",
    "templateName": "ADFSSignInLogsPasswordSpray.yaml",
    "validationFailReason": "Since the content moved to new location, created dummy file with guidence for redirecting the customers to new location"
  },
  {
    "id": "0269c54a-8ec8-4f92-8948-da4c9fe6521f",
    "templateName": "AnomalousUserAppSigninLocationIncrease-detection.yaml",
    "validationFailReason": "Since the content moved to new location, created dummy file with guidence for redirecting the customers to new location"
  },
  {
    "id": "00000003-0000-0000-c000-000000000000",
    "templateName": "AzureAADPowerShellAnomaly.yaml",
    "validationFailReason": "Since the content moved to new location, created dummy file with guidence for redirecting the customers to new location"
  },
  {
    "id": "71D86715-5596-4529-9B13-DA13A5DE5B63",
    "templateName": "AzurePortalSigninfromanotherAzureTenant.yaml",
    "validationFailReason": "Since the content moved to new location, created dummy file with guidence for redirecting the customers to new location"
  },
  {
    "id": "01cc337d-a5e6-4a0f-b65d-6908cdbb8166",
    "templateName": "BruteForceCloudPC.yaml",
    "validationFailReason": "Since the content moved to new location, created dummy file with guidence for redirecting the customers to new location"
  },
  {
    "id": "e59d1916-19b2-4ddb-a6f7-dc6c4a252e30",
    "templateName": "BypassCondAccessRule.yaml",
    "validationFailReason": "Since the content moved to new location, created dummy file with guidence for redirecting the customers to new location"
  },
  {
    "id": "de67574e-790f-44a6-9ca0-92ebfa48817f",
    "templateName": "DisabledAccountSigninsAcrossManyApplications.yaml",
    "validationFailReason": "Since the content moved to new location, created dummy file with guidence for redirecting the customers to new location"
  },
  {
    "id": "87459d4d-6d12-4730-ba17-1a017fdb2774",
    "templateName": "DistribPassCrackAttempt.yaml",
    "validationFailReason": "Since the content moved to new location, created dummy file with guidence for redirecting the customers to new location"
  },
  {
    "id": "4bcf5724-c348-4f89-999a-f937f2246020",
    "templateName": "ExplicitMFADeny.yaml",
    "validationFailReason": "Since the content moved to new location, created dummy file with guidence for redirecting the customers to new location"
  },
  {
    "id": "149c628b-7ae8-421a-9ef9-76d30d57d7a5",
    "templateName": "FailedLogonToAzurePortal.yaml",
    "validationFailReason": "Since the content moved to new location, created dummy file with guidence for redirecting the customers to new location"
  },
  {
    "id": "f8100782-cb35-466b-831a-72ef4c53edfd",
    "templateName": "MFARejectedbyUser.yaml",
    "validationFailReason": "Since the content moved to new location, created dummy file with guidence for redirecting the customers to new location"
  },
  {
    "id": "f33e8879-bd6e-4313-9ffc-f3d43c74c41e",
    "templateName": "NRT_MFARejectedbyUser.yaml",
    "validationFailReason": "Since the content moved to new location, created dummy file with guidence for redirecting the customers to new location"
  },
  {
    "id": "15022eca-c933-4c3b-9e25-650c915df33c",
    "templateName": "SeamlessSSOPasswordSpray.yaml",
    "validationFailReason": "Since the content moved to new location, created dummy file with guidence for redirecting the customers to new location"
  },
  {
    "id": "5dab366d-efcb-422f-8b63-f91d688d8f28",
    "templateName": "SigninAttemptsByIPviaDisabledAccounts.yaml",
    "validationFailReason": "Since the content moved to new location, created dummy file with guidence for redirecting the customers to new location"
  },
  {
    "id": "fbc7167c-c6c9-4689-932a-affe3123de87",
    "templateName": "SigninBruteForce-AzurePortal.yaml",
    "validationFailReason": "Since the content moved to new location, created dummy file with guidence for redirecting the customers to new location"
  },
  {
    "id": "67bf9e2f-5454-4a95-95ae-28930915eb24",
    "templateName": "SigninPasswordSpray.yaml",
    "validationFailReason": "Since the content moved to new location, created dummy file with guidence for redirecting the customers to new location"
  },
  {
    "id": "f37ad409-e70d-4852-8996-7e0726015620",
    "templateName": "SuccessThenFail_DiffIP_SameUserandApp.yaml",
    "validationFailReason": "Since the content moved to new location, created dummy file with guidence for redirecting the customers to new location"
  },
  {
    "id": "0a148944-dbbb-454f-a032-48ef02d0a0d7",
    "templateName": "UserAccounts-CABlockedSigninSpikes.yaml",
    "validationFailReason": "Since the content moved to new location, created dummy file with guidence for redirecting the customers to new location"
  },
  {
    "id": "d0d9aa03-561a-4855-b386-99a858259404",
    "templateName": "WAF_log4j_vulnerability.yaml",
    "validationFailReason": "Since the content moved to new location, created dummy file with guidence for redirecting the customers to new location"
  },
  {
    "id": "06b7ca56-3869-4b7a-93b3-a0502e1c22b1",
    "templateName": "NetworkConnectionToNewExternalLDAPServer.yaml",
    "validationFailReason": "Since the content moved to new location, created dummy file with guidence for redirecting the customers to new location"
  },
  {
    "id": "d2e78738-1ae7-4453-baf4-3ec7142e0534",
    "templateName": "NetworkConnectionldap_log4j.yaml",
    "validationFailReason": "Since the content moved to new location, created dummy file with guidence for redirecting the customers to new location"
  },
  {
    "id": "cb637bc8-03e5-4c69-85c9-02fb36cf2e0c",
    "templateName": "Apache_log4j_Vulnerability.yaml",
    "validationFailReason": "Since the content moved to new location, created dummy file with guidence for redirecting the customers to new location"
  },
  {
    "id": "82cd9228-c724-4dfd-a14b-96af4af8974e",
    "templateName": "Base64_Download_Activity.yaml",
    "validationFailReason": "Since the content moved to new location, created dummy file with guidence for redirecting the customers to new location"
  },
  {
    "id": "e92cb2cb-6475-4984-8553-90d3f92f0a09",
    "templateName": "Container_Miner_Activity.yaml",
    "validationFailReason": "Since the content moved to new location, created dummy file with guidence for redirecting the customers to new location"
  },
  {
    "id": "7f220c5b-677e-44a1-9b50-56c03b208b85",
    "templateName": "Firewall_Disable_Activity.yaml",
    "validationFailReason": "Since the content moved to new location, created dummy file with guidence for redirecting the customers to new location"
  },
  {
    "id": "6bb091a5-ddda-419f-bc69-684a7a2b5945",
    "templateName": "Linux_Toolkit_Detected.yaml",
    "validationFailReason": "Since the content moved to new location, created dummy file with guidence for redirecting the customers to new location"
  },
  {
    "id": "df0add0f-de42-4099-9657-34ae9de7a7f8",
    "templateName": "Process_Termination_Activity.yaml",
    "validationFailReason": "Since the content moved to new location, created dummy file with guidence for redirecting the customers to new location"
  },
  {
    "id": "9700f1da-7b1c-4702-820e-9c9ec8f2ec55",
    "templateName": "Suspicious_ShellScript_Activity.yaml",
    "validationFailReason": "Since the content moved to new location, created dummy file with guidence for redirecting the customers to new location"
  },
  {
    "id": "7916a17d-d1d1-4ede-af52-46de56a4c467",
    "templateName": "ChiaCryptoMining_WindowsEvent.yaml",
    "validationFailReason": "Since the content moved to new location, created dummy file with guidence for redirecting the customers to new location"
  },
  {
    "id": "5c798a48-df20-4cc0-8b56-1e0878be29b0",
    "templateName": "SOURGUM_IOC_WindowsEvent.yaml",
    "validationFailReason": "Since the content moved to new location, created dummy file with guidence for redirecting the customers to new location"
  },
  {
    "id": "45a4ea87-ee44-4244-b9d6-b530d5c46938",
    "templateName": "AdditionalFilesUploadedByActor.yaml",
    "validationFailReason": "Since the content moved to new location, created dummy file with guidence for redirecting the customers to new location"
  },
  {
    "id": "c81732c7-d46d-4349-b8e3-4a2af143c983",
    "templateName": "KeyVaultSensitiveOperations.yaml",
    "validationFailReason": "Since the content moved to new location, created dummy file with guidence for redirecting the customers to new location"
  },
  {
    "id": "8cae6e77-e04e-42ce-b5cb-50d82bce26b1",
    "templateName": "KeyvaultMassSecretRetrieval.yaml",
    "validationFailReason": "Since the content moved to new location, created dummy file with guidence for redirecting the customers to new location"
  },
  {
    "id": "34c25eeb-7365-4037-a03b-70763ff65281",
    "templateName": "NRT_KeyVaultSensitiveOperations.yaml",
    "validationFailReason": "Since the content moved to new location, created dummy file with guidence for redirecting the customers to new location"
  },
  {
    "id": "509e4652-da8d-478d-a730-e9d4a1996ca4",
    "templateName": "TimeSeriesKeyvaultAccessAnomaly.yaml",
    "validationFailReason": "Since the content moved to new location, created dummy file with guidence for redirecting the customers to new location"
  },
  {
    "id": "fa6cfcf1-b267-46d4-b348-ae7870325507",
    "templateName": "CorrelateIPC_Unfamiliar-Atypical.yaml",
    "validationFailReason": "Since the content moved to new location, created dummy file with guidence for redirecting the customers to new location"
  },
  {
    "id": "2fef12fe-e61e-4af1-a286-d54ec47ae370",
    "templateName": "ADOAgentPoolCreatedDeleted.yaml",
    "validationFailReason": "Since the content moved to new location, created dummy file with guidence for redirecting the customers to new location"
  },
  {
    "id": "3da2706a-7dcb-4123-98f3-f849322229a1",
    "templateName": "ADOAuditStreamDisabled.yaml",
    "validationFailReason": "Since the content moved to new location, created dummy file with guidence for redirecting the customers to new location"
  },
  {
    "id": "c6e0943c-8095-471b-9caa-94ed9bd5b56f",
    "templateName": "ADONewExtensionAdded.yaml",
    "validationFailReason": "Since the content moved to new location, created dummy file with guidence for redirecting the customers to new location"
  },
  {
    "id": "75b439d0-1a23-4e87-9f45-176134263085",
    "templateName": "ADOPATUsedWithBrowser.yaml",
    "validationFailReason": "Since the content moved to new location, created dummy file with guidence for redirecting the customers to new location"
  },
  {
    "id": "460cceba-d28e-4265-be52-18481dbc7ff6",
    "templateName": "ADOPipelineModifiedbyNewUser.yaml",
    "validationFailReason": "Since the content moved to new location, created dummy file with guidence for redirecting the customers to new location"
  },
  {
    "id": "b05379de-a21e-4b1c-b4c3-672a14e5f1b3",
    "templateName": "ADORetentionReduced.yaml",
    "validationFailReason": "Since the content moved to new location, created dummy file with guidence for redirecting the customers to new location"
  },
  {
    "id": "8b964449-8d63-4718-afa3-5c79cbd3a9f5",
    "templateName": "ADOSecretNotSecured.yaml",
    "validationFailReason": "Since the content moved to new location, created dummy file with guidence for redirecting the customers to new location"
  },
  {
    "id": "43fb0b13-5a51-44f6-8a2b-a24ab642436b",
    "templateName": "ADOVariableModifiedByNewUser.yaml",
    "validationFailReason": "Since the content moved to new location, created dummy file with guidence for redirecting the customers to new location"
  },
  {
    "id": "d78e9b71-ca67-47a5-9a75-34f681074893",
    "templateName": "AzDOAdminGroupAdditions.yaml",
    "validationFailReason": "Since the content moved to new location, created dummy file with guidence for redirecting the customers to new location"
  },
  {
    "id": "f9d3041f-cb05-47b6-82c5-a0a82d51b8b7",
    "templateName": "AzDOHistoricPrPolicyBypassing.yaml",
    "validationFailReason": "Since the content moved to new location, created dummy file with guidence for redirecting the customers to new location"
  },
  {
    "id": "87fa4676-4fd4-430b-b158-3a5fd68cb7d6",
    "templateName": "AzDOHistoricServiceConnectionAdds.yaml",
    "validationFailReason": "Since the content moved to new location, created dummy file with guidence for redirecting the customers to new location"
  },
  {
    "id": "925f5fa0-179c-412f-8604-64f910f8bafd",
    "templateName": "AzDOPatSessionMisuse.yaml",
    "validationFailReason": "Since the content moved to new location, created dummy file with guidence for redirecting the customers to new location"
  },
  {
    "id": "02e7248e-c278-4c80-b3ed-9e8bfc9e9393",
    "templateName": "AzDOPipelineCreatedDeletedOneDay.yaml",
    "validationFailReason": "Since the content moved to new location, created dummy file with guidence for redirecting the customers to new location"
  },
  {
    "id": "2020b50a-64b5-42cc-811b-70426841d7bf",
    "templateName": "AzDOServiceConnectionUsage.yaml",
    "validationFailReason": "Since the content moved to new location, created dummy file with guidence for redirecting the customers to new location"
  },
  {
    "id": "ea428211-e04e-4709-9d75-7064f8150bfe",
    "templateName": "ExternalUpstreamSourceAddedtoAzureDevOpsFeed.yaml",
    "validationFailReason": "Since the content moved to new location, created dummy file with guidence for redirecting the customers to new location"
  },
  {
    "id": "1d62399b-90f0-44e2-9ef4-cf8dd6209c31",
    "templateName": "NewAgentAddedToPoolbyNewUserorofNewOS.yaml",
    "validationFailReason": "Since the content moved to new location, created dummy file with guidence for redirecting the customers to new location"
  },
  {
    "id": "13045624-b966-41ba-823f-f1e9bddc0cbe",
    "templateName": "NewPAPCAPCASaddedtoADO.yaml",
    "validationFailReason": "Since the content moved to new location, created dummy file with guidence for redirecting the customers to new location"
  },
  {
    "id": "c12f4d6e-b76c-4294-868d-3c058e005269",
    "templateName": "NRT_ADOAuditStreamDisable.yaml",
    "validationFailReason": "Since the content moved to new location, created dummy file with guidence for redirecting the customers to new location"
  },
  {
    "id": "db57233e-c058-4a5b-b609-ebe96c336e63",
    "templateName": "AAD Conditional Access Disabled.yaml",
    "validationFailReason": "Since the content moved to new location, created dummy file with guidence for redirecting the customers to new location"
  },
  {
    "id": "fab491b1-6a72-4028-95a0-8c1270933732",
    "templateName": "Addtional Org Admin Added.yaml",
    "validationFailReason": "Since the content moved to new location, created dummy file with guidence for redirecting the customers to new location"
  },
  {
    "id": "ddec3bb6-1db2-4de1-b2be-e9fe4b59c9bb",
    "templateName": "ADOBuildCheckDeleted.yaml",
    "validationFailReason": "Since the content moved to new location, created dummy file with guidence for redirecting the customers to new location"
  },
  {
    "id": "0e818400-499f-47f4-ba77-ba0f33d83818",
    "templateName": "ADOBuildDeletedAfterPipelineMod.yaml",
    "validationFailReason": "Since the content moved to new location, created dummy file with guidence for redirecting the customers to new location"
  },
  {
    "id": "733c3919-d4f9-430c-8d38-92a8f595439d",
    "templateName": "ADOInternalUpstreamPacakgeFeedAdded.yaml",
    "validationFailReason": "Since the content moved to new location, created dummy file with guidence for redirecting the customers to new location"
  },
  {
    "id": "4ed5b58e-c9e6-4b4f-9258-9e9ca42e3ce6",
    "templateName": "ADONewAgentPoolCreated.yaml",
    "validationFailReason": "Since the content moved to new location, created dummy file with guidence for redirecting the customers to new location"
  },
  {
    "id": "57bbaf80-9935-4c6f-ae2b-3c63138790dd",
    "templateName": "ADONewPackageFeedCreated.yaml",
    "validationFailReason": "Since the content moved to new location, created dummy file with guidence for redirecting the customers to new location"
  },
  {
    "id": "bec97b8f-569e-45eb-9c85-0e5ca88f6482",
    "templateName": "ADONewPATOperation.yaml",
    "validationFailReason": "Since the content moved to new location, created dummy file with guidence for redirecting the customers to new location"
  },
  {
    "id": "7f6b79cb-7201-4391-9bd3-c84ea7f97ea6",
    "templateName": "ADONewReleaseApprover.yaml",
    "validationFailReason": "Since the content moved to new location, created dummy file with guidence for redirecting the customers to new location"
  },
  {
    "id": "5cd2e5dc-e2e0-4d7f-9c94-9fe932bbd44b",
    "templateName": "ADOReleasePipelineCreated.yaml",
    "validationFailReason": "Since the content moved to new location, created dummy file with guidence for redirecting the customers to new location"
  },
  {
    "id": "83d08e81-fd3b-42e7-842b-02fb11da5350",
    "templateName": "ADOVariableCreatedDeleted.yaml",
    "validationFailReason": "Since the content moved to new location, created dummy file with guidence for redirecting the customers to new location"
  },
  {
    "id": "c56813d6-8e1e-4c36-8e54-ca18982fe60d",
    "templateName": "AzDODisplayNameSwapping.yaml",
    "validationFailReason": "Since the content moved to new location, created dummy file with guidence for redirecting the customers to new location"
  },
  {
    "id": "59ea15d5-22be-443f-9164-8a5aeaad8724",
    "templateName": "AzDOPrPolicyBypassers.yaml",
    "validationFailReason": "Since the content moved to new location, created dummy file with guidence for redirecting the customers to new location"
  },
  {
    "id": "8af62a18-d517-4ee1-a31e-5ea3814f8f9c",
    "templateName": "Guest users access enabled.yaml",
    "validationFailReason": "Since the content moved to new location, created dummy file with guidence for redirecting the customers to new location"
  },
  {
    "id": "c2548475-4695-4ad4-a915-2c6b8d5ea259",
    "templateName": "Project visibility changed to public.yaml",
    "validationFailReason": "Since the content moved to new location, created dummy file with guidence for redirecting the customers to new location"
  },
  {
    "id": "2976b248-ff39-412d-80dd-de06cf260b63",
    "templateName": "Public project created.yaml",
    "validationFailReason": "Since the content moved to new location, created dummy file with guidence for redirecting the customers to new location"
  },
  {
    "id": "f4c96c6f-79a6-4aaf-828e-2ddcf5465796",
    "templateName": "Public Projects enabled.yaml",
    "validationFailReason": "Since the content moved to new location, created dummy file with guidence for redirecting the customers to new location"
  },
  {
    "id": "ed6a0168-eb06-454d-8f8f-99c2fdd4ecd0",
    "templateName": "DNS_HighNXDomainCount_detection.yaml",
    "validationFailReason": "Since the content moved to new location, created dummy file with guidence for redirecting the customers to new location"
  },
  {
    "id": "0c672f3e-3f53-42fc-9ae0-c78efcfe54bd",
    "templateName": "DNS_HighReverseDNSCount_detection.yaml",
    "validationFailReason": "Since the content moved to new location, created dummy file with guidence for redirecting the customers to new location"
  },
  {
    "id": "ad318563-acbc-484e-8674-2b052966c09e",
    "templateName": "DNS_Miners.yaml",
    "validationFailReason": "Since the content moved to new location, created dummy file with guidence for redirecting the customers to new location"
  },
  {
    "id": "0bed3203-3659-44f6-a711-6ed53bab29db",
    "templateName": "DNS_TorProxies.yaml",
    "validationFailReason": "Since the content moved to new location, created dummy file with guidence for redirecting the customers to new location"
  },
  {
    "id": "138fab04-5d68-4ac9-9aa0-6fd260a0b089",
    "templateName": "NRT_DNS_Related_To_Mining_Pools.yaml",
    "validationFailReason": "Since the content moved to new location, created dummy file with guidence for redirecting the customers to new location"
  },
  {
    "id": "6bdfaf78-b93b-4629-8082-9f628a3129f6",
    "templateName": "DNS_CommonlyAbusedTLDs.yaml",
    "validationFailReason": "Since the content moved to new location, created dummy file with guidence for redirecting the customers to new location"
  },
  {
    "id": "ac96ee83-106e-4407-8e3b-c6b6702b735b",
    "templateName": "DNS_DomainAnomalousLookupIncrease.yaml",
    "validationFailReason": "Since the content moved to new location, created dummy file with guidence for redirecting the customers to new location"
  },
  {
    "id": "3565d81d-cccf-4e0a-ad6b-6cd53415608c",
    "templateName": "DNS_FullNameAnomalousLookupIncrease.yaml",
    "validationFailReason": "Since the content moved to new location, created dummy file with guidence for redirecting the customers to new location"
  },
  {
    "id": "cc7eba34-f268-438f-860f-e7059967e251",
    "templateName": "DNS_HighPercentNXDomainCount.yaml",
    "validationFailReason": "Since the content moved to new location, created dummy file with guidence for redirecting the customers to new location"
  },
  {
    "id": "6116c627-0aa1-4e4d-82ce-f3d86b0545e1",
    "templateName": "DNS_HighReverseDNSCount.yaml",
    "validationFailReason": "Since the content moved to new location, created dummy file with guidence for redirecting the customers to new location"
  },
  {
    "id": "f1a4a59b-fa6c-41c1-926e-0f52eb196d4b",
    "templateName": "DNS_LongURILookup.yaml",
    "validationFailReason": "Since the content moved to new location, created dummy file with guidence for redirecting the customers to new location"
  },
  {
    "id": "8c7ea0df-cd1b-4c65-bd54-926ddff85944",
    "templateName": "DNS_WannaCry.yaml",
    "validationFailReason": "Since the content moved to new location, created dummy file with guidence for redirecting the customers to new location"
  },
  {
    "id": "ef055f03-858e-496e-8029-b99c59273966",
    "templateName": "Solorigate-DNS-Pattern.yaml",
    "validationFailReason": "Since the content moved to new location, created dummy file with guidence for redirecting the customers to new location"
  },
  {
    "id": "82c41ab6-3ec7-44f8-80fd-8b829a4b390d",
    "templateName": "Solorigate-Encoded-Domain-URL.yaml",
    "validationFailReason": "Since the content moved to new location, created dummy file with guidence for redirecting the customers to new location"
  },
  {
    "id": "a7663271-964e-42da-a54f-df19d6ea4fcd",
    "templateName": "CoreBackupDeletionwithSecurityAlert.yaml",
    "validationFailReason": "Since the content moved to new location, created dummy file with guidence for redirecting the customers to new location"
  },
  {
    "id": "b4c7fb1b-17fc-43dc-b7d7-cc49a5fc48b7",
    "templateName": "ADFSDBNamedPipeConnection.yaml",
    "validationFailReason": "Since the content moved to new location, created dummy file with guidence for redirecting the customers to new location"
  },
  {
    "id": "4e909ec8-19b2-4193-9f4b-6edb254ca06d",
    "templateName": "ADFSRemoteAuthSyncConnection.yaml",
    "validationFailReason": "Since the content moved to new location, created dummy file with guidence for redirecting the customers to new location"
  },
  {
    "id": "5deb2e18-6c5a-43b7-a37d-2c66351e04bc",
    "templateName": "ADFSRemoteHTTPNetworkConnection.yaml",
    "validationFailReason": "Since the content moved to new location, created dummy file with guidence for redirecting the customers to new location"
  },
  {
    "id": "d59a5634-e1c2-4a86-8b46-24011e94e2a7",
    "templateName": "ExcessiveLogonFailures.yaml",
    "validationFailReason": "Since the content moved to new location, created dummy file with guidence for redirecting the customers to new location"
  },
  {
    "id": "964ab6fd-1ecb-4233-96a0-9646d56d0816",
    "templateName": "ExchangeOABVirtualDirectoryAttributeContainingPotentialWebshell.yaml",
    "validationFailReason": "Since the content moved to new location, created dummy file with guidence for redirecting the customers to new location"
  },
  {
    "id": "7b739379-85ed-448f-bfb2-9d7cb8ebc572",
    "templateName": "GainCodeExecutionADFSViaSMB.yaml",
    "validationFailReason": "Since the content moved to new location, created dummy file with guidence for redirecting the customers to new location"
  },
  {
    "id": "e6e43b3a-6fee-4c9d-9403-10a28b7078ab",
    "templateName": "LocalDeviceJoinInfoAndTransportKeyRegKeysAccess.yaml",
    "validationFailReason": "Since the content moved to new location, created dummy file with guidence for redirecting the customers to new location"
  },
  {
    "id": "3ee4eb8c-e134-479b-b1e5-be66077cac16",
    "templateName": "MultipleFailedFollowedBySuccess.yaml",
    "validationFailReason": "Since the content moved to new location, created dummy file with guidence for redirecting the customers to new location"
  },
  {
    "id": "31B2F340-016D-11D2-945F-00C04FB984F9",
    "templateName": "NewEXEdeployedviaDefaultDomainorDefaultDomainControllerPolicies.yaml",
    "validationFailReason": "Since the content moved to new location, created dummy file with guidence for redirecting the customers to new location"
  },
  {
    "id": "89e95b76-444d-4c62-991a-0facbeda640c",
    "templateName": "NonDCActiveDirectoryReplication.yaml",
    "validationFailReason": "Since the content moved to new location, created dummy file with guidence for redirecting the customers to new location"
  },
  {
    "id": "0ebc1856-4c7d-4e45-9e62-119e7c369771",
    "templateName": "NRT_base64_encoded_pefile.yaml",
    "validationFailReason": "Since the content moved to new location, created dummy file with guidence for redirecting the customers to new location"
  },
  {
    "id": "1391964c-db87-43ef-905a-35cf792e7d06",
    "templateName": "NRT_execute_base64_decodedpayload.yaml",
    "validationFailReason": "Since the content moved to new location, created dummy file with guidence for redirecting the customers to new location"
  },
  {
    "id": "0bbc22d2-0a6a-4dd3-a200-f465708c44a0",
    "templateName": "NRT_SecurityEventLogCleared.yaml",
    "validationFailReason": "Since the content moved to new location, created dummy file with guidence for redirecting the customers to new location"
  },
  {
    "id": "d17bc061-5994-4f18-8c97-7735bf9fbde9",
    "templateName": "password_not_set.yaml",
    "validationFailReason": "Since the content moved to new location, created dummy file with guidence for redirecting the customers to new location"
  },
  {
    "id": "d583fe35-01c5-48e1-a47e-6bdd25cdb6f8",
    "templateName": "PotentialFodhelperUACBypass.yaml",
    "validationFailReason": "Since the content moved to new location, created dummy file with guidence for redirecting the customers to new location"
  },
  {
    "id": "ea43148b-7fb4-49bd-8657-6a84067adbb4",
    "templateName": "Potentialre-namedsdeleteusage.yaml",
    "validationFailReason": "Since the content moved to new location, created dummy file with guidence for redirecting the customers to new location"
  },
  {
    "id": "8e557718-c3b3-4989-8b78-fc821f677e2c",
    "templateName": "ScheduleTaskHide.yaml",
    "validationFailReason": "Since the content moved to new location, created dummy file with guidence for redirecting the customers to new location"
  },
  {
    "id": "7a900c97-2e6e-4ac6-bd4b-f030a131fa3a",
    "templateName": "SdeletedeployedviaGPOandrunrecursively.yaml",
    "validationFailReason": "Since the content moved to new location, created dummy file with guidence for redirecting the customers to new location"
  },
  {
    "id": "ee0e2ee4-42e7-41c1-ba76-7d8e9954b81c",
    "templateName": "StartStopHealthService.yaml",
    "validationFailReason": "Since the content moved to new location, created dummy file with guidence for redirecting the customers to new location"
  },
  {
    "id": "b48c9fc6-d765-472e-b441-5eddd1738f28",
    "templateName": "TimeSeriesAnomaly-ProcessExecutions.yaml",
    "validationFailReason": "Since the content moved to new location, created dummy file with guidence for redirecting the customers to new location"
  },
  {
    "id": "8d5f8c5b-fccb-4fff-a901-c0ed9e48641c",
    "templateName": "CommandsexecutedbyWMIonnewhosts-potentialImpacket.yaml",
    "validationFailReason": "Since the content moved to new location, created dummy file with guidence for redirecting the customers to new location"
  },
  {
    "id": "2998bc9b-0ffb-4829-a583-4d868ff460ad",
    "templateName": "Crashdumpdisabledonhost.yaml",
    "validationFailReason": "Since the content moved to new location, created dummy file with guidence for redirecting the customers to new location"
  },
  {
    "id": "7ba21612-85a4-4c72-b3ea-5a51c1fddb51",
    "templateName": "cscript_summary.yaml",
    "validationFailReason": "Since the content moved to new location, created dummy file with guidence for redirecting the customers to new location"
  },
  {
    "id": "55c47120-7050-466b-8fea-f27a5b50ab9f",
    "templateName": "CustomUserList_FailedLogons.yaml",
    "validationFailReason": "Since the content moved to new location, created dummy file with guidence for redirecting the customers to new location"
  },
  {
    "id": "ed78fc57-7bf4-420d-be69-40845a7f9026",
    "templateName": "DecoyUserAccountAuthenticationAttempt.yaml",
    "validationFailReason": "Since the content moved to new location, created dummy file with guidence for redirecting the customers to new location"
  },
  {
    "id": "c4cf5e50-bc8a-4b6d-9385-69e0e68dd711",
    "templateName": "Discorddownloadinvokedfromcmdline.yaml",
    "validationFailReason": "Since the content moved to new location, created dummy file with guidence for redirecting the customers to new location"
  },
  {
    "id": "6908f79e-1f30-458e-b012-e23cab145c14",
    "templateName": "enumeration_user_and_group.yaml",
    "validationFailReason": "Since the content moved to new location, created dummy file with guidence for redirecting the customers to new location"
  },
  {
    "id": "13e3f63b-34a1-4411-89dd-87e7fc1779b3",
    "templateName": "ExchangePowerShellSnapin.yaml",
    "validationFailReason": "Since the content moved to new location, created dummy file with guidence for redirecting the customers to new location"
  },
  {
    "id": "8e855858-a7a5-4dfc-9bf4-96b2e82e7997",
    "templateName": "FailedUserLogons.yaml",
    "validationFailReason": "Since the content moved to new location, created dummy file with guidence for redirecting the customers to new location"
  },
  {
    "id": "606d455c-c97c-40b6-bb18-cad76d24159d",
    "templateName": "GroupAddedToPrivlegeGroup.yaml",
    "validationFailReason": "Since the content moved to new location, created dummy file with guidence for redirecting the customers to new location"
  },
  {
    "id": "9004f639-59e3-4d3f-992b-68c7c83c447b",
    "templateName": "HostExportingMailboxAndRemovingExport.yaml",
    "validationFailReason": "Since the content moved to new location, created dummy file with guidence for redirecting the customers to new location"
  },
  {
    "id": "7c407f49-a498-41cb-871e-497fa86949fb",
    "templateName": "HostsWithNewLogons.yaml",
    "validationFailReason": "Since the content moved to new location, created dummy file with guidence for redirecting the customers to new location"
  },
  {
    "id": "3e750b94-88d3-4911-9102-09601f30348d",
    "templateName": "Invoke-PowerShellTcpOneLine.yaml",
    "validationFailReason": "Since the content moved to new location, created dummy file with guidence for redirecting the customers to new location"
  },
  {
    "id": "f7bfc2c2-0900-424b-bc3a-fe2bf5659371",
    "templateName": "Least_Common_Parent_Child_Process.yaml",
    "validationFailReason": "Since the content moved to new location, created dummy file with guidence for redirecting the customers to new location"
  },
  {
    "id": "542c8a57-fe1e-4229-913a-d9466917fc43",
    "templateName": "Least_Common_Process_Command_Lines.yaml",
    "validationFailReason": "Since the content moved to new location, created dummy file with guidence for redirecting the customers to new location"
  },
  {
    "id": "23d1a6c4-6c46-4e28-b091-7252660cb2c7",
    "templateName": "Least_Common_Process_With_Depth.yaml",
    "validationFailReason": "Since the content moved to new location, created dummy file with guidence for redirecting the customers to new location"
  },
  {
    "id": "34b026e1-622f-4cd6-9a5a-d59ff067a12c",
    "templateName": "masquerading_files.yaml",
    "validationFailReason": "Since the content moved to new location, created dummy file with guidence for redirecting the customers to new location"
  },
  {
    "id": "5bfdeabd-5f85-440e-baf0-13dfed4dc1f9",
    "templateName": "MSRPRN_Printer_Bug_Exploitation.yaml",
    "validationFailReason": "Since the content moved to new location, created dummy file with guidence for redirecting the customers to new location"
  },
  {
    "id": "fe00f86f-523b-4e3c-9b4a-4a64e961248a",
    "templateName": "MultipleExplicitCredentialUsage4648Events.yaml",
    "validationFailReason": "Since the content moved to new location, created dummy file with guidence for redirecting the customers to new location"
  },
  {
    "id": "2a09665a-9c60-4dc1-8d72-66611bb85580",
    "templateName": "new_processes.yaml",
    "validationFailReason": "Since the content moved to new location, created dummy file with guidence for redirecting the customers to new location"
  },
  {
    "id": "d95d2a06-64ff-4eb7-a2a0-93954e14f016",
    "templateName": "NewChildProcessOfW3WP.yaml",
    "validationFailReason": "Since the content moved to new location, created dummy file with guidence for redirecting the customers to new location"
  },
  {
    "id": "8c26819f-87d6-4cce-8024-0b2f254295a4",
    "templateName": "NishangReverseTCPShellBase64.yaml",
    "validationFailReason": "Since the content moved to new location, created dummy file with guidence for redirecting the customers to new location"
  },
  {
    "id": "9730f589-8726-466b-9dbb-69c9428c9992",
    "templateName": "persistence_create_account.yaml",
    "validationFailReason": "Since the content moved to new location, created dummy file with guidence for redirecting the customers to new location"
  },
  {
    "id": "37e19244-0359-430a-999c-2e6f091f07f5",
    "templateName": "PowerCatDownload.yaml",
    "validationFailReason": "Since the content moved to new location, created dummy file with guidence for redirecting the customers to new location"
  },
  {
    "id": "8519a7d1-db41-4f60-93af-aac86c8231c8",
    "templateName": "powershell_downloads.yaml",
    "validationFailReason": "Since the content moved to new location, created dummy file with guidence for redirecting the customers to new location"
  },
  {
    "id": "a1752686-2ac1-4b33-bb1f-8baa8abba9c6",
    "templateName": "powershell_newencodedscipts.yaml",
    "validationFailReason": "Since the content moved to new location, created dummy file with guidence for redirecting the customers to new location"
  },
  {
    "id": "d3f6ba66-1a8c-40f6-a473-fa768603ee3f",
    "templateName": "ProcessEntropy.yaml",
    "validationFailReason": "Since the content moved to new location, created dummy file with guidence for redirecting the customers to new location"
  },
  {
    "id": "6c17f205-bda3-41ee-8a21-77fe61af39ea",
    "templateName": "RareProcbyServiceAccount.yaml",
    "validationFailReason": "Since the content moved to new location, created dummy file with guidence for redirecting the customers to new location"
  },
  {
    "id": "41c3f295-8920-4070-951c-4c78625cacf5",
    "templateName": "RareProcess_forWinHost.yaml",
    "validationFailReason": "Since the content moved to new location, created dummy file with guidence for redirecting the customers to new location"
  },
  {
    "id": "ddc93cc2-154e-4acd-9691-73dbda5736e9",
    "templateName": "RareProcessPath.yaml",
    "validationFailReason": "Since the content moved to new location, created dummy file with guidence for redirecting the customers to new location"
  },
  {
    "id": "c98cee55-3ad0-451b-a9fd-95cd781b517d",
    "templateName": "RareProcessWithCmdLine.yaml",
    "validationFailReason": "Since the content moved to new location, created dummy file with guidence for redirecting the customers to new location"
  },
  {
    "id": "90b0efe8-56d4-46eb-9ac2-f4d72cca5c07",
    "templateName": "ServiceInstallationFromUsersWritableDirectory.yaml",
    "validationFailReason": "Since the content moved to new location, created dummy file with guidence for redirecting the customers to new location"
  },
  {
    "id": "2841b25a-54d1-4c2a-8d06-3e73ef3b6dbc",
    "templateName": "SuspectedLSASSDump.yaml",
    "validationFailReason": "Since the content moved to new location, created dummy file with guidence for redirecting the customers to new location"
  },
  {
    "id": "5b6770dc-8490-42fd-8f20-93087a744633",
    "templateName": "Suspicious_enumeration_using_adfind.yaml",
    "validationFailReason": "Since the content moved to new location, created dummy file with guidence for redirecting the customers to new location"
  },
  {
    "id": "484e561d-94ad-4626-bbc6-586558f1f069",
    "templateName": "Suspicious_Windows_Login_outside_normal_hours.yaml",
    "validationFailReason": "Since the content moved to new location, created dummy file with guidence for redirecting the customers to new location"
  },
  {
    "id": "667cc590-c81c-4592-8764-aaca9dad6cf4",
    "templateName": "uncommon_processes.yaml",
    "validationFailReason": "Since the content moved to new location, created dummy file with guidence for redirecting the customers to new location"
  },
  {
    "id": "275b65d2-f621-4503-aacd-44c3cf6ad6c2",
    "templateName": "User Logons By Logon Type.yaml",
    "validationFailReason": "Since the content moved to new location, created dummy file with guidence for redirecting the customers to new location"
  },
  {
    "id": "ace1a7a8-25c1-4b80-9103-2e3e11713f31",
    "templateName": "UserAccountAddedToPrivlegeGroup.yaml",
    "validationFailReason": "Since the content moved to new location, created dummy file with guidence for redirecting the customers to new location"
  },
  {
    "id": "09d3679e-2ad0-4663-bc35-65f6e82a759c",
    "templateName": "UserAccountCreatedDeleted.yaml",
    "validationFailReason": "Since the content moved to new location, created dummy file with guidence for redirecting the customers to new location"
  },
  {
    "id": "1f73fda4-4892-4a44-8359-9363f473c969",
    "templateName": "UserAdd_RemToGroupByUnauthorizedUser.yaml",
    "validationFailReason": "Since the content moved to new location, created dummy file with guidence for redirecting the customers to new location"
  },
  {
    "id": "b9ebdc07-9fd1-49c6-8cea-45467b2ec468",
    "templateName": "UserCreatedByUnauthorizedUser.yaml",
    "validationFailReason": "Since the content moved to new location, created dummy file with guidence for redirecting the customers to new location"
  },
  {
    "id": "d5b1e835-3a4c-4c8a-ab53-dbe7a85a345c",
    "templateName": "VIPAccountFailedLogons.yaml",
    "validationFailReason": "Since the content moved to new location, created dummy file with guidence for redirecting the customers to new location"
  },
  {
    "id": "4c5efcbe-e420-49c8-8263-6c0928cabad3",
    "templateName": "WindowsSystemTimeChange.yaml",
    "validationFailReason": "Since the content moved to new location, created dummy file with guidence for redirecting the customers to new location"
  },
  {
    "id": "b3130fa0-9f9b-4f55-b7ea-f7569814c95d",
    "templateName": "AWS_ChangeToRDSDatabase.yaml",
    "validationFailReason": "Since the content moved to new location, created dummy file with guidence for redirecting the customers to new location"
  },
  {
    "id": "3ac541b4-ae7b-4d92-aa0b-af2680ebadaf",
    "templateName": "AWS_ChangeToVPC.yaml",
    "validationFailReason": "Since the content moved to new location, created dummy file with guidence for redirecting the customers to new location"
  },
  {
    "id": "33b5d770-62ed-4c12-8803-d2d82a7d0b4d",
    "templateName": "AWS_ClearStopChangeTrailLogs.yaml",
    "validationFailReason": "Since the content moved to new location, created dummy file with guidence for redirecting the customers to new location"
  },
  {
    "id": "fb75da4f-8510-489d-a647-b370569b6df9",
    "templateName": "AWS_ConsoleLogonWithoutMFA.yaml",
    "validationFailReason": "Since the content moved to new location, created dummy file with guidence for redirecting the customers to new location"
  },
  {
    "id": "c2f0bc12-3975-4b76-9b4a-6c056097297b",
    "templateName": "AWS_CredentialHijack.yaml",
    "validationFailReason": "Since the content moved to new location, created dummy file with guidence for redirecting the customers to new location"
  },
  {
    "id": "15643adf-dc26-4951-a1c1-3d9c6968fc0f",
    "templateName": "AWS_FullAdminPolicyAttachedToRolesUsersGroups.yaml",
    "validationFailReason": "Since the content moved to new location, created dummy file with guidence for redirecting the customers to new location"
  },
  {
    "id": "60c59ec8-c579-4d0a-b759-5cf0321dfc74",
    "templateName": "AWS_GuardDuty_template.yaml",
    "validationFailReason": "Since the content moved to new location, created dummy file with guidence for redirecting the customers to new location"
  },
  {
    "id": "06a2c253-1549-4fc3-8afa-d9c5e1888da7",
    "templateName": "AWS_IngressEgressSecurityGroupChange.yaml",
    "validationFailReason": "Since the content moved to new location, created dummy file with guidence for redirecting the customers to new location"
  },
  {
    "id": "be364eb8-4b32-4136-90ef-4104d4cd9255",
    "templateName": "AWS_LoadBalancerSecGroupChange.yaml",
    "validationFailReason": "Since the content moved to new location, created dummy file with guidence for redirecting the customers to new location"
  },
  {
    "id": "aaa32b85-9f9e-4fe7-8e71-7f0c579af0ca",
    "templateName": "NRT_AWS_ConsoleLogonWithoutMFA.yaml",
    "validationFailReason": "Since the content moved to new location, created dummy file with guidence for redirecting the customers to new location"
  },
  {
    "id": "f8a0808c-4c22-44a8-8aa4-a6caa35afc31",
    "templateName": "AWS_IAM_PolicyChange.yaml",
    "validationFailReason": "Since the content moved to new location, created dummy file with guidence for redirecting the customers to new location"
  },
  {
    "id": "4b746dd8-80e6-4f5f-a2a4-881ba9f1ee00",
    "templateName": "AWS_IAM_PrivilegeEscalationbyAttachment.yaml",
    "validationFailReason": "Since the content moved to new location, created dummy file with guidence for redirecting the customers to new location"
  },
  {
    "id": "c9c217f3-1540-4293-b328-d0c5f736244f",
    "templateName": "AWS_PrivilegedRoleAttachedToInstance.yaml",
    "validationFailReason": "Since the content moved to new location, created dummy file with guidence for redirecting the customers to new location"
  },
  {
    "id": "13258fd7-2ee6-4204-b5fb-15c48b5dea49",
    "templateName": "AWS_SuspiciousCredentialTokenAccessOfValid_IAM_Roles.yaml",
    "validationFailReason": "Since the content moved to new location, created dummy file with guidence for redirecting the customers to new location"
  },
  {
    "id": "06bc1995-6e36-4cd0-be2b-53789476aec6",
    "templateName": "AWS_Unused_UnsupportedCloudRegions.yaml",
    "validationFailReason": "Since the content moved to new location, created dummy file with guidence for redirecting the customers to new location"
  },
  {
    "id": "4f971586-9624-429b-80c4-3c0c940c1962",
    "templateName": "AzureWAFmatching_log4j_vuln.yaml",
    "validationFailReason": "Since the content moved to new location, created dummy file with guidence for redirecting the customers to new location"
  },
  {
    "id": "85695071-6425-4ebf-a2f9-e7a827569848",
    "templateName": "Log4jVulnerableMachines.yaml",
    "validationFailReason": "Since the content moved to new location, created dummy file with guidence for redirecting the customers to new location"
  },
  {
    "id": "9bbf2a02-a20d-4eaa-ab74-3b60cfe6f3d3",
    "templateName": "Log4J_IPIOC_Dec112021.yaml",
    "validationFailReason": "Since the content moved to new location, created dummy file with guidence for redirecting the customers to new location"
  },
  {
    "id": "939d1daa-9ee5-43ae-ae96-12c30c41e528",
    "templateName": "UserAgentSearch_log4j.yaml",
    "validationFailReason": "Since the content moved to new location, created dummy file with guidence for redirecting the customers to new location"
  },
  {
<<<<<<< HEAD
    "id": "3d4f8bec-bd1f-4983-9e7a-d3846ec9ae188",
    "templateName": "ExcessiveHTTPFailuresFromSource.yaml",
    "validationFailReason": "Since the content moved to new location, created dummy file with guidence for redirecting the customers to new location"
  },
  {
    "id": "4ae19171-9bc6-47f1-bd9c-bc3539d35434",
    "templateName": "IPEntity_imNetworkSession.yaml",
    "validationFailReason": "Since the content moved to new location, created dummy file with guidence for redirecting the customers to new location"
  },
  {
    "id": "0752d9c5-ffac-4adf-8a7b-ed8b2c3aff80",
    "templateName": "PortScan.yaml",
    "validationFailReason": "Since the content moved to new location, created dummy file with guidence for redirecting the customers to new location"
  },
  {
    "id": "85708814-59a4-480b-9183-d47a5ef27b64",
    "templateName": "PossibleBeaconingActivity.yaml",
    "validationFailReason": "Since the content moved to new location, created dummy file with guidence for redirecting the customers to new location"
  },
  {
    "id": "cbf07406-fa2a-48b0-82b8-efad58db14ec",
    "templateName": "DetectPortMisuseByAnomalyBasedDetection.yaml",
    "validationFailReason": "The name '_GetWatchList' does not refer to any known function"
  },
  {
    "id": "156997bd-da0f-4729-b47a-0a3e02dd50c8",
    "templateName": "DetectPortMisuseByStaticThreshold.yaml",
    "validationFailReason": "The name '_GetWatchList' does not refer to any known function"
=======
    "id": "e8f35698-1bdd-4f8d-b416-8d1e4f7ae195",
    "templateName": "FileEntity_OfficeActivity.yaml",
    "validationFailReason": "Since the content moved to new location, created dummy file with guidence for redirecting the customers to new location"
  },
  {
    "id": "4fb17aa0-d404-4a66-aa68-b37156c8c506",
    "templateName": "FileEntity_SecurityEvent.yaml",
    "validationFailReason": "Since the content moved to new location, created dummy file with guidence for redirecting the customers to new location"
  },
  {
    "id": "d5a41ea2-3dbb-476f-94fe-8df6521af740",
    "templateName": "FileEntity_Syslog.yaml",
    "validationFailReason": "Since the content moved to new location, created dummy file with guidence for redirecting the customers to new location"
  },
  {
    "id": "c23db0e9-0caa-4904-96fb-e72d2317b0af",
    "templateName": "FileEntity_VMConnection.yaml",
    "validationFailReason": "Since the content moved to new location, created dummy file with guidence for redirecting the customers to new location"
  },
  {
    "id": "629ecb36-3d3c-4567-8e13-7688b0ed4414",
    "templateName": "FileEntity_WireData.yaml",
    "validationFailReason": "Since the content moved to new location, created dummy file with guidence for redirecting the customers to new location"
  },
  {
    "id": "1e010080-cadc-40f2-a281-f5c43c56d15c",
    "templateName": "DomainEntity_CommonSecurityLog.yaml",
    "validationFailReason": "Since the content moved to new location, created dummy file with guidence for redirecting the customers to new location"
  },
  {
    "id": "08e2db6e-18a8-44b8-a3fe-3f7d90a0e94f",
    "templateName": "DomainEntity_DnsEvents.yaml",
    "validationFailReason": "Since the content moved to new location, created dummy file with guidence for redirecting the customers to new location"
  },
  {
    "id": "433db69c-98e2-4a62-a007-0ca6a6268d32",
    "templateName": "DomainEntity_PaloAlto.yaml",
    "validationFailReason": "Since the content moved to new location, created dummy file with guidence for redirecting the customers to new location"
  },
  {
    "id": "d2599aab-5956-432a-a73a-2674f0b7f000",
    "templateName": "DomainEntity_SecurityAlert.yaml",
    "validationFailReason": "Since the content moved to new location, created dummy file with guidence for redirecting the customers to new location"
  },
  {
    "id": "e2ee2c85-1caf-409f-b57d-22c64ae3e196",
    "templateName": "DomainEntity_Syslog.yaml",
    "validationFailReason": "Since the content moved to new location, created dummy file with guidence for redirecting the customers to new location"
  },
  {
    "id": "d9cc42ff-4485-4762-9726-6ecfe96a609c",
    "templateName": "DomainEntity_imWebSession.yaml",
    "validationFailReason": "Since the content moved to new location, created dummy file with guidence for redirecting the customers to new location"
  },
  {
    "id": "ac77f22a-7280-4f24-abc4-988bd13dc38e",
    "templateName": "EmailEntity_AzureActivity.yaml",
    "validationFailReason": "Since the content moved to new location, created dummy file with guidence for redirecting the customers to new location"
  },
  {
    "id": "9af36b10-cab1-4372-9cbc-46a2f008ed49",
    "templateName": "EmailEntity_OfficeActivity.yaml",
    "validationFailReason": "Since the content moved to new location, created dummy file with guidence for redirecting the customers to new location"
  },
  {
    "id": "6bb63ef4-9083-4dc3-bc48-7aeb569b13b2",
    "templateName": "EmailEntity_PaloAlto.yaml",
    "validationFailReason": "Since the content moved to new location, created dummy file with guidence for redirecting the customers to new location"
  },
  {
    "id": "6db4b928-4029-454e-a4e3-cf761db681e8",
    "templateName": "EmailEntity_SecurityAlert.yaml",
    "validationFailReason": "Since the content moved to new location, created dummy file with guidence for redirecting the customers to new location"
  },
  {
    "id": "e098d139-17f2-4ac7-b80d-fcf40dde423f",
    "templateName": "EmailEntity_SecurityEvent.yaml",
    "validationFailReason": "Since the content moved to new location, created dummy file with guidence for redirecting the customers to new location"
  },
  {
    "id": "6d33f647-149a-4339-9db7-0cbf7d7c4e60",
    "templateName": "EmailEntity_SigninLogs.yaml",
    "validationFailReason": "Since the content moved to new location, created dummy file with guidence for redirecting the customers to new location"
  },
  {
    "id": "6bbefa0a-d0f2-4a45-91a5-9b8f332edb41",
    "templateName": "FileHashEntity_CommonSecurityLog.yaml",
    "validationFailReason": "Since the content moved to new location, created dummy file with guidence for redirecting the customers to new location"
  },
  {
    "id": "2729127c-fc57-4bc8-9c4f-0ddec154e737",
    "templateName": "FileHashEntity_SecurityEvent.yaml",
    "validationFailReason": "Since the content moved to new location, created dummy file with guidence for redirecting the customers to new location"
  },
  {
    "id": "c3591644-c626-4b21-9513-48b6e6671d1c",
    "templateName": "IPEntity_AWSCloudTrail.yaml",
    "validationFailReason": "Since the content moved to new location, created dummy file with guidence for redirecting the customers to new location"
  },
  {
    "id": "af732dbd-af8d-42e6-8b62-a69150a0d35d",
    "templateName": "IPEntity_AppServiceHTTPLogs.yaml",
    "validationFailReason": "Since the content moved to new location, created dummy file with guidence for redirecting the customers to new location"
  },
  {
    "id": "2e98fb56-1cd4-40c0-97fa-7005244206ec",
    "templateName": "IPEntity_AzureActivity.yaml",
    "validationFailReason": "Since the content moved to new location, created dummy file with guidence for redirecting the customers to new location"
  },
  {
    "id": "299e2855-1197-47ef-9684-e65037b7d200",
    "templateName": "IPEntity_AzureFirewall.yaml",
    "validationFailReason": "Since the content moved to new location, created dummy file with guidence for redirecting the customers to new location"
  },
  {
    "id": "39790330-df61-427b-a315-0aad296ab755",
    "templateName": "IPEntity_AzureKeyVault.yaml",
    "validationFailReason": "Since the content moved to new location, created dummy file with guidence for redirecting the customers to new location"
  },
  {
    "id": "a5bc4f1d-a51a-4882-bb1b-a0fd11fb156a",
    "templateName": "IPEntity_AzureNetworkAnalytics.yaml",
    "validationFailReason": "Since the content moved to new location, created dummy file with guidence for redirecting the customers to new location"
  },
  {
    "id": "1fdf0323-ec15-4828-9782-e4fc29278ae7",
    "templateName": "IPEntity_AzureSQL.yaml",
    "validationFailReason": "Since the content moved to new location, created dummy file with guidence for redirecting the customers to new location"
  },
  {
    "id": "3da03ca8-f09d-4ef3-b1a2-5c5326dcffcf",
    "templateName": "IPEntity_CustomSecurityLog.yaml",
    "validationFailReason": "Since the content moved to new location, created dummy file with guidence for redirecting the customers to new location"
  },
  {
    "id": "7569d97b-6166-4d7c-82a4-73fb2a53c0ed",
    "templateName": "IPEntity_DnsEvents.yaml",
    "validationFailReason": "Since the content moved to new location, created dummy file with guidence for redirecting the customers to new location"
  },
  {
    "id": "1cf29277-c906-4f59-a8fa-6b8662e00b2a",
    "templateName": "IPEntity_OfficeActivity.yaml",
    "validationFailReason": "Since the content moved to new location, created dummy file with guidence for redirecting the customers to new location"
  },
  {
    "id": "cf09fd1c-aeaa-49fc-a471-a7aafc2174c0",
    "templateName": "IPEntity_VMConnection.yaml",
    "validationFailReason": "Since the content moved to new location, created dummy file with guidence for redirecting the customers to new location"
  },
  {
    "id": "4e497233-983d-472f-b696-e7205a7cdeb0",
    "templateName": "IPEntity_W3CIISLog.yaml",
    "validationFailReason": "Since the content moved to new location, created dummy file with guidence for redirecting the customers to new location"
  },
  {
    "id": "7f327be5-b165-443c-9500-e9a35fccc062",
    "templateName": "IPEntity_WireData.yaml",
    "validationFailReason": "Since the content moved to new location, created dummy file with guidence for redirecting the customers to new location"
  },
  {
    "id": "13f9a355-c09d-4e44-bf92-1c3aa800278e",
    "templateName": "IPEntity_imWebSession.yaml",
    "validationFailReason": "Since the content moved to new location, created dummy file with guidence for redirecting the customers to new location"
  },
  {
    "id": "f43ca70c-614f-4c86-bf77-6cd37f51a787",
    "templateName": "IPentity_SigninLogs.yaml",
    "validationFailReason": "Since the content moved to new location, created dummy file with guidence for redirecting the customers to new location"
  },
  {
    "id": "690f4f6d-8a8c-4791-a9c3-1a716d350eab",
    "templateName": "URLEntity_AuditLogs.yaml",
    "validationFailReason": "Since the content moved to new location, created dummy file with guidence for redirecting the customers to new location"
  },
  {
    "id": "ef706d36-91e2-4335-b81e-b96303f95e14",
    "templateName": "URLEntity_OfficeActivity.yaml",
    "validationFailReason": "Since the content moved to new location, created dummy file with guidence for redirecting the customers to new location"
  },
  {
    "id": "577522eb-a970-4a77-98f9-80612adebbcc",
    "templateName": "URLEntity_PaloAlto.yaml",
    "validationFailReason": "Since the content moved to new location, created dummy file with guidence for redirecting the customers to new location"
  },
  {
    "id": "b1a1623b-32a7-4b6d-a45f-3ee41911a2a8",
    "templateName": "URLEntity_SecurityAlerts.yaml",
    "validationFailReason": "Since the content moved to new location, created dummy file with guidence for redirecting the customers to new location"
  },
  {
    "id": "e0284ea8-882b-4a68-a189-954a1f41f35e",
    "templateName": "URLEntity_Syslog.yaml",
    "validationFailReason": "Since the content moved to new location, created dummy file with guidence for redirecting the customers to new location"
>>>>>>> 945a4748
  }
]<|MERGE_RESOLUTION|>--- conflicted
+++ resolved
@@ -1175,8 +1175,202 @@
     "validationFailReason": "Since the content moved to new location, created dummy file with guidence for redirecting the customers to new location"
   },
   {
-<<<<<<< HEAD
-    "id": "3d4f8bec-bd1f-4983-9e7a-d3846ec9ae188",
+    "id": "e8f35698-1bdd-4f8d-b416-8d1e4f7ae195",
+    "templateName": "FileEntity_OfficeActivity.yaml",
+    "validationFailReason": "Since the content moved to new location, created dummy file with guidence for redirecting the customers to new location"
+  },
+  {
+    "id": "4fb17aa0-d404-4a66-aa68-b37156c8c506",
+    "templateName": "FileEntity_SecurityEvent.yaml",
+    "validationFailReason": "Since the content moved to new location, created dummy file with guidence for redirecting the customers to new location"
+  },
+  {
+    "id": "d5a41ea2-3dbb-476f-94fe-8df6521af740",
+    "templateName": "FileEntity_Syslog.yaml",
+    "validationFailReason": "Since the content moved to new location, created dummy file with guidence for redirecting the customers to new location"
+  },
+  {
+    "id": "c23db0e9-0caa-4904-96fb-e72d2317b0af",
+    "templateName": "FileEntity_VMConnection.yaml",
+    "validationFailReason": "Since the content moved to new location, created dummy file with guidence for redirecting the customers to new location"
+  },
+  {
+    "id": "629ecb36-3d3c-4567-8e13-7688b0ed4414",
+    "templateName": "FileEntity_WireData.yaml",
+    "validationFailReason": "Since the content moved to new location, created dummy file with guidence for redirecting the customers to new location"
+  },
+  {
+    "id": "1e010080-cadc-40f2-a281-f5c43c56d15c",
+    "templateName": "DomainEntity_CommonSecurityLog.yaml",
+    "validationFailReason": "Since the content moved to new location, created dummy file with guidence for redirecting the customers to new location"
+  },
+  {
+    "id": "08e2db6e-18a8-44b8-a3fe-3f7d90a0e94f",
+    "templateName": "DomainEntity_DnsEvents.yaml",
+    "validationFailReason": "Since the content moved to new location, created dummy file with guidence for redirecting the customers to new location"
+  },
+  {
+    "id": "433db69c-98e2-4a62-a007-0ca6a6268d32",
+    "templateName": "DomainEntity_PaloAlto.yaml",
+    "validationFailReason": "Since the content moved to new location, created dummy file with guidence for redirecting the customers to new location"
+  },
+  {
+    "id": "d2599aab-5956-432a-a73a-2674f0b7f000",
+    "templateName": "DomainEntity_SecurityAlert.yaml",
+    "validationFailReason": "Since the content moved to new location, created dummy file with guidence for redirecting the customers to new location"
+  },
+  {
+    "id": "e2ee2c85-1caf-409f-b57d-22c64ae3e196",
+    "templateName": "DomainEntity_Syslog.yaml",
+    "validationFailReason": "Since the content moved to new location, created dummy file with guidence for redirecting the customers to new location"
+  },
+  {
+    "id": "d9cc42ff-4485-4762-9726-6ecfe96a609c",
+    "templateName": "DomainEntity_imWebSession.yaml",
+    "validationFailReason": "Since the content moved to new location, created dummy file with guidence for redirecting the customers to new location"
+  },
+  {
+    "id": "ac77f22a-7280-4f24-abc4-988bd13dc38e",
+    "templateName": "EmailEntity_AzureActivity.yaml",
+    "validationFailReason": "Since the content moved to new location, created dummy file with guidence for redirecting the customers to new location"
+  },
+  {
+    "id": "9af36b10-cab1-4372-9cbc-46a2f008ed49",
+    "templateName": "EmailEntity_OfficeActivity.yaml",
+    "validationFailReason": "Since the content moved to new location, created dummy file with guidence for redirecting the customers to new location"
+  },
+  {
+    "id": "6bb63ef4-9083-4dc3-bc48-7aeb569b13b2",
+    "templateName": "EmailEntity_PaloAlto.yaml",
+    "validationFailReason": "Since the content moved to new location, created dummy file with guidence for redirecting the customers to new location"
+  },
+  {
+    "id": "6db4b928-4029-454e-a4e3-cf761db681e8",
+    "templateName": "EmailEntity_SecurityAlert.yaml",
+    "validationFailReason": "Since the content moved to new location, created dummy file with guidence for redirecting the customers to new location"
+  },
+  {
+    "id": "e098d139-17f2-4ac7-b80d-fcf40dde423f",
+    "templateName": "EmailEntity_SecurityEvent.yaml",
+    "validationFailReason": "Since the content moved to new location, created dummy file with guidence for redirecting the customers to new location"
+  },
+  {
+    "id": "6d33f647-149a-4339-9db7-0cbf7d7c4e60",
+    "templateName": "EmailEntity_SigninLogs.yaml",
+    "validationFailReason": "Since the content moved to new location, created dummy file with guidence for redirecting the customers to new location"
+  },
+  {
+    "id": "6bbefa0a-d0f2-4a45-91a5-9b8f332edb41",
+    "templateName": "FileHashEntity_CommonSecurityLog.yaml",
+    "validationFailReason": "Since the content moved to new location, created dummy file with guidence for redirecting the customers to new location"
+  },
+  {
+    "id": "2729127c-fc57-4bc8-9c4f-0ddec154e737",
+    "templateName": "FileHashEntity_SecurityEvent.yaml",
+    "validationFailReason": "Since the content moved to new location, created dummy file with guidence for redirecting the customers to new location"
+  },
+  {
+    "id": "c3591644-c626-4b21-9513-48b6e6671d1c",
+    "templateName": "IPEntity_AWSCloudTrail.yaml",
+    "validationFailReason": "Since the content moved to new location, created dummy file with guidence for redirecting the customers to new location"
+  },
+  {
+    "id": "af732dbd-af8d-42e6-8b62-a69150a0d35d",
+    "templateName": "IPEntity_AppServiceHTTPLogs.yaml",
+    "validationFailReason": "Since the content moved to new location, created dummy file with guidence for redirecting the customers to new location"
+  },
+  {
+    "id": "2e98fb56-1cd4-40c0-97fa-7005244206ec",
+    "templateName": "IPEntity_AzureActivity.yaml",
+    "validationFailReason": "Since the content moved to new location, created dummy file with guidence for redirecting the customers to new location"
+  },
+  {
+    "id": "299e2855-1197-47ef-9684-e65037b7d200",
+    "templateName": "IPEntity_AzureFirewall.yaml",
+    "validationFailReason": "Since the content moved to new location, created dummy file with guidence for redirecting the customers to new location"
+  },
+  {
+    "id": "39790330-df61-427b-a315-0aad296ab755",
+    "templateName": "IPEntity_AzureKeyVault.yaml",
+    "validationFailReason": "Since the content moved to new location, created dummy file with guidence for redirecting the customers to new location"
+  },
+  {
+    "id": "a5bc4f1d-a51a-4882-bb1b-a0fd11fb156a",
+    "templateName": "IPEntity_AzureNetworkAnalytics.yaml",
+    "validationFailReason": "Since the content moved to new location, created dummy file with guidence for redirecting the customers to new location"
+  },
+  {
+    "id": "1fdf0323-ec15-4828-9782-e4fc29278ae7",
+    "templateName": "IPEntity_AzureSQL.yaml",
+    "validationFailReason": "Since the content moved to new location, created dummy file with guidence for redirecting the customers to new location"
+  },
+  {
+    "id": "3da03ca8-f09d-4ef3-b1a2-5c5326dcffcf",
+    "templateName": "IPEntity_CustomSecurityLog.yaml",
+    "validationFailReason": "Since the content moved to new location, created dummy file with guidence for redirecting the customers to new location"
+  },
+  {
+    "id": "7569d97b-6166-4d7c-82a4-73fb2a53c0ed",
+    "templateName": "IPEntity_DnsEvents.yaml",
+    "validationFailReason": "Since the content moved to new location, created dummy file with guidence for redirecting the customers to new location"
+  },
+  {
+    "id": "1cf29277-c906-4f59-a8fa-6b8662e00b2a",
+    "templateName": "IPEntity_OfficeActivity.yaml",
+    "validationFailReason": "Since the content moved to new location, created dummy file with guidence for redirecting the customers to new location"
+  },
+  {
+    "id": "cf09fd1c-aeaa-49fc-a471-a7aafc2174c0",
+    "templateName": "IPEntity_VMConnection.yaml",
+    "validationFailReason": "Since the content moved to new location, created dummy file with guidence for redirecting the customers to new location"
+  },
+  {
+    "id": "4e497233-983d-472f-b696-e7205a7cdeb0",
+    "templateName": "IPEntity_W3CIISLog.yaml",
+    "validationFailReason": "Since the content moved to new location, created dummy file with guidence for redirecting the customers to new location"
+  },
+  {
+    "id": "7f327be5-b165-443c-9500-e9a35fccc062",
+    "templateName": "IPEntity_WireData.yaml",
+    "validationFailReason": "Since the content moved to new location, created dummy file with guidence for redirecting the customers to new location"
+  },
+  {
+    "id": "13f9a355-c09d-4e44-bf92-1c3aa800278e",
+    "templateName": "IPEntity_imWebSession.yaml",
+    "validationFailReason": "Since the content moved to new location, created dummy file with guidence for redirecting the customers to new location"
+  },
+  {
+    "id": "f43ca70c-614f-4c86-bf77-6cd37f51a787",
+    "templateName": "IPentity_SigninLogs.yaml",
+    "validationFailReason": "Since the content moved to new location, created dummy file with guidence for redirecting the customers to new location"
+  },
+  {
+    "id": "690f4f6d-8a8c-4791-a9c3-1a716d350eab",
+    "templateName": "URLEntity_AuditLogs.yaml",
+    "validationFailReason": "Since the content moved to new location, created dummy file with guidence for redirecting the customers to new location"
+  },
+  {
+    "id": "ef706d36-91e2-4335-b81e-b96303f95e14",
+    "templateName": "URLEntity_OfficeActivity.yaml",
+    "validationFailReason": "Since the content moved to new location, created dummy file with guidence for redirecting the customers to new location"
+  },
+  {
+    "id": "577522eb-a970-4a77-98f9-80612adebbcc",
+    "templateName": "URLEntity_PaloAlto.yaml",
+    "validationFailReason": "Since the content moved to new location, created dummy file with guidence for redirecting the customers to new location"
+  },
+  {
+    "id": "b1a1623b-32a7-4b6d-a45f-3ee41911a2a8",
+    "templateName": "URLEntity_SecurityAlerts.yaml",
+    "validationFailReason": "Since the content moved to new location, created dummy file with guidence for redirecting the customers to new location"
+  },
+  {
+    "id": "e0284ea8-882b-4a68-a189-954a1f41f35e",
+    "templateName": "URLEntity_Syslog.yaml",
+    "validationFailReason": "Since the content moved to new location, created dummy file with guidence for redirecting the customers to new location"
+  },
+  {  
+   "id": "3d4f8bec-bd1f-4983-9e7a-d3846ec9ae188",
     "templateName": "ExcessiveHTTPFailuresFromSource.yaml",
     "validationFailReason": "Since the content moved to new location, created dummy file with guidence for redirecting the customers to new location"
   },
@@ -1204,200 +1398,5 @@
     "id": "156997bd-da0f-4729-b47a-0a3e02dd50c8",
     "templateName": "DetectPortMisuseByStaticThreshold.yaml",
     "validationFailReason": "The name '_GetWatchList' does not refer to any known function"
-=======
-    "id": "e8f35698-1bdd-4f8d-b416-8d1e4f7ae195",
-    "templateName": "FileEntity_OfficeActivity.yaml",
-    "validationFailReason": "Since the content moved to new location, created dummy file with guidence for redirecting the customers to new location"
-  },
-  {
-    "id": "4fb17aa0-d404-4a66-aa68-b37156c8c506",
-    "templateName": "FileEntity_SecurityEvent.yaml",
-    "validationFailReason": "Since the content moved to new location, created dummy file with guidence for redirecting the customers to new location"
-  },
-  {
-    "id": "d5a41ea2-3dbb-476f-94fe-8df6521af740",
-    "templateName": "FileEntity_Syslog.yaml",
-    "validationFailReason": "Since the content moved to new location, created dummy file with guidence for redirecting the customers to new location"
-  },
-  {
-    "id": "c23db0e9-0caa-4904-96fb-e72d2317b0af",
-    "templateName": "FileEntity_VMConnection.yaml",
-    "validationFailReason": "Since the content moved to new location, created dummy file with guidence for redirecting the customers to new location"
-  },
-  {
-    "id": "629ecb36-3d3c-4567-8e13-7688b0ed4414",
-    "templateName": "FileEntity_WireData.yaml",
-    "validationFailReason": "Since the content moved to new location, created dummy file with guidence for redirecting the customers to new location"
-  },
-  {
-    "id": "1e010080-cadc-40f2-a281-f5c43c56d15c",
-    "templateName": "DomainEntity_CommonSecurityLog.yaml",
-    "validationFailReason": "Since the content moved to new location, created dummy file with guidence for redirecting the customers to new location"
-  },
-  {
-    "id": "08e2db6e-18a8-44b8-a3fe-3f7d90a0e94f",
-    "templateName": "DomainEntity_DnsEvents.yaml",
-    "validationFailReason": "Since the content moved to new location, created dummy file with guidence for redirecting the customers to new location"
-  },
-  {
-    "id": "433db69c-98e2-4a62-a007-0ca6a6268d32",
-    "templateName": "DomainEntity_PaloAlto.yaml",
-    "validationFailReason": "Since the content moved to new location, created dummy file with guidence for redirecting the customers to new location"
-  },
-  {
-    "id": "d2599aab-5956-432a-a73a-2674f0b7f000",
-    "templateName": "DomainEntity_SecurityAlert.yaml",
-    "validationFailReason": "Since the content moved to new location, created dummy file with guidence for redirecting the customers to new location"
-  },
-  {
-    "id": "e2ee2c85-1caf-409f-b57d-22c64ae3e196",
-    "templateName": "DomainEntity_Syslog.yaml",
-    "validationFailReason": "Since the content moved to new location, created dummy file with guidence for redirecting the customers to new location"
-  },
-  {
-    "id": "d9cc42ff-4485-4762-9726-6ecfe96a609c",
-    "templateName": "DomainEntity_imWebSession.yaml",
-    "validationFailReason": "Since the content moved to new location, created dummy file with guidence for redirecting the customers to new location"
-  },
-  {
-    "id": "ac77f22a-7280-4f24-abc4-988bd13dc38e",
-    "templateName": "EmailEntity_AzureActivity.yaml",
-    "validationFailReason": "Since the content moved to new location, created dummy file with guidence for redirecting the customers to new location"
-  },
-  {
-    "id": "9af36b10-cab1-4372-9cbc-46a2f008ed49",
-    "templateName": "EmailEntity_OfficeActivity.yaml",
-    "validationFailReason": "Since the content moved to new location, created dummy file with guidence for redirecting the customers to new location"
-  },
-  {
-    "id": "6bb63ef4-9083-4dc3-bc48-7aeb569b13b2",
-    "templateName": "EmailEntity_PaloAlto.yaml",
-    "validationFailReason": "Since the content moved to new location, created dummy file with guidence for redirecting the customers to new location"
-  },
-  {
-    "id": "6db4b928-4029-454e-a4e3-cf761db681e8",
-    "templateName": "EmailEntity_SecurityAlert.yaml",
-    "validationFailReason": "Since the content moved to new location, created dummy file with guidence for redirecting the customers to new location"
-  },
-  {
-    "id": "e098d139-17f2-4ac7-b80d-fcf40dde423f",
-    "templateName": "EmailEntity_SecurityEvent.yaml",
-    "validationFailReason": "Since the content moved to new location, created dummy file with guidence for redirecting the customers to new location"
-  },
-  {
-    "id": "6d33f647-149a-4339-9db7-0cbf7d7c4e60",
-    "templateName": "EmailEntity_SigninLogs.yaml",
-    "validationFailReason": "Since the content moved to new location, created dummy file with guidence for redirecting the customers to new location"
-  },
-  {
-    "id": "6bbefa0a-d0f2-4a45-91a5-9b8f332edb41",
-    "templateName": "FileHashEntity_CommonSecurityLog.yaml",
-    "validationFailReason": "Since the content moved to new location, created dummy file with guidence for redirecting the customers to new location"
-  },
-  {
-    "id": "2729127c-fc57-4bc8-9c4f-0ddec154e737",
-    "templateName": "FileHashEntity_SecurityEvent.yaml",
-    "validationFailReason": "Since the content moved to new location, created dummy file with guidence for redirecting the customers to new location"
-  },
-  {
-    "id": "c3591644-c626-4b21-9513-48b6e6671d1c",
-    "templateName": "IPEntity_AWSCloudTrail.yaml",
-    "validationFailReason": "Since the content moved to new location, created dummy file with guidence for redirecting the customers to new location"
-  },
-  {
-    "id": "af732dbd-af8d-42e6-8b62-a69150a0d35d",
-    "templateName": "IPEntity_AppServiceHTTPLogs.yaml",
-    "validationFailReason": "Since the content moved to new location, created dummy file with guidence for redirecting the customers to new location"
-  },
-  {
-    "id": "2e98fb56-1cd4-40c0-97fa-7005244206ec",
-    "templateName": "IPEntity_AzureActivity.yaml",
-    "validationFailReason": "Since the content moved to new location, created dummy file with guidence for redirecting the customers to new location"
-  },
-  {
-    "id": "299e2855-1197-47ef-9684-e65037b7d200",
-    "templateName": "IPEntity_AzureFirewall.yaml",
-    "validationFailReason": "Since the content moved to new location, created dummy file with guidence for redirecting the customers to new location"
-  },
-  {
-    "id": "39790330-df61-427b-a315-0aad296ab755",
-    "templateName": "IPEntity_AzureKeyVault.yaml",
-    "validationFailReason": "Since the content moved to new location, created dummy file with guidence for redirecting the customers to new location"
-  },
-  {
-    "id": "a5bc4f1d-a51a-4882-bb1b-a0fd11fb156a",
-    "templateName": "IPEntity_AzureNetworkAnalytics.yaml",
-    "validationFailReason": "Since the content moved to new location, created dummy file with guidence for redirecting the customers to new location"
-  },
-  {
-    "id": "1fdf0323-ec15-4828-9782-e4fc29278ae7",
-    "templateName": "IPEntity_AzureSQL.yaml",
-    "validationFailReason": "Since the content moved to new location, created dummy file with guidence for redirecting the customers to new location"
-  },
-  {
-    "id": "3da03ca8-f09d-4ef3-b1a2-5c5326dcffcf",
-    "templateName": "IPEntity_CustomSecurityLog.yaml",
-    "validationFailReason": "Since the content moved to new location, created dummy file with guidence for redirecting the customers to new location"
-  },
-  {
-    "id": "7569d97b-6166-4d7c-82a4-73fb2a53c0ed",
-    "templateName": "IPEntity_DnsEvents.yaml",
-    "validationFailReason": "Since the content moved to new location, created dummy file with guidence for redirecting the customers to new location"
-  },
-  {
-    "id": "1cf29277-c906-4f59-a8fa-6b8662e00b2a",
-    "templateName": "IPEntity_OfficeActivity.yaml",
-    "validationFailReason": "Since the content moved to new location, created dummy file with guidence for redirecting the customers to new location"
-  },
-  {
-    "id": "cf09fd1c-aeaa-49fc-a471-a7aafc2174c0",
-    "templateName": "IPEntity_VMConnection.yaml",
-    "validationFailReason": "Since the content moved to new location, created dummy file with guidence for redirecting the customers to new location"
-  },
-  {
-    "id": "4e497233-983d-472f-b696-e7205a7cdeb0",
-    "templateName": "IPEntity_W3CIISLog.yaml",
-    "validationFailReason": "Since the content moved to new location, created dummy file with guidence for redirecting the customers to new location"
-  },
-  {
-    "id": "7f327be5-b165-443c-9500-e9a35fccc062",
-    "templateName": "IPEntity_WireData.yaml",
-    "validationFailReason": "Since the content moved to new location, created dummy file with guidence for redirecting the customers to new location"
-  },
-  {
-    "id": "13f9a355-c09d-4e44-bf92-1c3aa800278e",
-    "templateName": "IPEntity_imWebSession.yaml",
-    "validationFailReason": "Since the content moved to new location, created dummy file with guidence for redirecting the customers to new location"
-  },
-  {
-    "id": "f43ca70c-614f-4c86-bf77-6cd37f51a787",
-    "templateName": "IPentity_SigninLogs.yaml",
-    "validationFailReason": "Since the content moved to new location, created dummy file with guidence for redirecting the customers to new location"
-  },
-  {
-    "id": "690f4f6d-8a8c-4791-a9c3-1a716d350eab",
-    "templateName": "URLEntity_AuditLogs.yaml",
-    "validationFailReason": "Since the content moved to new location, created dummy file with guidence for redirecting the customers to new location"
-  },
-  {
-    "id": "ef706d36-91e2-4335-b81e-b96303f95e14",
-    "templateName": "URLEntity_OfficeActivity.yaml",
-    "validationFailReason": "Since the content moved to new location, created dummy file with guidence for redirecting the customers to new location"
-  },
-  {
-    "id": "577522eb-a970-4a77-98f9-80612adebbcc",
-    "templateName": "URLEntity_PaloAlto.yaml",
-    "validationFailReason": "Since the content moved to new location, created dummy file with guidence for redirecting the customers to new location"
-  },
-  {
-    "id": "b1a1623b-32a7-4b6d-a45f-3ee41911a2a8",
-    "templateName": "URLEntity_SecurityAlerts.yaml",
-    "validationFailReason": "Since the content moved to new location, created dummy file with guidence for redirecting the customers to new location"
-  },
-  {
-    "id": "e0284ea8-882b-4a68-a189-954a1f41f35e",
-    "templateName": "URLEntity_Syslog.yaml",
-    "validationFailReason": "Since the content moved to new location, created dummy file with guidence for redirecting the customers to new location"
->>>>>>> 945a4748
   }
 ]