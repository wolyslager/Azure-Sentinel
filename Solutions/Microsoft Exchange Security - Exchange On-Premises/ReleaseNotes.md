| **Version** | **Date Modified (DD-MM-YYYY)** | **Change History**                          |
|-------------|--------------------------------|---------------------------------------------|
<<<<<<< HEAD
| 3.0.2       | 16-11-2023                     | Updated datatypes for **Data Connector** and **Workbooks**       |
=======
| 3.1.0       | 11-01-2023                     | Adding Watchlist to track activities on VIPs' Mailboxes. Change ExchangeAuditLog parser to work without watchlist and searching all type of VIP information         |
>>>>>>> dd51f88d
| 3.0.1       | 09-13-2023                     | readme file for parsers and typo correction                      |
| 3.0.0       | 08-23-2023                     | **ExchangeEnvironmentList**  parser name corrected in Workbooks. |<|MERGE_RESOLUTION|>--- conflicted
+++ resolved
@@ -1,9 +1,5 @@
 | **Version** | **Date Modified (DD-MM-YYYY)** | **Change History**                          |
 |-------------|--------------------------------|---------------------------------------------|
-<<<<<<< HEAD
-| 3.0.2       | 16-11-2023                     | Updated datatypes for **Data Connector** and **Workbooks**       |
-=======
 | 3.1.0       | 11-01-2023                     | Adding Watchlist to track activities on VIPs' Mailboxes. Change ExchangeAuditLog parser to work without watchlist and searching all type of VIP information         |
->>>>>>> dd51f88d
 | 3.0.1       | 09-13-2023                     | readme file for parsers and typo correction                      |
 | 3.0.0       | 08-23-2023                     | **ExchangeEnvironmentList**  parser name corrected in Workbooks. |