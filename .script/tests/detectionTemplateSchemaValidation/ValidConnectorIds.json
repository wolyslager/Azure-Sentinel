--- conflicted
+++ resolved
@@ -197,10 +197,7 @@
   "DynatraceAttacks",
   "DynatraceAuditLogs",
   "DynatraceProblems",
-<<<<<<< HEAD
   "Authomize",
-  "MicrosoftDefenderThreatIntelligence"
-=======
   "MicrosoftDefenderThreatIntelligence",
   "ZeroFox_Alert_Polling",
   "CortexXDR",
@@ -219,5 +216,4 @@
   "PaloAltoCDLAma",
   "CiscoSEGAma",
   "AtlassianBeaconAlerts"
->>>>>>> 7f1b9e74
 ]