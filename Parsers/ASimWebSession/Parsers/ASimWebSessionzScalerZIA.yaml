--- conflicted
+++ resolved
@@ -117,12 +117,7 @@
     IpAddr = SrcNatIpAddr,
     Hash = FileMD5,
     FileHashType = iff(FileMD5 == "", "", "MD5")
-<<<<<<< HEAD
   | project-away DstFQDNparts
   | project-away AdditionalExtensions, CommunicationDirection, Computer, Device*, Destination*, EndTime, ExternalID, File*, Flex*, IndicatorThreatType, Malicious*, Old*, OriginalLogSeverity, Process*, Protocol, ReceiptTime, ReceivedBytes, Remote*, Request*, Sent*, SimplifiedDeviceAction, Source*, StartTime, TenantId, ThreatConfidence, ThreatDescription, ThreatSeverity, Activity, EventOutcome, FieldDevice*, ExtID, Reason, ReportReferenceLink, urlclass, ruletype, DstHostnameNotAddr
-=======
-  | project-away 
-    DstFQDNparts, AdditionalExtensions, DeviceCustom*
->>>>>>> ad83dc79
   };
   parser (disabled)