--- conflicted
+++ resolved
@@ -16,12 +16,6 @@
   let opValues = dynamic(["Microsoft.SecurityInsights/dataConnectors/write", "Microsoft.SecurityInsights/dataConnectors/delete"]);
   // Azure Sentinel Data Connectors Update / Delete
   AzureActivity
-<<<<<<< HEAD
-  | where TimeGenerated >= ago(timeframe)
-  | where CategoryValue == "Administrative"
-=======
-  | where Category == "Administrative"
->>>>>>> 9157a3d7
   | where OperationNameValue in (opValues)
   | where ActivitySubstatusValue in ("Created", "OK")
   | sort by TimeGenerated desc
