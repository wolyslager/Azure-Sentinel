id: 87210ca1-49a4-4a7d-bb4a-4988752f978c
name: Azure Portal Signin from another Azure Tenant
description: |
  'This query looks for sign in attempts to the Azure Portal where the user who is signing in from another Azure tenant,
   and the IP address the login attempt is from is an Azure IP. A threat actor who compromises an Azure tenant may look
   to pivot to other tenants leveraging cross-tenant delegated access in this manner.'
severity: Medium
requiredDataConnectors:
  - connectorId: AzureActiveDirectory
    dataTypes:
      - SigninLogs
queryFrequency: 1h
queryPeriod: 1h
triggerOperator: gt
triggerThreshold: 0
tactics:
  - InitialAccess
relevantTechniques:
  - T1199
query: |
  // Get details of current Azure Ranges (note this URL updates regularly so will need to be manually updated over time)
  // You may find the name of the new JSON here: https://www.microsoft.com/download/details.aspx?id=56519
  let azure_ranges = externaldata(changeNumber: string, cloud: string, values: dynamic)
<<<<<<< HEAD
  ["https://download.microsoft.com/download/7/1/D/71D86715-5596-4529-9B13-DA13A5DE5B63/ServiceTags_Public_20220228.json"]
=======
  ["https://download.microsoft.com/download/7/1/D/71D86715-5596-4529-9B13-DA13A5DE5B63/ServiceTags_Public_20220221.json"]
>>>>>>> c7829cf5
  with(format='multijson')
  | mv-expand values
  | mv-expand values.properties.addressPrefixes
  | mv-expand values_properties_addressPrefixes
  | summarize by tostring(values_properties_addressPrefixes);
  SigninLogs
  // Limiting to Azure Portal really reduces false positives and helps focus on potential admin activity
  | where AppDisplayName =~ "Azure Portal"
  // Only get logons where the IP address is in an Azure range
  | evaluate ipv4_lookup(azure_ranges, IPAddress, values_properties_addressPrefixes)
  // Limit to where the user is external to the tenant
  | where HomeTenantId != ResourceTenantId
  // Further limit it to just access to the current tenant (you can drop this if you wanted to look elsewhere as well but it helps reduce FPs)
  | where ResourceTenantId == AADTenantId
  | summarize FirstSeen = min(TimeGenerated), LastSeen = max(TimeGenerated), make_set(ResourceDisplayName) by UserPrincipalName, IPAddress, UserAgent, Location, HomeTenantId, ResourceTenantId
  | extend AccountCustomEntity = UserPrincipalName, IPCustomEntity = IPAddress
entityMappings:
  - entityType: Account
    fieldMappings:
      - identifier: FullName
        columnName: AccountCustomEntity
  - entityType: IP
    fieldMappings:
      - identifier: Address
        columnName: IPCustomEntity
version: 1.0.6
kind: Scheduled<|MERGE_RESOLUTION|>--- conflicted
+++ resolved
@@ -21,11 +21,7 @@
   // Get details of current Azure Ranges (note this URL updates regularly so will need to be manually updated over time)
   // You may find the name of the new JSON here: https://www.microsoft.com/download/details.aspx?id=56519
   let azure_ranges = externaldata(changeNumber: string, cloud: string, values: dynamic)
-<<<<<<< HEAD
   ["https://download.microsoft.com/download/7/1/D/71D86715-5596-4529-9B13-DA13A5DE5B63/ServiceTags_Public_20220228.json"]
-=======
-  ["https://download.microsoft.com/download/7/1/D/71D86715-5596-4529-9B13-DA13A5DE5B63/ServiceTags_Public_20220221.json"]
->>>>>>> c7829cf5
   with(format='multijson')
   | mv-expand values
   | mv-expand values.properties.addressPrefixes
