[
  {
    "workbookKey": "42CrunchAPIProtectionWorkbook",
    "logoFileName": "42CrunchLogo.svg",
    "description": "Monitor and protect APIs using the 42Crunch API microfirewall",
    "dataTypesDependencies": [
      "apifirewall_log_1_CL"
    ],
    "dataConnectorsDependencies": [
      "42CrunchAPIProtection"
    ],
    "previewImagesFileNames": [
      "42CrunchInstancesBlack.png",
      "42CrunchInstancesWhite.png",
      "42CrunchRequestsBlack.png",
      "42CrunchRequestsWhite.png",
      "42CrunchStatusBlack.png",
      "42CrunchStatusWhite.png"
    ],
    "version": "1.0.0",
    "title": "42Crunch API Protection Workbook",
    "templateRelativePath": "42CrunchAPIProtectionWorkbook.json",
    "subtitle": "",
    "provider": "42Crunch"
  },
  {
    "workbookKey": "AttackSurfaceReduction",
    "logoFileName": "M365securityposturelogo.svg",
    "description": "This workbook helps you implement the ASR rules of Windows/Defender, and to monitor them over time. The workbook can filter on ASR rules in Audit mode and Block mode.",
    "dataTypesDependencies": [
      "DeviceEvents"
    ],
    "dataConnectorsDependencies": [
      "MicrosoftThreatProtection"
    ],
    "previewImagesFileNames": [
      "AttackSurfaceReductionWhite.png",
      "AttackSurfaceReductionBlack.png"
    ],
    "version": "1.0.0",
    "title": "Attack Surface Reduction Dashboard",
    "templateRelativePath": "AttackSurfaceReduction.json",
    "subtitle": "",
    "provider": "Microsoft Sentinel community"
  },
  {
    "workbookKey": "ForcepointNGFWAdvanced",
    "logoFileName": "FPAdvLogo.svg",
    "description": "Gain threat intelligence correlated security and application insights on Forcepoint NGFW (Next Generation Firewall). Monitor Forcepoint logging servers health.",
    "dataTypesDependencies": [
      "CommonSecurityLog",
      "ThreatIntelligenceIndicator"
    ],
    "dataConnectorsDependencies": [
      "ForcepointNgfw",
      "ThreatIntelligence",
      "ForcepointNgfwAma"
    ],
    "previewImagesFileNames": [
      "ForcepointNGFWAdvancedWhite.png",
      "ForcepointNGFWAdvancedBlack.png"
    ],
    "version": "1.0.0",
    "title": "Forcepoint Next Generation Firewall (NGFW) Advanced Workbook",
    "templateRelativePath": "ForcepointNGFWAdvanced.json",
    "subtitle": "",
    "provider": "Forcepoint"
  },
  {
    "workbookKey": "AzureActivityWorkbook",
    "logoFileName": "azureactivity_logo.svg",
    "description": "Gain extensive insight into your organization's Azure Activity by analyzing, and correlating all user operations and events.\nYou can learn about all user operations, trends, and anomalous changes over time.\nThis workbook gives you the ability to drill down into caller activities and summarize detected failure and warning events.",
    "dataTypesDependencies": [
      "AzureActivity"
    ],
    "dataConnectorsDependencies": [
      "AzureActivity"
    ],
    "previewImagesFileNames": [
      "AzureActivityWhite1.png",
      "AzureActivityBlack1.png"
    ],
    "version": "2.0.0",
    "title": "Azure Activity",
    "templateRelativePath": "AzureActivity.json",
    "subtitle": "",
    "provider": "Microsoft"
  },
  {
    "workbookKey": "IdentityAndAccessWorkbook",
    "logoFileName": "Microsoft_logo.svg",
    "description": "Gain insights into Identity and access operations by collecting and analyzing security logs, using the audit and sign-in logs to gather insights into use of Microsoft products.\nYou can view anomalies and trends across login events from all users and machines. This workbook also identifies suspicious entities from login and access events.",
    "dataTypesDependencies": [
      "SecurityEvent"
    ],
    "dataConnectorsDependencies": [
      "SecurityEvents",
      "WindowsSecurityEvents"
    ],
    "previewImagesFileNames": [
      "IdentityAndAccessWhite.png",
      "IdentityAndAccessBlack.png"
    ],
    "version": "1.1.0",
    "title": "Identity & Access",
    "templateRelativePath": "IdentityAndAccess.json",
    "subtitle": "",
    "provider": "Microsoft"
  },
  {
    "workbookKey": "ConditionalAccessTrendsandChangesWorkbook",
    "logoFileName": "Microsoft_logo.svg",
    "description": "Gain insights into Conditional Access Trends and Changes.",
    "dataTypesDependencies": [ "SigninLogs" ],
    "dataConnectorsDependencies": [ "AzureActiveDirectory" ],
    "previewImagesFileNames": [ "catrendsWhite.png", "catrendsBlack.png" ],
    "version": "1.0.0",
    "title": "Conditional Access Trends and Changes",
    "templateRelativePath": "ConditionalAccessTrendsandChanges.json",
    "subtitle": "",
    "provider": "Microsoft",
    "support": {
      "tier": "Community"
    },
    "author": {
      "name": "Microsoft Sentinel Community"
    },
    "source": {
      "kind": "Community"
    },
    "categories": {
      "domains": [ "Identity" ]
    }
  },
  {
    "workbookKey": "CheckPointWorkbook",
    "logoFileName": "checkpoint_logo.svg",
    "description": "Gain insights into Check Point network activities, including number of gateways and servers, security incidents, and identify infected hosts.",
    "dataTypesDependencies": [
      "CommonSecurityLog"
    ],
    "dataConnectorsDependencies": [
      "CheckPoint"
    ],
    "previewImagesFileNames": [
      "CheckPointWhite.png",
      "CheckPointBlack.png"
    ],
    "version": "1.0.0",
    "title": "Check Point Software Technologies",
    "templateRelativePath": "CheckPoint.json",
    "subtitle": "",
    "provider": "Check Point"
  },
  {
    "workbookKey": "CiscoWorkbook",
    "logoFileName": "cisco_logo.svg",
    "description": "Gain insights into your Cisco ASA firewalls by analyzing traffic, events, and firewall operations.\nThis workbook analyzes Cisco ASA threat events and identifies suspicious ports, users, protocols and IP addresses.\nYou can learn about trends across user and data traffic directions, and drill down into the Cisco filter results.\nEasily detect attacks on your organization by monitoring management operations, such as configuration and logins.",
    "dataTypesDependencies": [
      "CommonSecurityLog"
    ],
    "dataConnectorsDependencies": [
      "CiscoASA"
    ],
    "previewImagesFileNames": [
      "CiscoWhite.png",
      "CiscoBlack.png"
    ],
    "version": "1.1.0",
    "title": "Cisco - ASA",
    "templateRelativePath": "Cisco.json",
    "subtitle": "",
    "provider": "Microsoft"
  },
  {
    "workbookKey": "ExchangeOnlineWorkbook",
    "logoFileName": "office365_logo.svg",
    "description": "Gain insights into Microsoft Exchange online by tracing and analyzing all Exchange operations and user activities.\nThis workbook let you monitor user activities, including logins, account operations, permission changes, and mailbox creations to discover suspicious trends among them.",
    "dataTypesDependencies": [
      "OfficeActivity"
    ],
    "dataConnectorsDependencies": [
      "Office365"
    ],
    "previewImagesFileNames": [
      "ExchangeOnlineWhite.png",
      "ExchangeOnlineBlack.png"
    ],
    "version": "2.0.0",
    "title": "Exchange Online",
    "templateRelativePath": "ExchangeOnline.json",
    "subtitle": "",
    "provider": "Microsoft"
  },
  {
    "workbookKey": "PaloAltoOverviewWorkbook",
    "logoFileName": "paloalto_logo.svg",
    "description": "Gain insights and comprehensive monitoring into Palo Alto firewalls by analyzing traffic and activities.\nThis workbook correlates all Palo Alto data with threat events to identify suspicious entities and relationships.\nYou can learn about trends across user and data traffic, and drill down into Palo Alto Wildfire and filter results.",
    "dataTypesDependencies": [
      "CommonSecurityLog"
    ],
    "dataConnectorsDependencies": [
      "PaloAltoNetworks"
    ],
    "previewImagesFileNames": [
      "PaloAltoOverviewWhite1.png",
      "PaloAltoOverviewBlack1.png",
      "PaloAltoOverviewWhite2.png",
      "PaloAltoOverviewBlack2.png",
      "PaloAltoOverviewWhite3.png",
      "PaloAltoOverviewBlack3.png"
    ],
    "version": "1.2.0",
    "title": "Palo Alto overview",
    "templateRelativePath": "PaloAltoOverview.json",
    "subtitle": "",
    "provider": "Microsoft"
  },
  {
    "workbookKey": "PaloAltoNetworkThreatWorkbook",
    "logoFileName": "paloalto_logo.svg",
    "description": "Gain insights into Palo Alto network activities by analyzing threat events.\nYou can extract meaningful security information by correlating data between threats, applications, and time.\nThis workbook makes it easy to track malware, vulnerability, and virus log events.",
    "dataTypesDependencies": [
      "CommonSecurityLog"
    ],
    "dataConnectorsDependencies": [
      "PaloAltoNetworks"
    ],
    "previewImagesFileNames": [
      "PaloAltoNetworkThreatWhite1.png",
      "PaloAltoNetworkThreatBlack1.png",
      "PaloAltoNetworkThreatWhite2.png",
      "PaloAltoNetworkThreatBlack2.png"
    ],
    "version": "1.1.0",
    "title": "Palo Alto Network Threat",
    "templateRelativePath": "PaloAltoNetworkThreat.json",
    "subtitle": "",
    "provider": "Palo Alto Networks"
  },
  {
    "workbookKey": "EsetSMCWorkbook",
    "logoFileName": "eset-logo.svg",
    "description": "Visualize events and threats from Eset Security Management Center.",
    "dataTypesDependencies": [
      "eset_CL"
    ],
    "dataConnectorsDependencies": [
      "EsetSMC"
    ],
    "previewImagesFileNames": [
      "esetSMCWorkbook-black.png",
      "esetSMCWorkbook-white.png"
    ],
    "version": "1.0.0",
    "title": "Eset Security Management Center Overview",
    "templateRelativePath": "esetSMCWorkbook.json",
    "subtitle": "",
    "provider": "Community",
	  "support": {
      "tier": "Community"
    },
    "author": {
      "name": "Tomáš Kubica"
    },
    "source": {
      "kind": "Community"
    },
    "categories": {
      "domains": [ "Security - Others" ]
    }
  },
  {
    "workbookKey": "FortigateWorkbook",
    "logoFileName": "fortinet_logo.svg",
    "description": "Gain insights into Fortigate firewalls by analyzing traffic and activities.\nThis workbook finds correlations in Fortigate threat events and identifies suspicious ports, users, protocols and IP addresses.\nYou can learn about trends across user and data traffic, and drill down into the Fortigate filter results.\nEasily detect attacks on your organization by monitoring management operations such as configuration and logins.",
    "dataTypesDependencies": [
      "CommonSecurityLog"
    ],
    "dataConnectorsDependencies": [
      "Fortinet"
    ],
    "previewImagesFileNames": [
      "FortigateWhite.png",
      "FortigateBlack.png"
    ],
    "version": "1.1.0",
    "title": "FortiGate",
    "templateRelativePath": "Fortigate.json",
    "subtitle": "",
    "provider": "Microsoft"
  },
  {
    "workbookKey": "DnsWorkbook",
    "logoFileName": "dns_logo.svg",
    "description": "Gain extensive insight into your organization's DNS by analyzing, collecting and correlating all DNS events.\nThis workbook exposes a variety of information about suspicious queries, malicious IP addresses and domain operations.",
    "dataTypesDependencies": [
      "DnsInventory",
      "DnsEvents"
    ],
    "dataConnectorsDependencies": [
      "DNS"
    ],
    "previewImagesFileNames": [
      "DnsWhite.png",
      "DnsBlack.png"
    ],
    "version": "1.3.0",
    "title": "DNS",
    "templateRelativePath": "Dns.json",
    "subtitle": "",
    "provider": "Microsoft"
  },
  {
    "workbookKey": "Office365Workbook",
    "logoFileName": "office365_logo.svg",
    "description": "Gain insights into Office 365 by tracing and analyzing all operations and activities. You can drill down into your SharePoint, OneDrive, and Exchange.\nThis workbook lets you find usage trends across users, files, folders, and mailboxes, making it easier to identify anomalies in your network.",
    "dataTypesDependencies": [ 
      "OfficeActivity" 
    ],
    "dataConnectorsDependencies": [ 
      "Office365" 
    ],
    "previewImagesFileNames": [
       "Office365White1.png",
       "Office365Black1.png", 
       "Office365White2.png", 
       "Office365Black2.png", 
       "Office365White3.png", 
       "Office365Black3.png" 
      ],
    "version": "2.0.1",
    "title": "Office 365",
    "templateRelativePath": "Office365.json",
    "subtitle": "",
    "provider": "Microsoft"
  },
  {
    "workbookKey": "SharePointAndOneDriveWorkbook",
    "logoFileName": "office365_logo.svg",
    "description": "Gain insights into SharePoint and OneDrive by tracing and analyzing all operations and activities.\nYou can view trends across user operation, find correlations between users and files, and identify interesting information such as user IP addresses.",
    "dataTypesDependencies": [
      "OfficeActivity"
    ],
    "dataConnectorsDependencies": [
      "Office365"
    ],
    "previewImagesFileNames": [
      "SharePointAndOneDriveBlack1.png",
      "SharePointAndOneDriveBlack2.png",
      "SharePointAndOneDriveWhite1.png",
      "SharePointAndOneDriveWhite2.png"
    ],
    "version": "2.0.0",
    "title": "SharePoint & OneDrive",
    "templateRelativePath": "SharePointAndOneDrive.json",
    "subtitle": "",
    "provider": "Microsoft"
  },
  {
    "workbookKey": "AzureActiveDirectorySigninLogsWorkbook",
    "logoFileName": "azureactivedirectory_logo.svg",
    "description": "Gain insights into Azure Active Directory by connecting Microsoft Sentinel and using the sign-in logs to gather insights around Azure AD scenarios. \nYou can learn about sign-in operations, such as user sign-ins and locations, email addresses, and  IP addresses of your users, as well as failed activities and the errors that triggered the failures.",
    "dataTypesDependencies": [
      "SigninLogs"
    ],
    "dataConnectorsDependencies": [
      "AzureActiveDirectory"
    ],
    "previewImagesFileNames": [
      "AADsigninBlack1.png",
      "AADsigninBlack2.png",
      "AADsigninWhite1.png",
      "AADsigninWhite2.png"
    ],
    "version": "2.4.0",
    "title": "Azure AD Sign-in logs",
    "templateRelativePath": "AzureActiveDirectorySignins.json",
    "subtitle": "",
    "provider": "Microsoft"
  },
  {
    "workbookKey": "VirtualMachinesInsightsWorkbook",
    "logoFileName": "azurevirtualmachine_logo.svg",
    "description": "Gain rich insight into your organization's virtual machines from Azure Monitor, which analyzes and correlates data in your VM network. \nYou will get visibility on your VM parameters and behavior, and will be able to trace sent and received data. \nIdentify malicious attackers and their targets, and drill down into the protocols, source and destination IP addresses,  countries, and ports the attacks occur across.",
    "dataTypesDependencies": [
      "VMConnection",
      "ServiceMapComputer_CL",
      "ServiceMapProcess_CL"
    ],
    "dataConnectorsDependencies": [],
    "previewImagesFileNames": [
      "VMInsightBlack1.png",
      "VMInsightWhite1.png"
    ],
    "version": "1.3.0",
    "title": "VM insights",
    "templateRelativePath": "VirtualMachinesInsights.json",
    "subtitle": "",
    "provider": "Microsoft",
    "support": {
      "tier": "Microsoft"
    },
    "author": {
      "name": "Microsoft Corporation"
    },
    "source": {
      "kind": "Community"
    },
    "categories": {
      "domains": [
        "IT Operations",
        "Platform"
      ]
    }
  },
  {
    "workbookKey": "AzureActiveDirectoryAuditLogsWorkbook",
    "logoFileName": "azureactivedirectory_logo.svg",
    "description": "Gain insights into Azure Active Directory by connecting Microsoft Sentinel and using the audit logs to gather insights around Azure AD scenarios. \nYou can learn about user operations, including password and group management, device activities, and top active users and apps.",
    "dataTypesDependencies": [
      "AuditLogs"
    ],
    "dataConnectorsDependencies": [
      "AzureActiveDirectory"
    ],
    "previewImagesFileNames": [
      "AzureADAuditLogsBlack1.png",
      "AzureADAuditLogsWhite1.png"
    ],
    "version": "1.2.0",
    "title": "Azure AD Audit logs",
    "templateRelativePath": "AzureActiveDirectoryAuditLogs.json",
    "subtitle": "",
    "provider": "Microsoft"
  },
  {
    "workbookKey": "ThreatIntelligenceWorkbook",
    "logoFileName": "Azure_Sentinel.svg",
    "description": "Gain insights into threat indicators ingestion and search for indicators at scale across Microsoft 1st Party, 3rd Party, On-Premises, Hybrid, and Multi-Cloud Workloads. Indicators Search facilitates a simple interface for finding IP, File, Hash, Sender and more across your data. Seamless pivots to correlate indicators with Microsoft Sentinel: Incidents to make your threat intelligence actionable.",
    "dataTypesDependencies": [
      "ThreatIntelligenceIndicator",
      "SecurityIncident"
    ],
    "dataConnectorsDependencies": [
      "ThreatIntelligence",
      "ThreatIntelligenceTaxii"
    ],
    "previewImagesFileNames": [
      "ThreatIntelligenceWhite.png",
      "ThreatIntelligenceBlack.png"
    ],
    "version": "5.0.0",
    "title": "Threat Intelligence",
    "templateRelativePath": "ThreatIntelligence.json",
    "subtitle": "",
    "provider": "Microsoft"
  },
  {
    "workbookKey": "WebApplicationFirewallOverviewWorkbook",
    "logoFileName": "waf_logo.svg",
    "description": "Gain insights into your organization's Azure web application firewall (WAF). You will get a general overview of your application gateway firewall and application gateway access events.",
    "dataTypesDependencies": [
      "AzureDiagnostics"
    ],
    "dataConnectorsDependencies": [
      "WAF"
    ],
    "previewImagesFileNames": [
      "WAFOverviewBlack.png",
      "WAFOverviewWhite.png"
    ],
    "version": "1.1.0",
    "title": "Microsoft Web Application Firewall (WAF) - overview",
    "templateRelativePath": "WebApplicationFirewallOverview.json",
    "subtitle": "",
    "provider": "Microsoft"
  },
  {
    "workbookKey": "WebApplicationFirewallFirewallEventsWorkbook",
    "logoFileName": "waf_logo.svg",
    "description": "Gain insights into your organization's Azure web application firewall (WAF). You will get visibility in to your application gateway firewall. You can view anomalies and trends across all firewall event triggers, attack events, blocked URL addresses and more.",
    "dataTypesDependencies": [
      "AzureDiagnostics"
    ],
    "dataConnectorsDependencies": [
      "WAF"
    ],
    "previewImagesFileNames": [
      "WAFFirewallEventsBlack1.png",
      "WAFFirewallEventsBlack2.png",
      "WAFFirewallEventsWhite1.png",
      "WAFFirewallEventsWhite2.png"
    ],
    "version": "1.1.0",
    "title": "Microsoft Web Application Firewall (WAF) - firewall events",
    "templateRelativePath": "WebApplicationFirewallFirewallEvents.json",
    "subtitle": "",
    "provider": "Microsoft"
  },
  {
    "workbookKey": "WebApplicationFirewallGatewayAccessEventsWorkbook",
    "logoFileName": "waf_logo.svg",
    "description": "Gain insights into your organization's Azure web application firewall (WAF). You will get visibility in to your application gateway access events. You can view anomalies and trends across received and sent data, client IP addresses, URL addresses and more, and drill down into details.",
    "dataTypesDependencies": [
      "AzureDiagnostics"
    ],
    "dataConnectorsDependencies": [
      "WAF"
    ],
    "previewImagesFileNames": [
      "WAFGatewayAccessEventsBlack1.png",
      "WAFGatewayAccessEventsBlack2.png",
      "WAFGatewayAccessEventsWhite1.png",
      "WAFGatewayAccessEventsWhite2.png"
    ],
    "version": "1.2.0",
    "title": "Microsoft Web Application Firewall (WAF) - gateway access events",
    "templateRelativePath": "WebApplicationFirewallGatewayAccessEvents.json",
    "subtitle": "",
    "provider": "Microsoft"
  },
  {
    "workbookKey": "LinuxMachinesWorkbook",
    "logoFileName": "azurevirtualmachine_logo.svg",
    "description": "Gain insights into your workspaces' Linux machines by connecting Microsoft Sentinel and using the logs to gather insights around Linux events and errors.",
    "dataTypesDependencies": [
      "Syslog"
    ],
    "dataConnectorsDependencies": [
      "Syslog"
    ],
    "previewImagesFileNames": [
      "LinuxMachinesWhite.png",
      "LinuxMachinesBlack.png"
    ],
    "version": "1.1.0",
    "title": "Linux machines",
    "templateRelativePath": "LinuxMachines.json",
    "subtitle": "",
    "provider": "Microsoft"
  },
  {
    "workbookKey": "AzureFirewallWorkbook",
    "logoFileName": "AzFirewalls.svg",
    "description": "Gain insights into Azure Firewall events. You can learn about your application and network rules, see metrics for firewall activities across URLs, ports, and addresses across multiple workspaces.",
    "dataTypesDependencies": [
      "AzureDiagnostics"
    ],
    "dataConnectorsDependencies": [
      "AzureFirewall"
    ],
    "previewImagesFileNames": [
      "AzureFirewallWorkbookWhite1.PNG",
      "AzureFirewallWorkbookBlack1.PNG",
      "AzureFirewallWorkbookWhite2.PNG",
      "AzureFirewallWorkbookBlack2.PNG",
      "AzureFirewallWorkbookWhite3.PNG",
      "AzureFirewallWorkbookBlack3.PNG",
      "AzureFirewallWorkbookWhite4.PNG",
      "AzureFirewallWorkbookBlack4.PNG",
      "AzureFirewallWorkbookWhite5.PNG",
      "AzureFirewallWorkbookBlack5.PNG"
    ],
    "version": "1.3.0",
    "title": "Azure Firewall",
    "templateRelativePath": "AzureFirewallWorkbook.json",
    "subtitle": "",
    "provider": "Microsoft"
  },
  {
      "workbookKey": "AzureFirewallWorkbook-StructuredLogs",
      "logoFileName": "AzFirewalls.svg",
      "description": "Gain insights into Azure Firewall events using the new Structured Logs for Azure Firewall. You can learn about your application and network rules, see metrics for firewall activities across URLs, ports, and addresses across multiple workspaces.",
      "dataTypesDependencies": [
          "AZFWNetworkRule",
          "AZFWApplicationRule",
          "AZFWDnsQuery",
          "AZFWThreatIntel"
      ],
      "dataConnectorsDependencies": [
          "AzureFirewall"
      ],
      "previewImagesFileNames": [
          "AzureFirewallWorkbookWhite1.PNG",
          "AzureFirewallWorkbookBlack1.PNG",
          "AzureFirewallWorkbookWhite2.PNG",
          "AzureFirewallWorkbookBlack2.PNG",
          "AzureFirewallWorkbookWhite3.PNG",
          "AzureFirewallWorkbookBlack3.PNG",
          "AzureFirewallWorkbookWhite4.PNG",
          "AzureFirewallWorkbookBlack4.PNG",
          "AzureFirewallWorkbookWhite5.PNG",
          "AzureFirewallWorkbookBlack5.PNG"
      ],
      "version": "1.0.0",
      "title": "Azure Firewall Structured Logs",
      "templateRelativePath": "AzureFirewallWorkbook-StructuredLogs.json",
      "subtitle": "",
      "provider": "Microsoft"
  },
  {
    "workbookKey": "AzureDDoSStandardProtection",
    "logoFileName": "AzDDoS.svg",
    "description": "This workbook visualizes security-relevant Azure DDoS events across several filterable panels. Offering a summary tab, metrics and a investigate tabs across multiple workspaces.",
    "dataTypesDependencies": [
      "AzureDiagnostics"
    ],
    "dataConnectorsDependencies": [
      "DDOS"
    ],
    "previewImagesFileNames": [
      "AzureDDoSWhite1.PNG",
      "AzureDDoSBlack1.PNG",
      "AzureDDoSWhite2.PNG",
      "AzureDDoSBlack2.PNG",
      "AzureDDoSWhite2.PNG",
      "AzureDDoSBlack2.PNG"
    ],
    "version": "1.0.2",
    "title": "Azure DDoS Protection Workbook",
    "templateRelativePath": "AzDDoSStandardWorkbook.json",
    "subtitle": "",
    "provider": "Microsoft"
  },
  {
    "workbookKey": "MicrosoftCloudAppSecurityWorkbook",
    "logoFileName": "Microsoft_logo.svg",
    "description": "Using this workbook, you can identify which cloud apps are being used in your organization, gain insights from usage trends and drill down to a specific user and application.",
    "dataTypesDependencies": [
      "McasShadowItReporting"
    ],
    "dataConnectorsDependencies": [
      "MicrosoftCloudAppSecurity"
    ],
    "previewImagesFileNames": [
      "McasDiscoveryBlack.png",
      "McasDiscoveryWhite.png"
    ],
    "version": "1.2.0",
    "title": "Microsoft Cloud App Security - discovery logs",
    "templateRelativePath": "MicrosoftCloudAppSecurity.json",
    "subtitle": "",
    "provider": "Microsoft"
  },
  {
    "workbookKey": "F5BIGIPSytemMetricsWorkbook",
    "logoFileName": "f5_logo.svg",
    "description": "Gain insight into F5 BIG-IP health and performance.  This workbook provides visibility of various metrics including CPU, memory, connectivity, throughput and disk utilization.",
    "dataTypesDependencies": [
      "F5Telemetry_system_CL",
      "F5Telemetry_AVR_CL"
    ],
    "dataConnectorsDependencies": [
      "F5BigIp"
    ],
    "previewImagesFileNames": [
      "F5SMBlack.png",
      "F5SMWhite.png"
    ],
    "version": "1.1.0",
    "title": "F5 BIG-IP System Metrics",
    "templateRelativePath": "F5BIGIPSystemMetrics.json",
    "subtitle": "",
    "provider": "F5 Networks"
  },
  {
    "workbookKey": "F5NetworksWorkbook",
    "logoFileName": "f5_logo.svg",
    "description": "Gain insights into F5 BIG-IP Application Security Manager (ASM), by analyzing traffic and activities.\nThis workbook provides insight into F5's web application firewall events and identifies attack traffic patterns across multiple ASM instances as well as overall BIG-IP health.",
    "dataTypesDependencies": [
      "F5Telemetry_LTM_CL",
      "F5Telemetry_system_CL",
      "F5Telemetry_ASM_CL"
    ],
    "dataConnectorsDependencies": [
      "F5BigIp"
    ],
    "previewImagesFileNames": [
      "F5White.png",
      "F5Black.png"
    ],
    "version": "1.1.0",
    "title": "F5 BIG-IP ASM",
    "templateRelativePath": "F5Networks.json",
    "subtitle": "",
    "provider": "F5 Networks"
  },
  {
    "workbookKey": "AzureNetworkWatcherWorkbook",
    "logoFileName": "networkwatcher_logo.svg",
    "description": "Gain deeper understanding of your organization's Azure network traffic by analyzing, and correlating Network Security Group flow logs. \nYou can trace malicious traffic flows, and drill down into their protocols, source and destination IP addresses, machines, countries, and subnets. \nThis workbook also helps you protect your network by identifying weak NSG rules.",
    "dataTypesDependencies": [
      "AzureNetworkAnalytics_CL"
    ],
    "dataConnectorsDependencies": [],
    "previewImagesFileNames": [
      "AzureNetworkWatcherWhite.png",
      "AzureNetworkWatcherBlack.png"
    ],
    "version": "1.1.0",
    "title": "Azure Network Watcher",
    "templateRelativePath": "AzureNetworkWatcher.json",
    "subtitle": "",
    "provider": "Microsoft",
    "support": {
      "tier": "Microsoft"
    },
    "author": {
      "name": "Microsoft Corporation"
    },
    "source": {
      "kind": "Community"
    },
    "categories": {
      "domains": [
        "Security - Network"
      ]
    }
  },
  {
    "workbookKey": "ZscalerFirewallWorkbook",
    "logoFileName": "zscaler_logo.svg",
    "description": "Gain insights into your ZIA cloud firewall logs by connecting to Microsoft Sentinel.\nThe Zscaler firewall overview workbook provides an overview and ability to drill down into all cloud firewall activity in your Zscaler instance including non-web related networking events, security events, firewall rules, and bandwidth consumption",
    "dataTypesDependencies": [
      "CommonSecurityLog"
    ],
    "dataConnectorsDependencies": [
      "Zscaler"
    ],
    "previewImagesFileNames": [
      "ZscalerFirewallWhite1.png",
      "ZscalerFirewallBlack1.png",
      "ZscalerFirewallWhite2.png",
      "ZscalerFirewallBlack2.png"
    ],
    "version": "1.1.0",
    "title": "Zscaler Firewall",
    "templateRelativePath": "ZscalerFirewall.json",
    "subtitle": "",
    "provider": "Zscaler"
  },
  {
    "workbookKey": "ZscalerWebOverviewWorkbook",
    "logoFileName": "zscaler_logo.svg",
    "description": "Gain insights into your ZIA web logs by connecting to Microsoft Sentinel.\nThe Zscaler web overview workbook provides a bird's eye view and ability to drill down into all the security and networking events related to web transactions, types of devices, and bandwidth consumption.",
    "dataTypesDependencies": [
      "CommonSecurityLog"
    ],
    "dataConnectorsDependencies": [
      "Zscaler"
    ],
    "previewImagesFileNames": [
      "ZscalerWebOverviewWhite.png",
      "ZscalerWebOverviewBlack.png"
    ],
    "version": "1.1.0",
    "title": "Zscaler Web Overview",
    "templateRelativePath": "ZscalerWebOverview.json",
    "subtitle": "",
    "provider": "Zscaler"
  },
  {
    "workbookKey": "ZscalerThreatsOverviewWorkbook",
    "logoFileName": "zscaler_logo.svg",
    "description": "Gain insights into threats blocked by Zscaler Internet access on your network.\nThe Zscaler threat overview workbook shows your entire threat landscape including blocked malware, IPS/AV rules, and blocked cloud apps. Threats are displayed by threat categories, filetypes, inbound vs outbound threats, usernames, user location, and more.",
    "dataTypesDependencies": [
      "CommonSecurityLog"
    ],
    "dataConnectorsDependencies": [
      "Zscaler"
    ],
    "previewImagesFileNames": [
      "ZscalerThreatsWhite.png",
      "ZscalerThreatsBlack.png"
    ],
    "version": "1.2.0",
    "title": "Zscaler Threats",
    "templateRelativePath": "ZscalerThreats.json",
    "subtitle": "",
    "provider": "Zscaler"
  },
  {
    "workbookKey": "ZscalerOffice365AppsWorkbook",
    "logoFileName": "zscaler_logo.svg",
    "description": "Gain insights into Office 365 use on your network.\nThe Zscaler Office 365 overview workbook shows you the Microsoft apps running on your network and their individual bandwidth consumption. It also helps identify phishing attempts in which attackers disguised themselves as Microsoft services.",
    "dataTypesDependencies": [
      "CommonSecurityLog"
    ],
    "dataConnectorsDependencies": [
      "Zscaler"
    ],
    "previewImagesFileNames": [
      "ZscalerOffice365White.png",
      "ZscalerOffice365Black.png"
    ],
    "version": "1.1.0",
    "title": "Zscaler Office365 Apps",
    "templateRelativePath": "ZscalerOffice365Apps.json",
    "subtitle": "",
    "provider": "Zscaler"
  },
  {
    "workbookKey": "InsecureProtocolsWorkbook",
    "logoFileName": "Microsoft_logo.svg",
    "description": "Gain insights into insecure protocol traffic by collecting and analyzing security events from Microsoft products.\nYou can view analytics and quickly identify use of weak authentication as well as sources of legacy protocol traffic, like NTLM and SMBv1.\nYou will also have the ability to monitor use of weak ciphers, allowing you to find weak spots in your organization's security.",
    "dataTypesDependencies": [
      "SecurityEvent",
      "Event",
      "SigninLogs"
  ],
  "dataConnectorsDependencies": [
      "SecurityEvents",
      "AzureActiveDirectory",
      "WindowsSecurityEvents"
  ],
  "previewImagesFileNames": [
      "InsecureProtocolsWhite1.png",
      "InsecureProtocolsBlack1.png",
      "InsecureProtocolsWhite2.png",
      "InsecureProtocolsBlack2.png"
  ],
  "version": "2.1.0",
  "title": "Insecure Protocols",
  "templateRelativePath": "InsecureProtocols.json",
  "subtitle": "",
  "provider": "Microsoft",
  "support": {
    "tier": "Microsoft"
  },
  "author": {
    "name": "Microsoft Corporation"
  },
  "source": {
    "kind": "Community"
  },
  "categories": {
    "domains": [
      "Security - Others"
    ]
  }
},
  {
    "workbookKey": "AzureInformationProtectionWorkbook",
    "logoFileName": "informationProtection.svg",
    "description": "The Azure Information Protection Usage report workbook provides information on the volume of labeled and protected documents and emails over time, label distribution of files by label type, along with where the label was applied.",
    "dataTypesDependencies": [
      "SecurityEvent",
      "Event",
      "SigninLogs"
  ],
  "dataConnectorsDependencies": [
      "SecurityEvents",
      "AzureActiveDirectory",
      "WindowsSecurityEvents"
  ],
  "previewImagesFileNames": [
      "InsecureProtocolsWhite1.png",
      "InsecureProtocolsBlack1.png",
      "InsecureProtocolsWhite2.png",
      "InsecureProtocolsBlack2.png"
  ],
  "version": "2.1.0",
  "title": "Insecure Protocols",
  "templateRelativePath": "InsecureProtocols.json",
  "subtitle": "",
  "provider": "Microsoft",
  "support": {
    "tier": "Microsoft"
  },
  "author": {
    "name": "Amit Bergman"
  },
  "source": {
    "kind": "Community"
  },
  "categories": {
    "domains": [ "Security - Others" ]
  }
},
  {
    "workbookKey": "AmazonWebServicesNetworkActivitiesWorkbook",
    "logoFileName": "amazon_web_services_Logo.svg",
    "description": "Gain insights into AWS network related resource activities, including the creation, update, and deletions of security groups, network ACLs and routes, gateways, elastic load balancers, VPCs, subnets, and network interfaces.",
    "dataTypesDependencies": [
      "AWSCloudTrail"
    ],
    "dataConnectorsDependencies": [
      "AWS"
    ],
    "previewImagesFileNames": [
      "AwsNetworkActivitiesWhite.png",
      "AwsNetworkActivitiesBlack.png"
    ],
    "version": "1.0.0",
    "title": "AWS Network Activities",
    "templateRelativePath": "AmazonWebServicesNetworkActivities.json",
    "subtitle": "",
    "provider": "Microsoft"
  },
  {
    "workbookKey": "AmazonWebServicesUserActivitiesWorkbook",
    "logoFileName": "amazon_web_services_Logo.svg",
    "description": "Gain insights into AWS user activities, including failed sign-in attempts, IP addresses, regions, user agents, and identity types, as well as potential malicious user activities with assumed roles.",
    "dataTypesDependencies": [
      "AWSCloudTrail"
    ],
    "dataConnectorsDependencies": [
      "AWS"
    ],
    "previewImagesFileNames": [
      "AwsUserActivitiesWhite.png",
      "AwsUserActivitiesBlack.png"
    ],
    "version": "1.0.0",
    "title": "AWS User Activities",
    "templateRelativePath": "AmazonWebServicesUserActivities.json",
    "subtitle": "",
    "provider": "Microsoft"
  },
  {
    "workbookKey": "TrendMicroDeepSecurityAttackActivityWorkbook",
    "logoFileName": "trendmicro_logo.svg",
    "description": "Visualize and gain insights into the MITRE ATT&CK related activity detected by Trend Micro Deep Security.",
    "dataTypesDependencies": [
      "CommonSecurityLog"
    ],
    "dataConnectorsDependencies": [
      "TrendMicro"
    ],
    "previewImagesFileNames": [
      "TrendMicroDeepSecurityAttackActivityWhite.png",
      "TrendMicroDeepSecurityAttackActivityBlack.png"
    ],
    "version": "1.0.0",
    "title": "Trend Micro Deep Security ATT&CK Related Activity",
    "templateRelativePath": "TrendMicroDeepSecurityAttackActivity.json",
    "subtitle": "",
    "provider": "Trend Micro"
  },
  {
    "workbookKey": "TrendMicroDeepSecurityOverviewWorkbook",
    "logoFileName": "trendmicro_logo.svg",
    "description": "Gain insights into your Trend Micro Deep Security security event data by visualizing your Deep Security Anti-Malware, Firewall, Integrity Monitoring, Intrusion Prevention, Log Inspection, and Web Reputation event data.",
    "dataTypesDependencies": [
      "CommonSecurityLog"
    ],
    "dataConnectorsDependencies": [
      "TrendMicro"
    ],
    "previewImagesFileNames": [
      "TrendMicroDeepSecurityOverviewWhite1.png",
      "TrendMicroDeepSecurityOverviewBlack1.png",
      "TrendMicroDeepSecurityOverviewWhite2.png",
      "TrendMicroDeepSecurityOverviewBlack2.png"
    ],
    "version": "1.0.0",
    "title": "Trend Micro Deep Security Events",
    "templateRelativePath": "TrendMicroDeepSecurityOverview.json",
    "subtitle": "",
    "provider": "Trend Micro"
  },
  {
    "workbookKey": "ExtraHopDetectionSummaryWorkbook",
    "logoFileName": "extrahop_logo.svg",
    "description": "Gain insights into ExtraHop Reveal(x) detections by analyzing traffic and activities.\nThis workbook provides an overview of security detections in your organization's network, including high-risk detections and top participants.",
    "dataTypesDependencies": [
      "CommonSecurityLog"
    ],
    "dataConnectorsDependencies": [
      "ExtraHopNetworks"
    ],
    "previewImagesFileNames": [
      "ExtrahopWhite.png",
      "ExtrahopBlack.png"
    ],
    "version": "1.0.0",
    "title": "ExtraHop",
    "templateRelativePath": "ExtraHopDetectionSummary.json",
    "subtitle": "",
    "provider": "ExtraHop Networks"
  },
  {
    "workbookKey": "BarracudaCloudFirewallWorkbook",
    "logoFileName": "barracuda_logo.svg",
    "description": "Gain insights into your Barracuda CloudGen Firewall by analyzing firewall operations and events.\nThis workbook provides insights into rule enforcement, network activities, including number of connections, top users, and helps you identify applications that are popular on your network.",
    "dataTypesDependencies": [
      "CommonSecurityLog",
      "Syslog"
    ],
    "dataConnectorsDependencies": [
      "BarracudaCloudFirewall"
    ],
    "previewImagesFileNames": [
      "BarracudaWhite1.png",
      "BarracudaBlack1.png",
      "BarracudaWhite2.png",
      "BarracudaBlack2.png"
    ],
    "version": "1.0.0",
    "title": "Barracuda CloudGen FW",
    "templateRelativePath": "Barracuda.json",
    "subtitle": "",
    "provider": "Barracuda"
  },
  {
    "workbookKey": "CitrixWorkbook",
    "logoFileName": "citrix_logo.svg",
    "description": "Citrix Analytics for Security aggregates and correlates information across network traffic, users, files and endpoints in Citrix environments. This generates actionable insights that enable Citrix administrators and security teams to remediate user security threats through automation while optimizing IT operations. Machine learning and artificial intelligence empowers Citrix Analytics for Security to identify and take automated action to prevent data exfiltration. While delivered as a cloud service, Citrix Analytics for Security can generate insights from resources located on-premises, in the cloud, or in hybrid architectures. The Citrix Analytics Workbook further enhances the value of both your Citrix Analytics for Security and Microsoft Sentinel. The Workbook enables you to integrate data sources together, helping you gain even richer insights. It also gives Security Operations (SOC) teams the ability to correlate data from disparate logs, helping you identify and proactively remediate security risk quickly. Additionally, valuable dashboards that were unique to the Citrix Analytics for Security can now be implemented in Sentinel. You can also create new custom Workbooks that were not previously available, helping extend the value of both investments.",
    "dataTypesDependencies": [
      "CitrixAnalytics_userProfile_CL",
      "CitrixAnalytics_riskScoreChange_CL",
      "CitrixAnalytics_indicatorSummary_CL",
      "CitrixAnalytics_indicatorEventDetails_CL"
  ],
  "dataConnectorsDependencies": [
      "Citrix"
  ],
  "previewImagesFileNames": [
      "CitrixWhite.png",
      "CitrixBlack.png"
  ],
    "version": "2.1.0",
    "title": "Citrix Analytics",
    "templateRelativePath": "Citrix.json",
    "subtitle": "",
    "provider": "Citrix Systems Inc."
  },
  {
    "workbookKey": "OneIdentityWorkbook",
    "logoFileName": "oneIdentity_logo.svg",
    "description": "This simple workbook gives an overview of sessions going through your SafeGuard for Privileged Sessions device.",
    "dataTypesDependencies": [
      "CommonSecurityLog"
    ],
    "dataConnectorsDependencies": [
      "OneIdentity"
    ],
    "previewImagesFileNames": [
      "OneIdentityWhite.png",
      "OneIdentityBlack.png"
    ],
    "version": "1.0.0",
    "title": "One Identity",
    "templateRelativePath": "OneIdentity.json",
    "subtitle": "",
    "provider": "One Identity LLC.",
	  "support": {
      "tier": "Community"
    },
    "author": {
      "name": "Amit Bergman"
    },
    "source": {
      "kind": "Community"
    },
    "categories": {
      "domains": [ "Identity" ]
    }
  },
  {
    "workbookKey": "SecurityStatusWorkbook",
    "logoFileName": "Azure_Sentinel.svg",
    "description": "This workbook gives an overview of Security Settings for VMs and Azure Arc.",
    "dataTypesDependencies": [
      "CommonSecurityLog",
      "SecurityEvent",
      "Syslog"
    ],
    "dataConnectorsDependencies": [],
    "previewImagesFileNames": [
      "AzureSentinelSecurityStatusBlack.png",
      "AzureSentinelSecurityStatusWhite.png"
    ],
    "version": "1.3.0",
    "title": "Security Status",
    "templateRelativePath": "SecurityStatus.json",
    "subtitle": "",
    "provider": "Microsoft",
    "author": {
      "name": "Microsoft"
    },
    "support": {
      "tier": "Microsoft"
    },
    "categories": {
      "verticals": [],
      "domains": [
        "IT Operations",
        "Security - Others",
        "Compliance"
      ]
    }
  },
  {
    "workbookKey": "AzureSentinelSecurityAlertsWorkbook",
    "logoFileName": "Azure_Sentinel.svg",
    "description": "Security Alerts dashboard for alerts in your Microsoft Sentinel environment.",
    "dataTypesDependencies": [
      "SecurityAlert"
    ],
    "dataConnectorsDependencies": [],
    "previewImagesFileNames": [
      "AzureSentinelSecurityAlertsWhite.png",
      "AzureSentinelSecurityAlertsBlack.png"
    ],
    "version": "1.1.0",
    "title": "Security Alerts",
    "templateRelativePath": "AzureSentinelSecurityAlerts.json",
    "subtitle": "",
    "provider": "Microsoft"
  },
  {
    "workbookKey": "SquadraTechnologiesSecRMMWorkbook",
    "logoFileName": "SquadraTechnologiesLogo.svg",
    "description": "This workbook gives an overview of security data for removable storage activity such as USB thumb drives and USB connected mobile devices.",
    "dataTypesDependencies": [
      "secRMM_CL"
    ],
    "dataConnectorsDependencies": [
      "SquadraTechnologiesSecRmm"
    ],
    "previewImagesFileNames": [
      "SquadraTechnologiesSecRMMWhite.PNG",
      "SquadraTechnologiesSecRMMBlack.PNG"
    ],
    "version": "1.0.0",
    "title": "Squadra Technologies SecRMM - USB removable storage security",
    "templateRelativePath": "SquadraTechnologiesSecRMM.json",
    "subtitle": "",
    "provider": "Squadra Technologies"
  },
  {
    "workbookKey": "IoT-Alerts",
    "logoFileName": "IoTIcon.svg",
    "description": "Gain insights into your IoT data workloads from Azure IoT Hub managed deployments, monitor alerts across all your IoT Hub deployments, detect devices at risk and act upon potential threats.",
    "dataTypesDependencies": [
      "SecurityAlert"
    ],
    "dataConnectorsDependencies": [
      "IoT"
    ],
    "previewImagesFileNames": [
      "IOTBlack1.png",
      "IOTWhite1.png"
    ],
    "version": "1.2.0",
    "title": "Azure Defender for IoT Alerts",
    "templateRelativePath": "IOT_Alerts.json",
    "subtitle": "",
    "provider": "Microsoft",
    "support": {
      "tier": "Community"
    },
    "author": {
      "name": "morshabi"
    },
    "source": {
      "kind": "Community"
    },
    "categories": {
      "domains": [
        "Internet of Things (IoT)"
      ]
    }
  },
  {
    "workbookKey": "IoTAssetDiscovery",
    "logoFileName": "IoTIcon.svg",
    "description": "IoT Devices asset discovery from Firewall logs By Azure Defender for IoT",
    "dataTypesDependencies": [
      "CommonSecurityLog"
    ],
    "dataConnectorsDependencies": [
      "Fortinet"
    ],
    "previewImagesFileNames": [
      "workbook-iotassetdiscovery-screenshot-Black.PNG",
      "workbook-iotassetdiscovery-screenshot-White.PNG"
    ],
    "version": "1.0.0",
    "title": "IoT Asset Discovery",
    "templateRelativePath": "IoTAssetDiscovery.json",
    "subtitle": "",
    "provider": "Microsoft",
    "support": {
      "tier": "Community"
    },
    "author": {
      "name": "jomeczyk"
    },
    "source": {
      "kind": "Community"
    },
    "categories": {
      "domains": [
        "Internet of Things (IoT)"
      ]
    } 
   },
  {
    "workbookKey": "ForcepointCASBWorkbook",
    "logoFileName": "FP_Green_Emblem_RGB-01.svg",
    "description": "Get insights on user risk with the Forcepoint CASB (Cloud Access Security Broker) workbook.",
    "dataTypesDependencies": [
      "CommonSecurityLog"
    ],
    "dataConnectorsDependencies": [
      "ForcepointCasb"
    ],
    "previewImagesFileNames": [
      "ForcepointCASBWhite.png",
      "ForcepointCASBBlack.png"
    ],
    "version": "1.0.0",
    "title": "Forcepoint Cloud Access Security Broker (CASB)",
    "templateRelativePath": "ForcepointCASB.json",
    "subtitle": "",
    "provider": "Forcepoint"
  },
  {
    "workbookKey": "ForcepointNGFWWorkbook",
    "logoFileName": "FP_Green_Emblem_RGB-01.svg",
    "description": "Get insights on firewall activities with the Forcepoint NGFW (Next Generation Firewall) workbook.",
    "dataTypesDependencies": [
      "CommonSecurityLog"
    ],
    "dataConnectorsDependencies": [
      "ForcepointNgfw"
    ],
    "previewImagesFileNames": [
      "ForcepointNGFWWhite.png",
      "ForcepointNGFWBlack.png"
    ],
    "version": "1.0.0",
    "title": "Forcepoint Next Generation Firewall (NGFW)",
    "templateRelativePath": "ForcepointNGFW.json",
    "subtitle": "",
    "provider": "Forcepoint"
  },
  {
    "workbookKey": "ForcepointDLPWorkbook",
    "logoFileName": "FP_Green_Emblem_RGB-01.svg",
    "description": "Get insights on DLP incidents with the Forcepoint DLP (Data Loss Prevention) workbook.",
    "dataTypesDependencies": [
      "ForcepointDLPEvents_CL"
    ],
    "dataConnectorsDependencies": [
      "ForcepointDlp"
    ],
    "previewImagesFileNames": [
      "ForcepointDLPWhite.png",
      "ForcepointDLPBlack.png"
    ],
    "version": "1.0.0",
    "title": "Forcepoint Data Loss Prevention (DLP)",
    "templateRelativePath": "ForcepointDLP.json",
    "subtitle": "",
    "provider": "Forcepoint"
  },
  {
    "workbookKey": "ZimperiumMTDWorkbook",
    "logoFileName": "ZIMPERIUM-logo_square2.svg",
    "description": "This workbook provides insights on Zimperium Mobile Threat Defense (MTD) threats and mitigations.",
    "dataTypesDependencies": [
      "ZimperiumThreatLog_CL",
      "ZimperiumMitigationLog_CL"
    ],
    "dataConnectorsDependencies": [
      "ZimperiumMtdAlerts"
    ],
    "previewImagesFileNames": [
      "ZimperiumWhite.png",
      "ZimperiumBlack.png"
    ],
    "version": "1.0.0",
    "title": "Zimperium Mobile Threat Defense (MTD)",
    "templateRelativePath": "ZimperiumWorkbooks.json",
    "subtitle": "",
    "provider": "Zimperium"
  },
  {
    "workbookKey": "AzureAuditActivityAndSigninWorkbook",
    "logoFileName": "azureactivedirectory_logo.svg",
    "description": "Gain insights into Azure Active Directory Audit, Activity and Signins with one workbook. This workbook can be used by Security and Azure administrators.",
    "dataTypesDependencies": [
      "AzureActivity",
      "AuditLogs",
      "SigninLogs"
    ],
    "dataConnectorsDependencies": [
      "AzureActiveDirectory"
    ],
    "previewImagesFileNames": [
      "AzureAuditActivityAndSigninWhite1.png",
      "AzureAuditActivityAndSigninWhite2.png",
      "AzureAuditActivityAndSigninBlack1.png",
      "AzureAuditActivityAndSigninBlack2.png"
    ],
    "version": "1.2.0",
    "title": "Azure AD Audit, Activity and Sign-in logs",
    "templateRelativePath": "AzureAuditActivityAndSignin.json",
    "subtitle": "",
    "provider": "Microsoft Sentinel community",
    "support": {
      "tier": "Community"
    },
    "author": {
      "name": "Sem Tijsseling"
    },
    "source": {
      "kind": "Community"
    },
    "categories": {
      "domains": [
        "Identity"
      ]
    }
    },
  {
    "workbookKey": "WindowsFirewall",
    "logoFileName": "Microsoft_logo.svg",
    "description": "Gain insights into Windows Firewall logs in combination with security and Azure signin logs",
    "dataTypesDependencies": [
      "WindowsFirewall",
      "SecurityEvent",
      "SigninLogs"
    ],
    "dataConnectorsDependencies": [
      "SecurityEvents",
      "WindowsFirewall",
      "WindowsSecurityEvents"
    ],
    "previewImagesFileNames": [
      "WindowsFirewallWhite1.png",
      "WindowsFirewallWhite2.png",
      "WindowsFirewallBlack1.png",
      "WindowsFirewallBlack2.png"
    ],
    "version": "1.0.0",
    "title": "Windows Firewall",
    "templateRelativePath": "WindowsFirewall.json",
    "subtitle": "",
    "provider": "Microsoft Sentinel community"
  },
  {
    "workbookKey": "EventAnalyzerwWorkbook",
    "logoFileName": "Azure_Sentinel.svg",
    "description": "The Event Analyzer workbook allows to explore, audit and speed up analysis of Windows Event Logs, including all event details and attributes, such as security, application, system, setup, directory service, DNS and others.",
    "dataTypesDependencies": [
      "SecurityEvent"
    ],
    "dataConnectorsDependencies": [
      "SecurityEvents",
      "WindowsSecurityEvents"
    ],
    "previewImagesFileNames": [
      "EventAnalyzer-Workbook-White.png",
      "EventAnalyzer-Workbook-Black.png"
    ],
    "version": "1.0.0",
    "title": "Event Analyzer",
    "templateRelativePath": "EventAnalyzer.json",
    "subtitle": "",
    "provider": "Microsoft Sentinel community"
  },
  {
    "workbookKey": "ASC-ComplianceandProtection",
    "logoFileName": "Azure_Sentinel.svg",
    "description": "Gain insight into regulatory compliance, alert trends, security posture, and more with this workbook based on Azure Security Center data.",
    "dataTypesDependencies": [
      "SecurityAlert",
      "ProtectionStatus",
      "SecurityRecommendation",
      "SecurityBaseline",
      "SecurityBaselineSummary",
      "Update",
      "ConfigurationChange"
    ],
    "dataConnectorsDependencies": [
      "AzureSecurityCenter"
    ],
    "previewImagesFileNames": [
      "ASCCaPBlack.png",
      "ASCCaPWhite.png"
    ],
    "version": "1.2.0",
    "title": "ASC Compliance and Protection",
    "templateRelativePath": "ASC-ComplianceandProtection.json",
    "subtitle": "",
    "provider": "Microsoft Sentinel community",
    "support": {
      "tier": "Community"
    },
    "author": {
      "name": "Matt Lowe"
    },
    "source": {
      "kind": "Community"
    },
    "categories": {
      "domains": [
        "Security - Cloud Security"
      ]
    }  
  },
  {
    "workbookKey": "AIVectraDetectWorkbook",
    "logoFileName": "AIVectraDetect.svg",
    "description": "Start investigating network attacks surfaced by Vectra Detect directly from Sentinel. View critical hosts, accounts, campaigns and detections. Also monitor Vectra system health and audit logs.",
    "dataTypesDependencies": [
      "CommonSecurityLog"
    ],
    "dataConnectorsDependencies": [
      "AIVectraDetect"
    ],
    "previewImagesFileNames": [
      "AIVectraDetectWhite1.png",
      "AIVectraDetectBlack1.png"
    ],
    "version": "1.1.1",
    "title": "Vectra AI Detect",
    "templateRelativePath": "AIVectraDetectWorkbook.json",
    "subtitle": "",
    "provider": "Vectra AI"
  },
  {
    "workbookKey": "Perimeter81OverviewWorkbook",
    "logoFileName": "Perimeter81_Logo.svg",
    "description": "Gain insights and comprehensive monitoring into your Perimeter 81 account by analyzing activities.",
    "dataTypesDependencies": [
      "Perimeter81_CL"
    ],
    "dataConnectorsDependencies": [
      "Perimeter81ActivityLogs"
    ],
    "previewImagesFileNames": [
      "Perimeter81OverviewWhite1.png",
      "Perimeter81OverviewBlack1.png",
      "Perimeter81OverviewWhite2.png",
      "Perimeter81OverviewBlack2.png"
    ],
    "version": "1.0.0",
    "title": "Perimeter 81 Overview",
    "templateRelativePath": "Perimeter81OverviewWorkbook.json",
    "subtitle": "",
    "provider": "Perimeter 81"
  },
  {
    "workbookKey": "SymantecProxySGWorkbook",
    "logoFileName": "symantec_logo.svg",
    "description": "Gain insight into Symantec ProxySG by analyzing, collecting and correlating proxy data.\nThis workbook provides visibility into ProxySG Access logs",
    "dataTypesDependencies": [
      "Syslog"
    ],
    "dataConnectorsDependencies": [
      "SymantecProxySG"
    ],
    "previewImagesFileNames": [
      "SymantecProxySGWhite.png",
      "SymantecProxySGBlack.png"
    ],
    "version": "1.0.0",
    "title": "Symantec ProxySG",
    "templateRelativePath": "SymantecProxySG.json",
    "subtitle": "",
    "provider": "Symantec"
  },
  {
    "workbookKey": "IllusiveASMWorkbook",
    "logoFileName": "illusive_logo_workbook.svg",
    "description": "Gain insights into your organization's Cyber Hygiene and Attack Surface risk.\nIllusive ASM automates discovery and clean-up of credential violations, allows drill-down inspection of pathways to critical assets, and provides risk insights that inform intelligent decision-making to reduce attacker mobility.",
    "dataTypesDependencies": [
      "CommonSecurityLog"
    ],
    "dataConnectorsDependencies": [
      "illusiveAttackManagementSystem"
    ],
    "previewImagesFileNames": [
      "IllusiveASMWhite.png",
      "IllusiveASMBlack.png"
    ],
    "version": "1.0.0",
    "title": "Illusive ASM Dashboard",
    "templateRelativePath": "IllusiveASM.json",
    "subtitle": "",
    "provider": "Illusive"
  },
  {
    "workbookKey": "IllusiveADSWorkbook",
    "logoFileName": "illusive_logo_workbook.svg",
    "description": "Gain insights into unauthorized lateral movement in your organization's network.\nIllusive ADS is designed to paralyzes attackers and eradicates in-network threats by creating a hostile environment for the attackers across all the layers of the attack surface.",
    "dataTypesDependencies": [
      "CommonSecurityLog"
    ],
    "dataConnectorsDependencies": [
      "illusiveAttackManagementSystem"
    ],
    "previewImagesFileNames": [
      "IllusiveADSWhite.png",
      "IllusiveADSBlack.png"
    ],
    "version": "1.0.0",
    "title": "Illusive ADS Dashboard",
    "templateRelativePath": "IllusiveADS.json",
    "subtitle": "",
    "provider": "Illusive"
  },
  {
    "workbookKey": "PulseConnectSecureWorkbook",
    "logoFileName": "Azure_Sentinel.svg",
    "description": "Gain insight into Pulse Secure VPN by analyzing, collecting and correlating vulnerability data.\nThis workbook provides visibility into user VPN activities",
    "dataTypesDependencies": [
      "Syslog"
    ],
    "dataConnectorsDependencies": [
      "PulseConnectSecure"
    ],
    "previewImagesFileNames": [
      "PulseConnectSecureWhite.png",
      "PulseConnectSecureBlack.png"
    ],
    "version": "1.0.0",
    "title": "Pulse Connect Secure",
    "templateRelativePath": "PulseConnectSecure.json",
    "subtitle": "",
    "provider": "Pulse Secure"
  },
  {
    "workbookKey": "InfobloxNIOSWorkbook",
    "logoFileName": "infoblox_logo.svg",
    "description": "Gain insight into Infoblox NIOS by analyzing, collecting and correlating DHCP and DNS data.\nThis workbook provides visibility into DHCP and DNS traffic",
    "dataTypesDependencies": [
      "Syslog"
    ],
    "dataConnectorsDependencies": [
      "InfobloxNIOS"
    ],
    "previewImagesFileNames": [
      "InfobloxNIOSWhite.png",
      "InfobloxNIOSBlack.png"
    ],
    "version": "1.1.0",
    "title": "Infoblox NIOS",
    "templateRelativePath": "Infoblox-Workbook-V2.json",
    "subtitle": "",
    "provider": "Infoblox"
  },
  {
    "workbookKey": "SymantecVIPWorkbook",
    "logoFileName": "symantec_logo.svg",
    "description": "Gain insight into Symantec VIP by analyzing, collecting and correlating strong authentication data.\nThis workbook provides visibility into user authentications",
    "dataTypesDependencies": [
      "Syslog"
    ],
    "dataConnectorsDependencies": [
      "SymantecVIP"
    ],
    "previewImagesFileNames": [
      "SymantecVIPWhite.png",
      "SymantecVIPBlack.png"
    ],
    "version": "1.0.0",
    "title": "Symantec VIP",
    "templateRelativePath": "SymantecVIP.json",
    "subtitle": "",
    "provider": "Symantec"
  },
  {
    "workbookKey": "ProofPointTAPWorkbook",
    "logoFileName": "proofpointlogo.svg",
    "description": "Gain extensive insight into Proofpoint Targeted Attack Protection (TAP) by analyzing, collecting and correlating TAP log events.\nThis workbook provides visibility into message and click events that were permitted, delivered, or blocked",
    "dataTypesDependencies": [
      "ProofPointTAPMessagesBlocked_CL",
      "ProofPointTAPMessagesDelivered_CL",
      "ProofPointTAPClicksPermitted_CL",
      "ProofPointTAPClicksBlocked_CL"
    ],
    "dataConnectorsDependencies": [
      "ProofpointTAP"
    ],
    "previewImagesFileNames": [
      "ProofpointTAPWhite.png",
      "ProofpointTAPBlack.png"
    ],
    "version": "1.0.0",
    "title": "Proofpoint TAP",
    "templateRelativePath": "ProofpointTAP.json",
    "subtitle": "",
    "provider": "Proofpoint"
  },
  {
    "workbookKey": "QualysVMWorkbook",
    "logoFileName": "qualys_logo.svg",
    "description": "Gain insight into Qualys Vulnerability Management by analyzing, collecting and correlating vulnerability data.\nThis workbook provides visibility into vulnerabilities detected from vulnerability scans",
    "dataTypesDependencies": [
      "QualysHostDetection_CL"
    ],
    "dataConnectorsDependencies": [
      "QualysVulnerabilityManagement"
    ],
    "previewImagesFileNames": [
      "QualysVMWhite.png",
      "QualysVMBlack.png"
    ],
    "version": "1.0.0",
    "title": "Qualys Vulnerability Management",
    "templateRelativePath": "QualysVM.json",
    "subtitle": "",
    "provider": "Qualys"
  },
  {
    "workbookKey": "QualysVMV2Workbook",
    "logoFileName": "qualys_logo.svg",
    "description": "Gain insight into Qualys Vulnerability Management by analyzing, collecting and correlating vulnerability data.\nThis workbook provides visibility into vulnerabilities detected from vulnerability scans",
    "dataTypesDependencies": [
      "QualysHostDetectionV2_CL"
    ],
    "dataConnectorsDependencies": [
      "QualysVulnerabilityManagement"
    ],
    "previewImagesFileNames": [
      "QualysVMWhite.png",
      "QualysVMBlack.png"
    ],
    "version": "1.0.0",
    "title": "Qualys Vulnerability Management",
    "templateRelativePath": "QualysVMv2.json",
    "subtitle": "",
    "provider": "Qualys"
  },
  {
    "workbookKey": "GitHubSecurity",
    "logoFileName": "GitHub.svg",
    "description": "Gain insights to GitHub activities that may be interesting for security.",
    "dataTypesDependencies": [
      "Github_CL",
      "GitHubRepoLogs_CL"
    ],
    "dataConnectorsDependencies": [],
    "previewImagesFileNames": [
      "GitHubSecurityWhite.png",
      "GitHubSecurityBlack.png"
    ],
    "version": "1.0.0",
    "title": "GitHub Security",
    "templateRelativePath": "GitHubSecurityWorkbook.json",
    "subtitle": "",
    "provider": "Microsoft Sentinel community"
  },
  {
    "workbookKey": "VisualizationDemo",
    "logoFileName": "Azure_Sentinel.svg",
    "description": "Learn and explore the many ways of displaying information within Microsoft Sentinel workbooks",
    "dataTypesDependencies": [
      "SecurityAlert"
    ],
    "dataConnectorsDependencies": [],
    "previewImagesFileNames": [
      "VisualizationDemoBlack.png",
      "VisualizationDemoWhite.png"
    ],
    "version": "1.0.0",
    "title": "Visualizations Demo",
    "templateRelativePath": "VisualizationDemo.json",
    "subtitle": "",
    "provider": "Microsoft Sentinel Community",
    "support": {
      "tier": "Community"
    },
    "author": {
      "name": "Matt Lowe"
    },
    "source": {
      "kind": "Community"
    },
    "categories": {
      "domains": [
        "Platform"
      ]
    }
  },
  {
    "workbookKey": "SophosXGFirewallWorkbook",
    "logoFileName": "sophos_logo.svg",
    "description": "Gain insight into Sophos XG Firewall by analyzing, collecting and correlating firewall data.\nThis workbook provides visibility into network traffic",
    "dataTypesDependencies": [
      "Syslog"
    ],
    "dataConnectorsDependencies": [
      "SophosXGFirewall"
    ],
    "previewImagesFileNames": [
      "SophosXGFirewallWhite.png",
      "SophosXGFirewallBlack.png"
    ],
    "version": "1.0.0",
    "title": "Sophos XG Firewall",
    "templateRelativePath": "SophosXGFirewall.json",
    "subtitle": "",
    "provider": "Sophos"
  },
  {
    "workbookKey": "SysmonThreatHuntingWorkbook",
    "logoFileName": "sysmonthreathunting_logo.svg",
    "description": "Simplify your threat hunts using Sysmon data mapped to MITRE ATT&CK data. This workbook gives you the ability to drilldown into system activity based on known ATT&CK techniques as well as other threat hunting entry points such as user activity, network connections or virtual machine Sysmon events.\nPlease note that for this workbook to work you must have deployed Sysmon on your virtual machines in line with the instructions at https://github.com/BlueTeamLabs/sentinel-attack/wiki/Onboarding-sysmon-data-to-Azure-Sentinel",
    "dataTypesDependencies": [
      "Event"
    ],
    "dataConnectorsDependencies": [],
    "previewImagesFileNames": [
      "SysmonThreatHuntingWhite1.png",
      "SysmonThreatHuntingBlack1.png"
    ],
    "version": "1.4.0",
    "title": "Sysmon Threat Hunting",
    "templateRelativePath": "SysmonThreatHunting.json",
    "subtitle": "",
    "provider": "Microsoft Sentinel community",
    "support": {
      "tier": "Community"
    },
    "author": {
      "name": "Edoardo Gerosa"
    },
    "source": {
      "kind": "Community"
    },
    "categories": {
      "domains": [
        "Security - Threat Protection",
        "Application"
      ]
    }
  },
  {
    "workbookKey": "WebApplicationFirewallWAFTypeEventsWorkbook",
    "logoFileName": "webapplicationfirewall(WAF)_logo.svg",
    "description": "Gain insights into your organization's Azure web application firewall (WAF) across various services such as Azure Front Door Service and Application Gateway. You can view event triggers, full messages, attacks over time, among other data. Several aspects of the workbook are interactable to allow users to further understand their data",
    "dataTypesDependencies": [
      "AzureDiagnostics"
    ],
    "dataConnectorsDependencies": [
      "WAF"
    ],
    "previewImagesFileNames": [
      "WAFFirewallWAFTypeEventsBlack1.PNG",
      "WAFFirewallWAFTypeEventsBlack2.PNG",
      "WAFFirewallWAFTypeEventsBlack3.PNG",
      "WAFFirewallWAFTypeEventsBlack4.PNG",
      "WAFFirewallWAFTypeEventsWhite1.png",
      "WAFFirewallWAFTypeEventsWhite2.PNG",
      "WAFFirewallWAFTypeEventsWhite3.PNG",
      "WAFFirewallWAFTypeEventsWhite4.PNG"
    ],
    "version": "1.1.0",
    "title": "Microsoft Web Application Firewall (WAF) - Azure WAF",
    "templateRelativePath": "WebApplicationFirewallWAFTypeEvents.json",
    "subtitle": "",
    "provider": "Microsoft"
  },
  {
    "workbookKey": "OrcaAlertsOverviewWorkbook",
    "logoFileName": "Orca_logo.svg",
    "description": "A visualized overview of Orca security alerts.\nExplore, analize and learn about your security posture using Orca alerts Overview",
    "dataTypesDependencies": [
      "OrcaAlerts_CL"
    ],
    "dataConnectorsDependencies": [
      "OrcaSecurityAlerts"
    ],
    "previewImagesFileNames": [
      "OrcaAlertsWhite.png",
      "OrcaAlertsBlack.png"
    ],
    "version": "1.1.0",
    "title": "Orca alerts overview",
    "templateRelativePath": "OrcaAlerts.json",
    "subtitle": "",
    "provider": "Orca Security"
  },
  {
    "workbookKey": "CyberArkWorkbook",
    "logoFileName": "CyberArk_Logo.svg",
    "description": "The CyberArk Syslog connector allows you to easily connect all your CyberArk security solution logs with your Microsoft Sentinel, to view dashboards, create custom alerts, and improve investigation. Integration between CyberArk and Microsoft Sentinel makes use of the CEF Data Connector to properly parse and display CyberArk Syslog messages.",
    "dataTypesDependencies": [
      "CommonSecurityLog"
    ],
    "dataConnectorsDependencies": [
      "CyberArk"
    ],
    "previewImagesFileNames": [
      "CyberArkActivitiesWhite.PNG",
      "CyberArkActivitiesBlack.PNG"
    ],
    "version": "1.1.0",
    "title": "CyberArk EPV Events",
    "templateRelativePath": "CyberArkEPV.json",
    "subtitle": "",
    "provider": "CyberArk"
  },
  {
    "workbookKey": "UserEntityBehaviorAnalyticsWorkbook",
    "logoFileName": "Azure_Sentinel.svg",
    "description": "Identify compromised users and insider threats using User and Entity Behavior Analytics. Gain insights into anomalous user behavior from baselines learned from behavior patterns",
    "dataTypesDependencies": [
      "BehaviorAnalytics"
    ],
    "dataConnectorsDependencies": [],
    "previewImagesFileNames": [
      "UserEntityBehaviorAnalyticsBlack1.png",
      "UserEntityBehaviorAnalyticsWhite1.png"
    ],
    "version": "1.2.0",
    "title": "User And Entity Behavior Analytics",
    "templateRelativePath": "UserEntityBehaviorAnalytics.json",
    "subtitle": "",
    "provider": "Microsoft",
    "support": {
      "tier": "Microsoft"
    },
    "author": {
      "name": "Microsoft Corporation"
    },
    "source": {
      "kind": "Community"
    },
    "categories": {
      "domains": [
        "User Behavior (UEBA)"
      ]
    }
  },
  {
    "workbookKey": "CitrixWAF",
    "logoFileName": "citrix_logo.svg",
    "description": "Gain insight into the Citrix WAF logs",
    "dataTypesDependencies": [
      "CommonSecurityLog"
    ],
    "dataConnectorsDependencies": [
      "CitrixWAF"
    ],
    "previewImagesFileNames": [
      "CitrixWAFBlack.png",
      "CitrixWAFWhite.png"
    ],
    "version": "1.0.0",
    "title": "Citrix WAF (Web App Firewall)",
    "templateRelativePath": "CitrixWAF.json",
    "subtitle": "",
    "provider": "Citrix Systems Inc."
  },
  {
    "workbookKey": "UnifiSGWorkbook",
    "logoFileName": "Azure_Sentinel.svg",
    "description": "Gain insights into Unifi Security Gateways analyzing traffic and activities.",
    "dataTypesDependencies": [
      "CommonSecurityLog"
    ],
    "dataConnectorsDependencies": [],
    "previewImagesFileNames": [
      "UnifiSGBlack.png",
      "UnifiSGWhite.png"
    ],
    "version": "1.0.0",
    "title": "Unifi Security Gateway",
    "templateRelativePath": "UnifiSG.json",
    "subtitle": "",
    "provider": "Microsoft Sentinel community",
    "support": {
      "tier": "Community"
    },
    "author": {
      "name": "SecurityJedi"
    },
    "source": {
      "kind": "Community"
    },
    "categories": {
      "domains": [
        "Security - Network"
      ]
    }
  },
  {
    "workbookKey": "UnifiSGNetflowWorkbook",
    "logoFileName": "Azure_Sentinel.svg",
    "description": "Gain insights into Unifi Security Gateways analyzing traffic and activities using Netflow.",
    "dataTypesDependencies": [
      "netflow_CL"
    ],
    "dataConnectorsDependencies": [],
    "previewImagesFileNames": [
      "UnifiSGNetflowBlack.png",
      "UnifiSGNetflowWhite.png"
    ],
    "version": "1.0.0",
    "title": "Unifi Security Gateway - NetFlow",
    "templateRelativePath": "UnifiSGNetflow.json",
    "subtitle": "",
    "provider": "Microsoft Sentinel community",
    "support": {
      "tier": "Community"
    },
    "author": {
      "name": "SecurityJedi"
    },
    "source": {
      "kind": "Community"
    },
    "categories": {
      "domains": [
        "Security - Network"
      ]
    }
  },
  {
    "workbookKey": "NormalizedNetworkEventsWorkbook",
    "logoFileName": "Azure_Sentinel.svg",
    "description": "See insights on multiple networking appliances and other network sessions, that have been parsed or mapped to the normalized networking sessions table. Note this requires enabling parsers for the different products - to learn more, visit https://aka.ms/sentinelnormalizationdocs",
    "dataTypesDependencies": [],
    "dataConnectorsDependencies": [],
    "previewImagesFileNames": [
      "NormalizedNetworkEventsWhite.png",
      "NormalizedNetworkEventsBlack.png"
    ],
    "version": "1.0.0",
    "title": "Normalized network events",
    "templateRelativePath": "NormalizedNetworkEvents.json",
    "subtitle": "",
    "provider": "Microsoft",
    "support": {
      "tier": "Community"
    },
    "author": {
      "name": "yoav fransis"
    },
    "source": {
      "kind": "Community"
    },
    "categories": {
      "domains": [
        "Networking"
      ]
    }
  },
  {
    "workbookKey": "WorkspaceAuditingWorkbook",
    "logoFileName": "Azure_Sentinel.svg",
    "description": "Workspace auditing report\r\nUse this report to understand query runs across your workspace.",
    "dataTypesDependencies": [
      "LAQueryLogs"
    ],
    "dataConnectorsDependencies": [],
    "previewImagesFileNames": [
      "WorkspaceAuditingWhite.png",
      "WorkspaceAuditingBlack.png"
    ],
    "version": "1.0.0",
    "title": "Workspace audit",
    "templateRelativePath": "WorkspaceAuditing.json",
    "subtitle": "",
    "provider": "Microsoft Sentinel community",
    "support": {
      "tier": "Community"
    },
    "author": {
      "name": "Sarah Young"
    },
    "source": {
      "kind": "Community"
    },
    "categories": {
      "domains": [
        "IT Operations"
      ]
    }
  },
  {
    "workbookKey": "MITREATTACKWorkbook",
    "logoFileName": "Azure_Sentinel.svg",
    "description": "Workbook to showcase MITRE ATT&CK Coverage for Microsoft Sentinel",
    "dataTypesDependencies": [
      "SecurityAlert"
  ],
    "dataConnectorsDependencies": [],
    "previewImagesFileNames": [
      "MITREATTACKWhite1.PNG",
      "MITREATTACKWhite2.PNG",
      "MITREATTACKBlack1.PNG",
      "MITREATTACKBlack2.PNG"
    ],
    "version": "1.0.1",
    "title": "MITRE ATT&CK Workbook",
    "templateRelativePath": "MITREAttack.json",
    "subtitle": "",
    "provider": "Microsoft Sentinel community"
  },
  {
    "workbookKey": "BETTERMTDWorkbook",
    "logoFileName": "BETTER_MTD_logo.svg",
    "description": "Workbook using the BETTER Mobile Threat Defense (MTD) connector, to give insights into your mobile devices, installed application and overall device security posture.",
    "dataTypesDependencies": [
      "BetterMTDDeviceLog_CL",
      "BetterMTDAppLog_CL",
      "BetterMTDIncidentLog_CL",
      "BetterMTDNetflowLog_CL"
    ],
    "dataConnectorsDependencies": [
      "BetterMTD"
    ],
    "previewImagesFileNames": [
      "BetterMTDWorkbookPreviewWhite1.png",
      "BetterMTDWorkbookPreviewWhite2.png",
      "BetterMTDWorkbookPreviewWhite3.png",
      "BetterMTDWorkbookPreviewBlack1.png",
      "BetterMTDWorkbookPreviewBlack2.png",
      "BetterMTDWorkbookPreviewBlack3.png"
    ],
    "version": "1.1.0",
    "title": "BETTER Mobile Threat Defense (MTD)",
    "templateRelativePath": "BETTER_MTD_Workbook.json",
    "subtitle": "",
    "provider": "BETTER Mobile"
  },
  {
    "workbookKey": "AlsidIoEWorkbook",
    "logoFileName": "Alsid.svg",
    "description": "Workbook showcasing the state and evolution of your Alsid for AD Indicators of Exposures alerts.",
    "dataTypesDependencies": [
      "AlsidForADLog_CL"
    ],
    "dataConnectorsDependencies": [
      "AlsidForAD"
    ],
    "previewImagesFileNames": [
      "AlsidIoEBlack1.png",
      "AlsidIoEBlack2.png",
      "AlsidIoEBlack3.png",
      "AlsidIoEWhite1.png",
      "AlsidIoEWhite2.png",
      "AlsidIoEWhite3.png"
    ],
    "version": "1.0.0",
    "title": "Alsid for AD | Indicators of Exposure",
    "templateRelativePath": "AlsidIoE.json",
    "subtitle": "",
    "provider": "Alsid"
  },
  {
    "workbookKey": "AlsidIoAWorkbook",
    "logoFileName": "Alsid.svg",
    "description": "Workbook showcasing the state and evolution of your Alsid for AD Indicators of Attack alerts.",
    "dataTypesDependencies": [
      "AlsidForADLog_CL"
    ],
    "dataConnectorsDependencies": [
      "AlsidForAD"
    ],
    "previewImagesFileNames": [
      "AlsidIoABlack1.png",
      "AlsidIoABlack2.png",
      "AlsidIoABlack3.png",
      "AlsidIoAWhite1.png",
      "AlsidIoAWhite2.png",
      "AlsidIoAWhite3.png"
    ],
    "version": "1.0.0",
    "title": "Alsid for AD | Indicators of Attack",
    "templateRelativePath": "AlsidIoA.json",
    "subtitle": "",
    "provider": "Alsid"
  },
  {
    "workbookKey": "InvestigationInsightsWorkbook",
    "logoFileName": "Microsoft_logo.svg",
    "description": "Help analysts gain insight into incident, bookmark and entity data through the Investigation Insights Workbook. This workbook provides common queries and detailed visualizations to help an analyst investigate suspicious activities quickly with an easy to use interface. Analysts can start their investigation from a Microsoft Sentinel incident, bookmark, or by simply entering the entity data into the workbook manually.",
    "dataTypesDependencies": [
      "AuditLogs",
      "AzureActivity",
      "CommonSecurityLog",
      "OfficeActivity",
      "SecurityEvent",
      "SigninLogs",
      "ThreatIntelligenceIndicator"
  ],
  "dataConnectorsDependencies": [
      "AzureActivity",
      "SecurityEvents",
      "Office365",
      "AzureActiveDirectory",
      "ThreatIntelligence",
      "ThreatIntelligenceTaxii",
      "WindowsSecurityEvents"
  ],
  "previewImagesFileNames": [
      "InvestigationInsightsWhite1.png",
      "InvestigationInsightsBlack1.png",
      "InvestigationInsightsWhite2.png",
      "InvestigationInsightsBlack2.png"
  ],
  "version": "1.4.0",
  "title": "Investigation Insights",
  "templateRelativePath": "InvestigationInsights.json",
  "subtitle": "",
  "provider": "Microsoft Sentinel community",
  "support": {
    "tier": "Community"
  },
  "author": {
    "name": "Brian Delaney & Jon Shectman"
  },
  "source": {
    "kind": "Community"
  },
  "categories": {
    "domains": [ "Security - Others" ]
  }
  },
  {
    "workbookKey": "AksSecurityWorkbook",
    "logoFileName": "Kubernetes_services.svg",
    "description": "See insights about the security of your AKS clusters. The workbook helps to identify sensitive operations in the clusters and get insights based on Azure Defender alerts.",
    "dataTypesDependencies": [
      "SecurityAlert",
      "AzureDiagnostics"
    ],
    "dataConnectorsDependencies": [
      "AzureSecurityCenter",
      "AzureKubernetes"
    ],
    "previewImagesFileNames": [
      "AksSecurityWhite.png",
      "AksSecurityBlack.png"
    ],
    "version": "1.5.0",
    "title": "Azure Kubernetes Service (AKS) Security",
    "templateRelativePath": "AksSecurity.json",
    "subtitle": "",
    "provider": "Microsoft"
  },
  {
    "workbookKey": "AzureKeyVaultWorkbook",
    "logoFileName": "KeyVault.svg",
    "description": "See insights about the security of your Azure key vaults. The workbook helps to identify sensitive operations in the key vaults and get insights based on Azure Defender alerts.",
    "dataTypesDependencies": [
      "SecurityAlert",
      "AzureDiagnostics"
    ],
    "dataConnectorsDependencies": [
      "AzureSecurityCenter",
      "AzureKeyVault"
    ],
    "previewImagesFileNames": [
      "AkvSecurityWhite.png",
      "AkvSecurityBlack.png"
    ],
    "version": "1.1.0",
    "title": "Azure Key Vault Security",
    "templateRelativePath": "AzureKeyVaultWorkbook.json",
    "subtitle": "",
    "provider": "Microsoft"
  },
  {
    "workbookKey": "IncidentOverview",
    "logoFileName": "Azure_Sentinel.svg",
    "description": "The Incident Overview workbook is designed to assist in triaging and investigation by providing in-depth information about the incident, including:\r\n* General information\r\n* Entity data\r\n* Triage time (time between incident creation and first response)\r\n* Mitigation time (time between incident creation and closing)\r\n* Comments\r\n\r\nCustomize this workbook by saving and editing it. \r\nYou can reach this workbook template from the incidents panel as well. Once you have customized it, the link from the incident panel will open the customized workbook instead of the template.\r\n",
    "dataTypesDependencies": [
      "SecurityAlert",
      "SecurityIncident"
    ],
    "dataConnectorsDependencies": [],
    "previewImagesFileNames": [
      "IncidentOverviewBlack1.png",
      "IncidentOverviewWhite1.png",
      "IncidentOverviewBlack2.png",
      "IncidentOverviewWhite2.png"
    ],
    "version": "2.1.0",
    "title": "Incident overview",
    "templateRelativePath": "IncidentOverview.json",
    "subtitle": "",
    "provider": "Microsoft"
  },
  {
    "workbookKey": "SecurityOperationsEfficiency",
    "logoFileName": "Azure_Sentinel.svg",
    "description": "Security operations center managers can view overall efficiency metrics and measures regarding the performance of their team. They can find operations by multiple indicators over time including severity, MITRE tactics, mean time to triage, mean time to resolve and more. The SOC manager can develop a picture of the performance in both general and specific areas over time and use it to improve efficiency.",
    "dataTypesDependencies": [
      "SecurityAlert",
      "SecurityIncident"
    ],
    "dataConnectorsDependencies": [],
    "previewImagesFileNames": [
      "SecurityEfficiencyWhite1.png",
      "SecurityEfficiencyWhite2.png",
      "SecurityEfficiencyBlack1.png",
      "SecurityEfficiencyBlack2.png"
  ],
  "version": "1.5.0",
  "title": "Security Operations Efficiency",
  "templateRelativePath": "SecurityOperationsEfficiency.json",
  "subtitle": "",
  "provider": "Microsoft"
<<<<<<< HEAD
 },
=======
  },
>>>>>>> ae09c83b
  {
    "workbookKey": "DataCollectionHealthMonitoring",
    "logoFileName": "Azure_Sentinel.svg",
    "description": "Gain insights into your workspace's data ingestion status. In this workbook, you can view additional monitors and detect anomalies that will help you determine your workspace's data collection health.",
    "dataTypesDependencies": [],
    "dataConnectorsDependencies": [],
    "previewImagesFileNames": [
        "HealthMonitoringWhite1.png",
        "HealthMonitoringWhite2.png",
        "HealthMonitoringWhite3.png",
        "HealthMonitoringBlack1.png",
        "HealthMonitoringBlack2.png",
        "HealthMonitoringBlack3.png"
    ],
    "version": "1.0.0",
    "title": "Data collection health monitoring",
    "templateRelativePath": "DataCollectionHealthMonitoring.json",
    "subtitle": "",
    "provider": "Microsoft",
    "support": { "tier": "Community" },
    "author": { "name": "morshabi" },
    "source": { "kind": "Community" },
    "categories": { "domains": [ "IT Operations", "Platform" ] }
  },
  {
    "workbookKey": "OnapsisAlarmsWorkbook",
    "logoFileName": "onapsis_logo.svg",
    "description": "Gain insights into what is going on in your SAP Systems with this overview of the alarms triggered in the Onapsis Platform. Incidents are enriched with context and next steps to help your Security team respond effectively.",
    "dataTypesDependencies": [
      "CommonSecurityLog"
    ],
    "dataConnectorsDependencies": [
      "OnapsisPlatform"
    ],
    "previewImagesFileNames": [
      "OnapsisWhite1.PNG",
      "OnapsisBlack1.PNG",
      "OnapsisWhite2.PNG",
      "OnapsisBlack2.PNG"
    ],
    "version": "1.0.0",
    "title": "Onapsis Alarms Overview",
    "templateRelativePath": "OnapsisAlarmsOverview.json",
    "subtitle": "",
    "provider": "Onapsis"
  },
  {
    "workbookKey": "DelineaWorkbook",
    "logoFileName": "DelineaLogo.svg",
    "description": "The Delinea Secret Server Syslog connector",
    "dataTypesDependencies": [
      "CommonSecurityLog"
    ],
    "dataConnectorsDependencies": [
      "DelineaSecretServer_CEF"
    ],
    "previewImagesFileNames": [
      "DelineaWorkbookWhite.PNG",
      "DelineaWorkbookBlack.PNG"
    ],
    "version": "1.0.0",
    "title": "Delinea Secret Server Workbook",
    "templateRelativePath": "DelineaWorkbook.json",
    "subtitle": "",
    "provider": "Delinea"
  },
  {
    "workbookKey": "ForcepointCloudSecurityGatewayWorkbook",
    "logoFileName": "Forcepoint_new_logo.svg",
    "description": "Use this report to understand query runs across your workspace.",
    "dataTypesDependencies": [
      "CommonSecurityLog"
    ],
    "dataConnectorsDependencies": [
      "ForcepointCSG"
    ],
    "previewImagesFileNames": [
      "ForcepointCloudSecurityGatewayWhite.png",
      "ForcepointCloudSecurityGatewayBlack.png"
    ],
    "version": "1.0.0",
    "title": "Forcepoint Cloud Security Gateway Workbook",
    "templateRelativePath": "ForcepointCloudSecuirtyGatewayworkbook.json",
    "subtitle": "",
    "provider": "Forcepoint"
  },
  {
    "workbookKey": "IntsightsIOCWorkbook",
    "logoFileName": "IntSights_logo.svg",
    "description": "This Microsoft Sentinel workbook provides an overview of Indicators of Compromise (IOCs) and their correlations allowing users to analyze and visualize indicators based on severity, type, and other parameters.",
    "dataTypesDependencies": [
      "ThreatIntelligenceIndicator",
      "SecurityAlert"
  ],
  "dataConnectorsDependencies": [
      "ThreatIntelligenceTaxii"
  ],
  "previewImagesFileNames": [
      "IntsightsIOCWhite.png",
      "IntsightsMatchedWhite.png",
      "IntsightsMatchedBlack.png",
      "IntsightsIOCBlack.png"
  ],
    "version": "2.0.0",
    "title": "IntSights IOC Workbook",
    "templateRelativePath": "IntsightsIOCWorkbook.json",
    "subtitle": "",
    "provider": "IntSights Cyber Intelligence"
  },
  {
    "workbookKey": "DarktraceSummaryWorkbook",
    "logoFileName": "Darktrace.svg",
    "description": "A workbook containing relevant KQL queries to help you visualise the data in model breaches from the Darktrace Connector",
    "dataTypesDependencies": [
      "CommonSecurityLog"
    ],
    "dataConnectorsDependencies": [
      "Darktrace"
    ],
    "previewImagesFileNames": [
      "AIA-DarktraceSummaryWhite.png",
      "AIA-DarktraceSummaryBlack.png"
    ],
    "version": "1.1.0",
    "title": "AI Analyst Darktrace Model Breach Summary",
    "templateRelativePath": "AIA-Darktrace.json",
    "subtitle": "",
    "provider": "Darktrace"
  },
  {
    "workbookKey": "TrendMicroXDR",
    "logoFileName": "trendmicro_logo.svg",
    "description": "Gain insights from Trend Vision One with this overview of the Alerts triggered.",
    "dataTypesDependencies": [
      "TrendMicro_XDR_WORKBENCH_CL"
  ],
  "dataConnectorsDependencies": [
      "TrendMicroXDR"
  ],
  "previewImagesFileNames": [
      "TrendMicroXDROverviewWhite.png",
      "TrendMicroXDROverviewBlack.png"
  ],
  "version": "1.3.0",
    "title": "Trend Vision One Alert Overview",
    "templateRelativePath": "TrendMicroXDROverview.json",
    "subtitle": "",
    "provider": "Trend Micro"
  },
  {
    "workbookKey": "CyberpionOverviewWorkbook",
    "logoFileName": "ionix-logo.svg",
    "description": "Use IONIX's Security Logs and this workbook, to get an overview of your online assets, gain insights into their current state, and find ways to better secure your ecosystem.",
    "dataTypesDependencies": [
      "CyberpionActionItems_CL"
    ],
    "dataConnectorsDependencies": [
      "CyberpionSecurityLogs"
    ],
    "previewImagesFileNames": [
      "IONIXActionItemsBlack.png",
      "IONIXActionItemsWhite.png"
    ],
    "version": "1.0.1",
    "title": "IONIX Overview",
    "templateRelativePath": "IONIXOverviewWorkbook.json",
    "subtitle": "",
    "provider": "IONIX"
  },
  {
    "workbookKey": "SolarWindsPostCompromiseHuntingWorkbook",
    "logoFileName": "MSTIC-Logo.svg",
    "description": "This hunting workbook is intended to help identify activity related to the Solorigate compromise and subsequent attacks discovered in December 2020",
    "dataTypesDependencies": [
      "CommonSecurityLog",
      "SigninLogs",
      "AuditLogs",
      "AADServicePrincipalSignInLogs",
      "OfficeActivity",
      "BehaviorAnalytics",
      "SecurityEvent",
      "DeviceProcessEvents",
      "SecurityAlert",
      "DnsEvents"
    ],
    "dataConnectorsDependencies": [
      "AzureActiveDirectory",
      "SecurityEvents",
      "Office365",
      "MicrosoftThreatProtection",
      "DNS",
      "WindowsSecurityEvents"
    ],
    "previewImagesFileNames": [
      "SolarWindsPostCompromiseHuntingWhite.png",
      "SolarWindsPostCompromiseHuntingBlack.png"
    ],
    "version": "1.5.0",
    "title": "SolarWinds Post Compromise Hunting",
    "templateRelativePath": "SolarWindsPostCompromiseHunting.json",
    "subtitle": "",
    "provider": "Microsoft",
	  "support": {
      "tier": "Microsoft"
    },
    "author": {
      "name": "Shain"
    },
    "source": {
      "kind": "Community"
    },
    "categories": {
      "domains": [ "Security - Others" ]
    }
  },
  {
    "workbookKey": "ProofpointPODWorkbook",
    "logoFileName": "proofpointlogo.svg",
    "description": "Gain insights into your Proofpoint on Demand Email Security activities, including maillog and messages data. The Workbook provides users with an executive dashboard showing the reporting capabilities, message traceability and monitoring.",
    "dataTypesDependencies": [
      "ProofpointPOD_maillog_CL",
      "ProofpointPOD_message_CL"
    ],
    "dataConnectorsDependencies": [
      "ProofpointPOD"
    ],
    "previewImagesFileNames": [
      "ProofpointPODMainBlack1.png",
      "ProofpointPODMainBlack2.png",
      "ProofpointPODMainWhite1.png",
      "ProofpointPODMainWhite2.png",
      "ProofpointPODMessageSummaryBlack.png",
      "ProofpointPODMessageSummaryWhite.png",
      "ProofpointPODTLSBlack.png",
      "ProofpointPODTLSWhite.png"
    ],
    "version": "1.0.0",
    "title": "Proofpoint On-Demand Email Security",
    "templateRelativePath": "ProofpointPOD.json",
    "subtitle": "",
    "provider": "Proofpoint"
  },
  {
    "workbookKey": "CiscoUmbrellaWorkbook",
    "logoFileName": "cisco_logo.svg",
    "description": "Gain insights into Cisco Umbrella activities, including the DNS, Proxy and Cloud Firewall data. Workbook shows general information along with threat landscape including categories, blocked destinations and URLs.",
    "dataTypesDependencies": [
      "Cisco_Umbrella_dns_CL",
      "Cisco_Umbrella_proxy_CL",
      "Cisco_Umbrella_ip_CL",
      "Cisco_Umbrella_cloudfirewall_CL"
    ],
    "dataConnectorsDependencies": [
      "CiscoUmbrellaDataConnector"
    ],
    "previewImagesFileNames": [
      "CiscoUmbrellaDNSBlack1.png",
      "CiscoUmbrellaDNSBlack2.png",
      "CiscoUmbrellaDNSWhite1.png",
      "CiscoUmbrellaDNSWhite2.png",
      "CiscoUmbrellaFirewallBlack.png",
      "CiscoUmbrellaFirewallWhite.png",
      "CiscoUmbrellaMainBlack1.png",
      "CiscoUmbrellaMainBlack2.png",
      "CiscoUmbrellaMainWhite1.png",
      "CiscoUmbrellaMainWhite2.png",
      "CiscoUmbrellaProxyBlack1.png",
      "CiscoUmbrellaProxyBlack2.png",
      "CiscoUmbrellaProxyWhite1.png",
      "CiscoUmbrellaProxyWhite2.png"
    ],
    "version": "1.0.0",
    "title": "Cisco Umbrella",
    "templateRelativePath": "CiscoUmbrella.json",
    "subtitle": "",
    "provider": "Cisco"
  },
  {
    "workbookKey": "AnalyticsEfficiencyWorkbook",
    "logoFileName": "Azure_Sentinel.svg",
    "description": "Gain insights into the efficacy of your analytics rules. In this workbook you can analyze and monitor the analytics rules found in your workspace to achieve better performance by your SOC.",
    "dataTypesDependencies": [
      "SecurityAlert",
      "SecurityIncident"
    ],
    "dataConnectorsDependencies": [],
    "previewImagesFileNames": [
      "AnalyticsEfficiencyBlack.png",
      "AnalyticsEfficiencyWhite.png"
    ],
    "version": "1.2.0",
    "title": "Analytics Efficiency",
    "templateRelativePath": "AnalyticsEfficiency.json",
    "subtitle": "",
    "provider": "Microsoft"
  },
  {
    "workbookKey": "WorkspaceUsage",
    "logoFileName": "Azure_Sentinel.svg",
    "description": "Gain insights into your workspace's usage. In this workbook, you can view your workspace's data consumption, latency, recommended tasks and Cost and Usage statistics.",
    "dataTypesDependencies": [],
    "dataConnectorsDependencies": [],
    "previewImagesFileNames": [
      "WorkspaceUsageBlack.png",
      "WorkspaceUsageWhite.png"
    ],
    "version": "1.6.0",
    "title": "Workspace Usage Report",
    "templateRelativePath": "WorkspaceUsage.json",
    "subtitle": "",
    "provider": "Microsoft Sentinel community",
    "support": {
      "tier": "Community"
    },
    "author": {
      "name": "Clive Watson"
    },
    "source": {
      "kind": "Community"
    },
    "categories": {
      "domains": [
        "IT Operations"
      ]
    }
  },
  {
    "workbookKey": "SentinelCentral",
    "logoFileName": "Azure_Sentinel.svg",
    "description": "Use this report to view Incident (and Alert data) across many workspaces, this works with Azure Lighthouse and across any subscription you have access to.",
    "dataTypesDependencies": [
      "SecurityIncident"
  ],
    "dataConnectorsDependencies": [],
    "previewImagesFileNames": [
      "SentinelCentralBlack.png",
      "SentinelCentralWhite.png"
    ],
    "version": "2.1.1",
    "title": "Microsoft Sentinel Central",
    "templateRelativePath": "SentinelCentral.json",
    "subtitle": "",
    "provider": "Microsoft Sentinel community"
  },
  {
    "workbookKey": "CognniIncidentsWorkbook",
    "logoFileName": "cognni-logo.svg",
    "description": "Gain intelligent insights into the risks to your important financial, legal, HR, and governance information. This workbook lets you monitor your at-risk information to determine when and why incidents occurred, as well as who was involved. These incidents are broken into high, medium, and low risk incidents for each information category.",
    "dataTypesDependencies": [
      "CognniIncidents_CL"
    ],
    "dataConnectorsDependencies": [
      "CognniSentinelDataConnector"
    ],
    "previewImagesFileNames": [
      "CognniBlack.PNG",
      "CognniWhite.PNG"
    ],
    "version": "1.0.0",
    "title": "Cognni Important Information Incidents",
    "templateRelativePath": "CognniIncidentsWorkbook.json",
    "subtitle": "",
    "provider": "Cognni"
  },
  {
    "workbookKey": "pfsense",
    "logoFileName": "pfsense_logo.svg",
    "description": "Gain insights into pfsense logs from both filterlog and nginx.",
    "dataTypesDependencies": [
      "CommonSecurityLog"
    ],
    "dataConnectorsDependencies": [],
    "previewImagesFileNames": [
      "pfsenseBlack.png",
      "pfsenseWhite.png"
    ],
    "version": "1.0.0",
    "title": "pfsense",
    "templateRelativePath": "pfsense.json",
    "subtitle": "",
    "provider": "Microsoft Sentinel community",
    "support": {
      "tier": "Community"
    },
    "author": {
      "name": "dicolanl"
    },
    "source": {
      "kind": "Community"
    },
    "categories": {
      "domains": [
        "Security - Network"
      ]
    }
  },
  {
    "workbookKey": "ExchangeCompromiseHunting",
    "logoFileName": "MSTIC-Logo.svg",
    "description": "This workbook is intended to help defenders in responding to the Exchange Server vulnerabilities disclosed in March 2021, as well as hunting for potential compromise activity. More details on these vulnearbilities can be found at: https://aka.ms/exchangevulns",
    "dataTypesDependencies": [
      "SecurityEvent",
      "W3CIISLog"
    ],
    "dataConnectorsDependencies": [
      "SecurityEvents",
      "AzureMonitor(IIS)",
      "WindowsSecurityEvents"
    ],
    "previewImagesFileNames": [
      "ExchangeBlack.png",
      "ExchangeWhite.png"
    ],
    "version": "1.0.0",
    "title": "Exchange Compromise Hunting",
    "templateRelativePath": "ExchangeCompromiseHunting.json",
    "subtitle": "",
    "provider": "Microsoft",
    "support": {
      "tier": "Community"
    },
    "author": {
      "name": "Pete Bryan"
    },
    "source": {
      "kind": "Community"
    },
    "categories": {
      "domains": [
        "Security - Threat Protection"
      ]
    }
  },
  {
    "workbookKey": "SOCProcessFramework",
    "logoFileName": "Azure_Sentinel.svg",
    "description": "Built by Microsoft's Sentinel GBB's - This workbook contains years of SOC Best Practices and is intended to help SOCs mature and leverage industry standards in Operationalizing their SOC in using Microsoft Sentinel. It contains Processes and Procedures every SOC should consider and builds a high level of operational excellence.",
    "dataTypesDependencies": [],
    "dataConnectorsDependencies": [],
    "previewImagesFileNames": [
      "SOCProcessFrameworkCoverImage1White.png",
      "SOCProcessFrameworkCoverImage1Black.png",
      "SOCProcessFrameworkCoverImage2White.png",
      "SOCProcessFrameworkCoverImage2Black.png"
    ],
    "version": "1.1.0",
    "title": "SOC Process Framework",
    "templateRelativePath": "SOCProcessFramework.json",
    "subtitle": "",
    "provider": "Microsoft Sentinel Community"
  },
  {
    "workbookKey": "Building_a_SOCLargeStaffWorkbook",
    "logoFileName": "Azure_Sentinel.svg",
    "description": "Built by Microsoft's Sentinel GBB's - This workbook contains years of SOC Best Practices and is intended to help SOCs mature and leverage industry standards in Operationalizing their SOC in using Microsoft Sentinel. It contains Processes and Procedures every SOC should consider and builds a high level of operational excellence.",
    "dataTypesDependencies": [],
    "dataConnectorsDependencies": [],
    "previewImagesFileNames": [
        "SOCProcessFrameworkCoverImage1White.png",
        "SOCProcessFrameworkCoverImage1Black.png",
        "SOCProcessFrameworkCoverImage2White.png",
        "SOCProcessFrameworkCoverImage2Black.png"
    ],
    "version": "1.1.0",
    "title": "SOC Large Staff",
    "templateRelativePath": "Building_a_SOCLargeStaff.json",
    "subtitle": "",
    "provider": "Microsoft Sentinel Community"
},
{
    "workbookKey": "Building_a_SOCMediumStaffWorkbook",
    "logoFileName": "Azure_Sentinel.svg",
    "description": "Built by Microsoft's Sentinel GBB's - This workbook contains years of SOC Best Practices and is intended to help SOCs mature and leverage industry standards in Operationalizing their SOC in using Microsoft Sentinel. It contains Processes and Procedures every SOC should consider and builds a high level of operational excellence.",
    "dataTypesDependencies": [],
    "dataConnectorsDependencies": [],
    "previewImagesFileNames": [
        "SOCProcessFrameworkCoverImage1White.png",
        "SOCProcessFrameworkCoverImage1Black.png",
        "SOCProcessFrameworkCoverImage2White.png",
        "SOCProcessFrameworkCoverImage2Black.png"
    ],
    "version": "1.1.0",
    "title": "SOC Medium Staff",
    "templateRelativePath": "Building_a_SOCMediumStaff.json",
    "subtitle": "",
    "provider": "Microsoft Sentinel Community"
},
{
    "workbookKey": "Building_a_SOCPartTimeStaffWorkbook",
    "logoFileName": "Azure_Sentinel.svg",
    "description": "Built by Microsoft's Sentinel GBB's - This workbook contains years of SOC Best Practices and is intended to help SOCs mature and leverage industry standards in Operationalizing their SOC in using Microsoft Sentinel. It contains Processes and Procedures every SOC should consider and builds a high level of operational excellence.",
    "dataTypesDependencies": [],
    "dataConnectorsDependencies": [],
    "previewImagesFileNames": [
        "SOCProcessFrameworkCoverImage1White.png",
        "SOCProcessFrameworkCoverImage1Black.png",
        "SOCProcessFrameworkCoverImage2White.png",
        "SOCProcessFrameworkCoverImage2Black.png"
    ],
    "version": "1.1.0",
    "title": "SOC Part Time Staff",
    "templateRelativePath": "Building_a_SOCPartTimeStaff.json",
    "subtitle": "",
    "provider": "Microsoft Sentinel Community"
},
{
    "workbookKey": "Building_a_SOCSmallStaffWorkbook",
    "logoFileName": "Azure_Sentinel.svg",
    "description": "Built by Microsoft's Sentinel GBB's - This workbook contains years of SOC Best Practices and is intended to help SOCs mature and leverage industry standards in Operationalizing their SOC in using Microsoft Sentinel. It contains Processes and Procedures every SOC should consider and builds a high level of operational excellence.",
    "dataTypesDependencies": [],
    "dataConnectorsDependencies": [],
    "previewImagesFileNames": [
        "SOCProcessFrameworkCoverImage1White.png",
        "SOCProcessFrameworkCoverImage1Black.png",
        "SOCProcessFrameworkCoverImage2White.png",
        "SOCProcessFrameworkCoverImage2Black.png"
    ],
    "version": "1.1.0",
    "title": "SOC Small Staff",
    "templateRelativePath": "Building_a_SOCSmallStaff.json",
    "subtitle": "",
    "provider": "Microsoft Sentinel Community"
},
{
    "workbookKey": "SOCIRPlanningWorkbook",
    "logoFileName": "Azure_Sentinel.svg",
    "description": "Built by Microsoft's Sentinel GBB's - This workbook contains years of SOC Best Practices and is intended to help SOCs mature and leverage industry standards in Operationalizing their SOC in using Microsoft Sentinel. It contains Processes and Procedures every SOC should consider and builds a high level of operational excellence.",
    "dataTypesDependencies": [],
    "dataConnectorsDependencies": [],
    "previewImagesFileNames": [
        "SOCProcessFrameworkCoverImage1White.png",
        "SOCProcessFrameworkCoverImage1Black.png",
        "SOCProcessFrameworkCoverImage2White.png",
        "SOCProcessFrameworkCoverImage2Black.png"
    ],
    "version": "1.1.0",
    "title": "SOC IR Planning",
    "templateRelativePath": "SOCIRPlanning.json",
    "subtitle": "",
    "provider": "Microsoft Sentinel Community"
},
{
    "workbookKey": "UpdateSOCMaturityScoreWorkbook",
    "logoFileName": "Azure_Sentinel.svg",
    "description": "Built by Microsoft's Sentinel GBB's - This workbook contains years of SOC Best Practices and is intended to help SOCs mature and leverage industry standards in Operationalizing their SOC in using Microsoft Sentinel. It contains Processes and Procedures every SOC should consider and builds a high level of operational excellence.",
    "dataTypesDependencies": [],
    "dataConnectorsDependencies": [],
    "previewImagesFileNames": [
        "SOCProcessFrameworkCoverImage1White.png",
        "SOCProcessFrameworkCoverImage1Black.png",
        "SOCProcessFrameworkCoverImage2White.png",
        "SOCProcessFrameworkCoverImage2Black.png"
    ],
    "version": "1.1.0",
    "title": "Update SOC Maturity Score",
    "templateRelativePath": "UpdateSOCMaturityScore.json",
    "subtitle": "",
    "provider": "Microsoft Sentinel Community"
},
  {
    "workbookKey": "Microsoft365SecurityPosture",
    "logoFileName": "M365securityposturelogo.svg",
    "description": "This workbook presents security posture data collected from Azure Security Center, M365 Defender, Defender for Endpoint, and Microsoft Cloud App Security. This workbook relies on the M365 Security Posture Playbook in order to bring the data in.",
    "dataTypesDependencies": [
      "M365SecureScore_CL",
      "MDfESecureScore_CL",
      "MDfEExposureScore_CL",
      "MDfERecommendations_CL",
      "MDfEVulnerabilitiesList_CL",
      "McasShadowItReporting"
    ],
    "dataConnectorsDependencies": [],
    "previewImagesFileNames": [
      "M365securitypostureblack.png",
      "M365securityposturewhite.png"
    ],
    "version": "1.0.0",
    "title": "Microsoft 365 Security Posture",
    "templateRelativePath": "M365SecurityPosture.json",
    "subtitle": "",
    "provider": "Microsoft Sentinel Community",
    "support": {
      "tier": "Community"
    },
    "author": {
      "name": "Matt Lowe"
    },
    "source": {
      "kind": "Community"
    },
    "categories": {
      "domains": [
        "Security - Others"
      ]
    }
  },
  {
    "workbookKey": "AzureSentinelCost",
    "logoFileName": "Azure_Sentinel.svg",
    "description": "This workbook provides an estimated cost across the main billed items in Microsoft Sentinel: ingestion, retention and automation. It also provides insight about the possible impact of the Microsoft 365 E5 offer.",
    "dataTypesDependencies": [
      "Usage"
  ],
  "dataConnectorsDependencies": [],
  "previewImagesFileNames": [
      "AzureSentinelCostWhite.png",
      "AzureSentinelCostBlack.png"
  ],
  "version": "1.5.1",
    "title": "Microsoft Sentinel Cost",
    "templateRelativePath": "AzureSentinelCost.json",
    "subtitle": "",
    "provider": "Microsoft Sentinel Community"
  },
  {
    "workbookKey": "ADXvsLA",
    "logoFileName": "Azure_Sentinel.svg",
    "description": "This workbook shows the tables from Microsoft Sentinel which are backed up in ADX. It also provides a comparison between the entries in the Microsoft Sentinel tables and the ADX tables. Lastly some general information about the queries and ingestion on ADX is shown.",
    "dataTypesDependencies": [],
    "dataConnectorsDependencies": [],
    "previewImagesFileNames": [
      "ADXvsLABlack.PNG",
      "ADXvsLAWhite.PNG"
    ],
    "version": "1.0.0",
    "title": "ADXvsLA",
    "templateRelativePath": "ADXvsLA.json",
    "subtitle": "",
    "provider": "Microsoft Sentinel Community",
    "support": {
      "tier": "Community"
    },
    "author": {
      "name": "Naomi"
    },
    "source": {
      "kind": "Community"
    },
    "categories": {
      "domains": [
        "Platform"
      ]
    }
  },
  {
    "workbookKey": "MicrosoftDefenderForOffice365",
    "logoFileName": "office365_logo.svg",
    "description": "Gain insights into your Microsoft Defender for Office 365 raw data logs.  This workbook lets you look at trends in email senders, attachments and embedded URL data to find anomalies. You can also search by, sender, recipient, subject, attachment or embedded URL to find where the related messages have been sent.",
    "dataTypesDependencies": [
      "EmailEvents",
      "EmailUrlInfo",
      "EmailAttachmentInfo"
    ],
    "dataConnectorsDependencies": [],
    "previewImagesFileNames": [
      "MDOWhite1.png",
      "MDOBlack1.png",
      "MDOWhite2.png",
      "MDOBlack2.png"
    ],
    "version": "1.0.0",
    "title": "Microsoft Defender For Office 365",
    "templateRelativePath": "MicrosoftDefenderForOffice365.json",
    "subtitle": "",
    "provider": "Microsoft Sentinel Community"
  },
  {
    "workbookKey": "ProofPointThreatDashboard",
    "logoFileName": "proofpointlogo.svg",
    "description": "Provides an overview of email threat activity based on log data provided by ProofPoint",
    "dataTypesDependencies": [
      "ProofpointPOD_message_CL",
      "ProofpointPOD_maillog_CL",
      "ProofPointTAPClicksBlocked_CL",
      "ProofPointTAPClicksPermitted_CL",
      "ProofPointTAPMessagesBlocked_CL",
      "ProofPointTAPMessagesDelivered_CL"
    ],
    "dataConnectorsDependencies": [
      "ProofpointTAP",
      "ProofpointPOD"
    ],
    "previewImagesFileNames": [
      "ProofPointThreatDashboardBlack1.png",
      "ProofPointThreatDashboardWhite1.png"
    ],
    "version": "1.0.0",
    "title": "ProofPoint Threat Dashboard",
    "templateRelativePath": "ProofPointThreatDashboard.json",
    "subtitle": "",
    "provider": "Microsoft Sentinel Community",
    "support": {
      "tier": "Community"
    },
    "author": {
      "name": "reprise99"
    },
    "source": {
      "kind": "Community"
    },
    "categories": {
      "domains": [
        "Security - Others"
      ]
    }
  },
  {
    "workbookKey": "AMAmigrationTracker",
    "logoFileName": "Azure_Sentinel.svg",
    "description": "See what Azure and Azure Arc servers have Log Analytics agent or Azure Monitor agent installed. Review what DCR (data collection rules) apply to your machines and whether you are collecting logs from those machines into your selected workspaces.",
    "dataTypesDependencies": [],
    "dataConnectorsDependencies": [],
    "previewImagesFileNames": [
      "AMAtrackingWhite1.png",
      "AMAtrackingWhite2.png",
      "AMAtrackingWhite3.png",
      "AMAtrackingWhite4.png",
      "AMAtrackingBlack1.png",
      "AMAtrackingBlack2.png",
      "AMAtrackingBlack3.png",
      "AMAtrackingBlack4.png"
    ],
    "version": "1.1.0",
    "title": "AMA migration tracker",
    "templateRelativePath": "AMAmigrationTracker.json",
    "subtitle": "",
    "provider": "Microsoft Sentinel Community",
    "support": {
      "tier": "Community"
    },
    "author": {
      "name": "mariavaladas"
    },
    "source": {
      "kind": "Community"
    },
    "categories": {
      "domains": [
        "Platform",
        "Migration"
      ]
    }
  },
  {
    "workbookKey": "AdvancedKQL",
    "logoFileName": "Azure_Sentinel.svg",
    "description": "This interactive Workbook is designed to improve your KQL proficiency by using a use-case driven approach.",
    "dataTypesDependencies": [],
    "dataConnectorsDependencies": [],
    "previewImagesFileNames": [
      "AdvancedKQLWhite.png",
      "AdvancedKQLBlack.png"
    ],
    "version": "1.3.0",
    "title": "Advanced KQL for Microsoft Sentinel",
    "templateRelativePath": "AdvancedKQL.json",
    "subtitle": "",
    "provider": "Microsoft Sentinel Community"
  },
  {
    "workbookKey": "DSTIMWorkbook",
    "logoFileName": "DSTIM.svg",
    "description": "Identify sensitive data blast radius (i.e., who accessed sensitive data, what kinds of sensitive data, from where and when) in a given data security incident investigation or as part of Threat Hunting. Prioritize your investigation based on insights provided with integrations with Watchlists(VIPUsers, TerminatedEmployees and HighValueAssets), Threat Intelligence feed, UEBA baselines and much more.",
    "dataTypesDependencies": [
      "DSMAzureBlobStorageLogs",
      "DSMDataClassificationLogs",
      "DSMDataLabelingLogs",
      "Anomalies",
      "ThreatIntelligenceIndicator",
      "AADManagedIdentitySignInLogs",
      "SecurityAlert",
      "SigninLogs"
    ],
    "dataConnectorsDependencies": [],
    "previewImagesFileNames": [
      "DSTIMWorkbookBlack.png",
      "DSTIMWorkbookWhite.png"
    ],
    "version": "1.9.0",
    "title": "Data Security - Sensitive Data Impact Assessment",
    "templateRelativePath": "DSTIMWorkbook.json",
    "subtitle": "",
    "provider": "Microsoft",
    "featureFlag": "DSTIMWorkbook",
    "support": {
      "tier": "Community"
    },
    "author": {
      "name": "avital-m"
    },
    "source": {
      "kind": "Community"
    },
    "categories": {
      "domains": [
        "Security - Others"
      ]
    }
  },
  {
    "workbookKey": "IntrotoKQLWorkbook",
    "logoFileName": "Azure_Sentinel.svg",
    "description": "Learn and practice the Kusto Query Language. This workbook introduces and provides 100 to 200 level content for new and existing users looking to learn KQL. This workbook will be updated with content over time.",
    "dataTypesDependencies": [],
    "dataConnectorsDependencies": [],
    "previewImagesFileNames": [
      "IntrotoKQL-black.png",
      "IntrotoKQL-white.png"
    ],
    "version": "1.0.0",
    "title": "Intro to KQL",
    "templateRelativePath": "IntrotoKQL.json",
    "subtitle": "",
    "provider": "Microsoft Sentinel Community"
  },
  {
    "workbookKey": "Log4jPostCompromiseHuntingWorkbook",
    "logoFileName": "Log4j.svg",
    "description": "This hunting workbook is intended to help identify activity related to the Log4j compromise discovered in December 2021.",
    "dataTypesDependencies": [
      "SecurityNestedRecommendation",
      "AzureDiagnostics",
      "OfficeActivity",
      "W3CIISLog",
      "AWSCloudTrail",
      "SigninLogs",
      "AADNonInteractiveUserSignInLogs",
      "imWebSessions",
      "imNetworkSession"
    ],
    "dataConnectorsDependencies": [],
    "previewImagesFileNames": [
      "Log4jPostCompromiseHuntingBlack.png",
      "Log4jPostCompromiseHuntingWhite.png"
    ],
    "version": "1.0.0",
    "title": "Log4j Post Compromise Hunting",
    "templateRelativePath": "Log4jPostCompromiseHunting.json",
    "subtitle": "",
    "provider": "Microsoft Sentinel Community",
	  "support": {
      "tier": "Microsoft"
    },
    "author": {
      "name": "Samik Roy"
    },
    "source": {
      "kind": "Community"
    },
    "categories": {
      "domains": [ "Security - Threat Protection" ]
    }
  },
{
  "workbookKey": "Log4jImpactAssessmentWorkbook",
  "logoFileName": "Log4j.svg",
  "description": "This hunting workbook is intended to help identify activity related to the Log4j compromise discovered in December 2021.",
  "dataTypesDependencies": [
      "SecurityIncident",
      "SecurityAlert",
      "AzureSecurityCenter",
      "MDfESecureScore_CL",
      "MDfEExposureScore_CL",
      "MDfERecommendations_CL",
      "MDfEVulnerabilitiesList_CL"
  ],
  "dataConnectorsDependencies": [],
  "previewImagesFileNames": [
    "Log4jPostCompromiseHuntingBlack.png",
    "Log4jPostCompromiseHuntingWhite.png"
  ],
  "version": "1.0.0",
  "title": "Log4j Impact Assessment",
  "templateRelativePath": "Log4jImpactAssessment.json",
  "subtitle": "",
  "provider": "Microsoft Sentinel Community"
},
  {
    "workbookKey": "UserMap",
    "logoFileName": "Azure_Sentinel.svg",
    "description": "This Workbook shows MaliciousIP, User SigninLog Data (this shows user Signin Locations and distance between as well as order visited) and WAF information.",
    "dataTypesDependencies": [
      "SigninLogs",
      "AzureDiagnostics",
      "WireData",
      "VMconnection",
      "CommonSecurityLog",
      "WindowsFirewall",
      "W3CIISLog",
      "DnsEvents"
    ],
    "dataConnectorsDependencies": [
      "AzureActiveDirectory"
    ],
    "previewImagesFileNames": [
      "UserMapBlack.png",
      "UserMapWhite.png"
    ],
    "version": "1.0.0",
    "title": "User Map information",
    "templateRelativePath": "UserMap.json",
    "subtitle": "",
    "provider": "Microsoft Sentinel Community",
    "support": {
      "tier": "Community"
    },
    "author": {
      "name": "Clive Watson"
    },
    "source": {
      "kind": "Community"
    },
    "categories": {
      "domains": [
        "Security - Threat Protection"
      ]
    }
  },
  {
    "workbookKey": "AWSS3",
    "logoFileName": "amazon_web_services_Logo.svg",
    "description": "This workbook shows quick summary of AWS S3 data (AWSCloudTrail, AWSGuardDuty, AWSVPCFlow). To visulaize the data, make sure you configure AWS S3 connector and data geting ingested into Sentinel",
    "dataTypesDependencies": [
      "AWSCloudTrail",
      "AWSGuardDuty",
      "AWSVPCFlow"
    ],
    "dataConnectorsDependencies": [
      "AWSS3"
    ],
    "previewImagesFileNames": [
      "AWSS3Black.png",
      "AWSS3White.png",
      "AWSS3White1.png"
    ],
    "version": "1.0.0",
    "title": "AWS S3 Workbook",
    "templateRelativePath": "AWSS3.json",
    "subtitle": "",
    "provider": "Microsoft Sentinel Community",
    "support": {
      "tier": "Community"
    },
    "author": {
      "name": "Clive Watson"
    },
    "source": {
      "kind": "Community"
    },
    "categories": {
      "domains": [
        "Security - Cloud Security"
      ]
    }
  },
  {
    "workbookKey": "LogSourcesAndAnalyticRulesCoverageWorkbook",
    "logoFileName": "Azure_Sentinel.svg",
    "description": "This workbook is intended to show how the different tables in a Log Analytics workspace are being used by the different Microsoft Sentinel features, like analytics, hunting queries, playbooks and queries in general.",
    "dataTypesDependencies": [],
    "dataConnectorsDependencies": [],
    "previewImagesFileNames": [
      "LogSourcesAndAnalyticRulesCoverageBlack.png",
      "LogSourcesAndAnalyticRulesCoverageWhite.png"
    ],
    "version": "1.1.0",
    "title": "Log Sources & Analytic Rules Coverage",
    "templateRelativePath": "LogSourcesAndAnalyticRulesCoverage.json",
    "subtitle": "",
    "provider": "Microsoft Sentinel Community",
    "support": {
      "tier": "Community"
    },
    "author": {
      "name": "Eli Forbes"
    },
    "source": {
      "kind": "Community"
    },
    "categories": {
      "domains": [
        "Security - Others"
      ]
    }
  },
  {
    "workbookKey": "CiscoFirepower",
    "logoFileName": "cisco-logo-72px.svg",
    "description": "Gain insights into your Cisco Firepower firewalls. This workbook analyzes Cisco Firepower device logs.",
    "dataTypesDependencies": [
      "CommonSecurityLog"
    ],
    "dataConnectorsDependencies": [],
    "previewImagesFileNames": [
      "CiscoFirepowerBlack.png",
      "CiscoFirepowerWhite.png"
    ],
    "version": "1.0.0",
    "title": "Cisco Firepower",
    "templateRelativePath": "CiscoFirepower.json",
    "subtitle": "",
    "provider": "Microsoft Sentinel Community",
    "support": {
      "tier": "Community"
    },
    "author": {
      "name": "Samik Roy"
    },
    "source": {
      "kind": "Community"
    },
    "categories": {
      "domains": [
        "Security - Network"
      ]
    }
  },
  {
    "workbookKey": "MicrorosftTeams",
    "logoFileName": "microsoftteams.svg",
    "description": "This workbook is intended to identify the activities on Microrsoft Teams.",
    "dataTypesDependencies": [
      "OfficeActivity"
    ],
    "dataConnectorsDependencies": [],
    "previewImagesFileNames": [
      "MicrosoftTeamsBlack.png",
      "MicrosoftTeamsWhite.png"
    ],
    "version": "1.0.0",
    "title": "Microsoft Teams",
    "templateRelativePath": "MicrosoftTeams.json",
    "subtitle": "",
    "provider": "Microsoft Sentinel Community"
  },
  {
    "workbookKey": "ArchivingBasicLogsRetention",
    "logoFileName": "ArchivingBasicLogsRetention.svg",
    "description": "This workbooks shows workspace and table retention periods, basic logs, and search & restore tables. It also allows you to update table retention periods, plans, and delete search or restore tables.",
    "dataTypesDependencies": [],
    "dataConnectorsDependencies": [],
    "previewImagesFileNames": [
      "ArchivingBasicLogsRetentionBlack1.png",
      "ArchivingBasicLogsRetentionWhite1.png"
    ],
    "version": "1.1.0",
    "title": "Archiving, Basic Logs, and Retention",
    "templateRelativePath": "ArchivingBasicLogsRetention.json",
    "subtitle": "",
    "provider": "Microsoft Sentinel Community",
    "support": {
      "tier": "Community"
    },
    "author": {
      "name": "seanstark-ms"
    },
    "source": {
      "kind": "Community"
    },
    "categories": {
      "domains": [
        "Platform",
        "IT Operations"
      ]
    }
  },
{
  "workbookKey": "OktaSingleSignOnWorkbook",
  "logoFileName": "okta_logo.svg",
  "description": "Gain extensive insight into Okta Single Sign-On (SSO) by analyzing, collecting and correlating Audit and Event events.\nThis workbook provides visibility into message and click events that were permitted, delivered, or blocked",
  "dataTypesDependencies": [
      "Okta_CL"
  ],
  "dataConnectorsDependencies": [
      "OktaSSO"
  ],
  "previewImagesFileNames": [
      "OktaSingleSignOnWhite.png",
      "OktaSingleSignOnBlack.png"
  ],
  "version": "1.2",
  "title": "Okta Single Sign-On",
  "templateRelativePath": "OktaSingleSignOn.json",
  "subtitle": "",
  "provider": "Okta"
},
{
  "workbookKey": "CiscoMerakiWorkbook",
  "logoFileName": "cisco-logo-72px.svg",
  "description": "Gain insights into the Events from Cisco Meraki Solution and analyzing all the different types of Security Events. This workbook also helps in identifying the Events from affected devices, IPs and the nodes where malware was successfully detected.\nIP data received in Events is correlated with Threat Intelligence to identify if the reported IP address is known bad based on threat intelligence data.",
  "dataTypesDependencies": [
      "meraki_CL",
      "CiscoMerakiNativePoller",
      "ThreatIntelligenceIndicator"
  ],
  "dataConnectorsDependencies": [
      "CiscoMeraki",
      "CiscoMerakiNativePolling",
      "ThreatIntelligence"
  ],
  "previewImagesFileNames": [
      "CiscoMerakiWorkbookWhite.png",
      "CiscoMerakiWorkbookBlack.png"
  ],
  "version": "1.0.0",
  "title": "CiscoMerakiWorkbook",
  "templateRelativePath": "CiscoMerakiWorkbook.json",
  "subtitle": "",
  "provider": "Microsoft"
},
{
  "workbookKey": "SentinelOneWorkbook",
  "logoFileName": "Azure_Sentinel.svg",
  "description": "Sets the time name for analysis.",
  "dataTypesDependencies": [
      "SentinelOne_CL"
  ],
  "dataConnectorsDependencies": [
      "SentinelOne"
  ],
  "previewImagesFileNames": [
      "SentinelOneBlack.png",
      "SentinelOneWhite.png"
  ],
  "version": "1.0.0",
  "title": "SentinelOneWorkbook",
  "templateRelativePath": "SentinelOne.json",
  "subtitle": "",
  "provider": "Microsoft"
},
{
  "workbookKey": "TrendMicroApexOneWorkbook",
  "logoFileName": "trendmicro_logo.svg",
  "description": "Sets the time name for analysis.",
  "dataTypesDependencies": [
      "CommonSecurityLog"
  ],
  "dataConnectorsDependencies": [
      "TrendMicroApexOne"
  ],
  "previewImagesFileNames": [
      "TrendMicroApexOneBlack.png",
      "TrendMicroApexOneWhite.png"
  ],
  "version": "1.0.0",
  "title": "Trend Micro Apex One",
  "templateRelativePath": "TrendMicroApexOne.json",
  "subtitle": "",
  "provider": "TrendMicro"
},
{
  "workbookKey": "ContrastProtect",
  "logoFileName": "contrastsecurity_logo.svg",
  "description": "Select the time range for this Overview.",
  "dataTypesDependencies": [
      "CommonSecurityLog"
  ],
  "dataConnectorsDependencies": [
      "ContrastProtect"
  ],
  "previewImagesFileNames": [
      "ContrastProtectAllBlack.png",
      "ContrastProtectAllWhite.png",
      "ContrastProtectEffectiveBlack.png",
      "ContrastProtectEffectiveWhite.png",
      "ContrastProtectSummaryBlack.png",
      "ContrastProtectSummaryWhite.png"
  ],
  "version": "1.0.0",
  "title": "Contrast Protect",
  "templateRelativePath": "ContrastProtect.json",
  "subtitle": "",
  "provider": "contrast security"
},
{
  "workbookKey": "ArmorbloxOverview",
  "logoFileName": "armorblox.svg",
  "description": "INCIDENTS FROM SELECTED TIME RANGE",
  "dataTypesDependencies": [
      "Armorblox_CL"
  ],
  "dataConnectorsDependencies": [
      "Armorblox"
  ],
  "previewImagesFileNames": [
      "ArmorbloxOverviewBlack01.png",
      "ArmorbloxOverviewBlack02.png",
      "ArmorbloxOverviewWhite01.png",
      "ArmorbloxOverviewWhite02.png"
  ],
  "version": "1.0.0",
  "title": "Armorblox",
  "templateRelativePath": "ArmorbloxOverview.json",
  "subtitle": "",
  "provider": "Armorblox"
},
{
  "workbookKey": "PaloAltoCDL",
  "logoFileName": "paloalto_logo.svg",
  "description": "Sets the time name for analysis",
  "dataTypesDependencies": [
      "CommonSecurityLog"
  ],
  "dataConnectorsDependencies": [
      "PaloAltoCDL"
  ],
  "previewImagesFileNames": [
      "PaloAltoBlack.png",
      "PaloAltoWhite.png"
  ],
  "version": "1.0.0",
  "title": "Palo Alto Networks Cortex Data Lake",
  "templateRelativePath": "PaloAltoCDL.json",
  "subtitle": "",
  "provider": "Palo Alto Networks"
},
{
  "workbookKey": "VMwareCarbonBlack",
  "logoFileName": "Azure_Sentinel.svg",
  "description": "Sets the time name for analysis",
  "dataTypesDependencies": [
      "CarbonBlackEvents_CL",
      "CarbonBlackAuditLogs_CL",
      "CarbonBlackNotifications_CL"
  ],
  "dataConnectorsDependencies": [
      "VMwareCarbonBlack"
  ],
  "previewImagesFileNames": [
      "VMwareCarbonBlack.png",
      "VMwareCarbonWhite.png"
  ],
  "version": "1.0.0",
  "title": "VMware Carbon Black Cloud",
  "templateRelativePath": "VMwareCarbonBlack.json",
  "subtitle": "",
  "provider": "Microsoft"
},
{
  "workbookKey": "arista-networks",
  "logoFileName": "AristaAwakeSecurity.svg",
  "description": "Sets the time name for analysis",
  "dataTypesDependencies": [
      "CommonSecurityLog"
  ],
  "dataConnectorsDependencies": [
      "AristaAwakeSecurity"
  ],
  "previewImagesFileNames": [
      "AristaAwakeSecurityDevicesBlack.png",
      "AristaAwakeSecurityDevicesWhite.png",
      "AristaAwakeSecurityModelsBlack.png",
      "AristaAwakeSecurityModelsWhite.png",
      "AristaAwakeSecurityOverviewBlack.png",
      "AristaAwakeSecurityOverviewWhite.png"
  ],
  "version": "1.0.0",
  "title": "Arista Awake",
  "templateRelativePath": "AristaAwakeSecurityWorkbook.json",
  "subtitle": "",
  "provider": "Arista Networks"
},
{
  "workbookKey": "TomcatWorkbook",
  "logoFileName": "Azure_Sentinel.svg",
  "description": "Sets the time name for analysis",
  "dataTypesDependencies": [
      "Tomcat_CL"
  ],
  "dataConnectorsDependencies": [
      "ApacheTomcat"
  ],
  "previewImagesFileNames": [
      "TomcatBlack.png",
      "TomcatWhite.png"
  ],
  "version": "1.0.0",
  "title": "ApacheTomcat",
  "templateRelativePath": "Tomcat.json",
  "subtitle": "",
  "provider": "Apache"
},
{
  "workbookKey": "ClarotyWorkbook",
  "logoFileName": "Azure_Sentinel.svg",
  "description": "Sets the time name for analysis",
  "dataTypesDependencies": [
      "CommonSecurityLog"
  ],
  "dataConnectorsDependencies": [
      "Claroty"
  ],
  "previewImagesFileNames": [
      "ClarotyBlack.png",
      "ClarotyWhite.png"
  ],
  "version": "1.0.0",
  "title": "Claroty",
  "templateRelativePath": "ClarotyOverview.json",
  "subtitle": "",
  "provider": "Claroty"
},
{
  "workbookKey": "ApacheHTTPServerWorkbook",
  "logoFileName": "apache.svg",
  "description": "Sets the time name for analysis",
  "dataTypesDependencies": [
      "ApacheHTTPServer_CL"
  ],
  "dataConnectorsDependencies": [
      "ApacheHTTPServer"
  ],
  "previewImagesFileNames": [
      "ApacheHTTPServerOverviewBlack01.png",
      "ApacheHTTPServerOverviewBlack02.png",
      "ApacheHTTPServerOverviewWhite01.png",
      "ApacheHTTPServerOverviewWhite02.png"
  ],
  "version": "1.0.0",
  "title": "Apache HTTP Server",
  "templateRelativePath": "ApacheHTTPServer.json",
  "subtitle": "",
  "provider": "Apache Software Foundation"
},
{
  "workbookKey": "OCIWorkbook",
  "logoFileName": "Azure_Sentinel.svg",
  "description": "Sets the time name for analysis",
  "dataTypesDependencies": [
      "OCI_Logs_CL"
  ],
  "dataConnectorsDependencies": [
      "OracleCloudInfrastructureLogsConnector"
  ],
  "previewImagesFileNames": [
      "OCIBlack.png",
      "OCIWhite.png"
  ],
  "version": "1.0.0",
  "title": "Oracle Cloud Infrastructure",
  "templateRelativePath": "OracleCloudInfrastructureOCI.json",
  "subtitle": "",
  "provider": "Microsoft"
},
{
  "workbookKey": "OracleWeblogicServerWorkbook",
  "logoFileName": "Azure_Sentinel.svg",
  "description": "Sets the time name for analysis",
  "dataTypesDependencies": [
      "OracleWebLogicServer_CL"
  ],
  "dataConnectorsDependencies": [
      "OracleWebLogicServer"
  ],
  "previewImagesFileNames": [
      "OracleWeblogicServerBlack.png",
      "OracleWeblogicServerWhite.png"
  ],
  "version": "1.0.0",
  "title": "Oracle WebLogic Server",
  "templateRelativePath": "OracleWorkbook.json",
  "subtitle": "",
  "provider": "Oracle"
},
{
  "workbookKey": "BitglassWorkbook",
  "logoFileName": "Azure_Sentinel.svg",
  "description": "Sets the time name for analysis",
  "dataTypesDependencies": [
      "BitglassLogs_CL"
  ],
  "dataConnectorsDependencies": [
      "Bitglass"
  ],
  "previewImagesFileNames": [
      "BitglassBlack.png",
      "BitglassWhite.png"
  ],
  "version": "1.0.0",
  "title": "Bitglass",
  "templateRelativePath": "Bitglass.json",
  "subtitle": "",
  "provider": "Bitglass"
},
{
  "workbookKey": "NGINXWorkbook",
  "logoFileName": "Azure_Sentinel.svg",
  "description": "Sets the time name for analysis",
  "dataTypesDependencies": [
      "NGINX_CL"
  ],
  "dataConnectorsDependencies": [
      "NGINXHTTPServer"
  ],
  "previewImagesFileNames": [
      "NGINXOverviewBlack01.png",
      "NGINXOverviewBlack02.png",
      "NGINXOverviewWhite01.png",
      "NGINXOverviewWhite02.png"
  ],
  "version": "1.0.0",
  "title": "NGINX HTTP Server",
  "templateRelativePath": "NGINX.json",
  "subtitle": "",
  "provider": "Microsoft"
},
{
  "workbookKey": "vArmourAppContollerWorkbook",
  "logoFileName": "varmour-logo.svg",
  "description": "Sets the time name for analysis",
  "dataTypesDependencies": [
      "CommonSecurityLog"
  ],
  "dataConnectorsDependencies": [
      "vArmourAC",
      "vArmourACAma"
  ],
  "previewImagesFileNames": [
      "vArmourAppControllerAppBlack.png",
      "vArmourAppControllerAppBlack-1.png",
      "vArmourAppControllerAppBlack-2.png",
      "vArmourAppControllerAppBlack-3.png",
      "vArmourAppControllerAppBlack-4.png",
      "vArmourAppControllerAppBlack-5.png",
      "vArmourAppControllerAppBlack-6.png",
      "vArmourAppControllerAppBlack-7.png",
      "vArmourAppControllerAppWhite.png",
      "vArmourAppControllerAppWhite-1.png",
      "vArmourAppControllerAppWhite-2.png",
      "vArmourAppControllerAppWhite-3.png",
      "vArmourAppControllerAppWhite-4.png",
      "vArmourAppControllerAppWhite-5.png",
      "vArmourAppControllerAppWhite-6.png",
      "vArmourAppControllerAppWhite-7.png"
  ],
  "version": "1.0.0",
  "title": "vArmour Application Controller",
  "templateRelativePath": "vArmour_AppContoller_Workbook.json",
  "subtitle": "",
  "provider": "vArmour"
},
{
  "workbookKey": "CorelightWorkbook",
  "logoFileName": "corelight.svg",
  "description": "Sets the time name for analysis",
  "dataTypesDependencies": [
      "Corelight_CL"
  ],
  "dataConnectorsDependencies": [
      "Corelight"
  ],
  "previewImagesFileNames": [
      "CorelightConnectionsBlack1.png",
      "CorelightConnectionsBlack2.png",
      "CorelightConnectionsWhite1.png",
      "CorelightConnectionsWhite2.png",
      "CorelightDNSBlack1.png",
      "CorelightDNSWhite1.png",
      "CorelightFileBlack1.png",
      "CorelightFileBlack2.png",
      "CorelightFileWhite1.png",
      "CorelightFileWhite2.png",
      "CorelightMainBlack1.png",
      "CorelightMainWhite1.png",
      "CorelightSoftwareBlack1.png",
      "CorelightSoftwareWhite1.png"
  ],
  "version": "1.0.0",
  "title": "Corelight",
  "templateRelativePath": "Corelight.json",
  "subtitle": "",
  "provider": "Corelight"
},
{
  "workbookKey": "LookoutEvents",
  "logoFileName": "lookout.svg",
  "description": "Sets the time name for analysis",
  "dataTypesDependencies": [
      "Lookout_CL"
  ],
  "dataConnectorsDependencies": [
      "LookoutAPI"
  ],
  "previewImagesFileNames": [
      "SampleLookoutWorkBookBlack.png",
      "SampleLookoutWorkBookWhite.png"
  ],
  "version": "1.0.0",
  "title": "Lookout",
  "templateRelativePath": "LookoutEvents.json",
  "subtitle": "",
  "provider": "Lookout"
},
{
  "workbookKey": "sentinel-MicrosoftPurview",
  "logoFileName": "MicrosoftPurview.svg",
  "description": "Sets the time name for analysis",
  "dataTypesDependencies": [
      "AzureDiagnostics"
  ],
  "dataConnectorsDependencies": [
      "MicrosoftAzurePurview"
  ],
  "previewImagesFileNames": [
      ""
  ],
  "version": "1.0.0",
  "title": "Microsoft Purview",
  "templateRelativePath": "MicrosoftPurview.json",
  "subtitle": "",
  "provider": "Microsoft"
},
{
  "workbookKey": "InfobloxCDCB1TDWorkbook",
  "logoFileName": "infoblox_logo.svg",
  "description": "Sets the time name for analysis",
  "dataTypesDependencies": [
      "CommonSecurityLog"
  ],
  "dataConnectorsDependencies": [
      "InfobloxCloudDataConnector"
  ],
  "previewImagesFileNames": [
      "InfobloxCDCB1TDBlack.png",
      "InfobloxCDCB1TDWhite.png"
  ],
  "version": "1.0.0",
  "title": "Infoblox Cloud Data Connector",
  "templateRelativePath": "InfobloxCDCB1TDWorkbook.json",
  "subtitle": "",
  "provider": "InfoBlox"
},
{
  "workbookKey": "UbiquitiUniFiWorkbook",
  "logoFileName": "ubiquiti.svg",
  "description": "Sets the time name for analysis",
  "dataTypesDependencies": [
      "Ubiquiti_CL"
  ],
  "dataConnectorsDependencies": [
      "UbiquitiUnifi"
  ],
  "previewImagesFileNames": [
      "UbiquitiOverviewBlack01.png",
      "UbiquitiOverviewBlack02.png",
      "UbiquitiOverviewWhite01.png",
      "UbiquitiOverviewWhite02.png"
  ],
  "version": "1.0.0",
  "title": "Ubiquiti UniFi",
  "templateRelativePath": "Ubiquiti.json",
  "subtitle": "",
  "provider": "Microsoft"
},
{
  "workbookKey": "VMwareESXiWorkbook",
  "logoFileName": "Azure_Sentinel.svg",
  "description": "Sets the time name for analysis",
  "dataTypesDependencies": [
      "Syslog"
  ],
  "dataConnectorsDependencies": [
      "VMwareESXi"
  ],
  "previewImagesFileNames": [
      "VMWareESXiBlack.png",
      "VMWareESXiWhite.png"
  ],
  "version": "1.0.0",
  "title": "VMware ESXi",
  "templateRelativePath": "VMWareESXi.json",
  "subtitle": "",
  "provider": "Microsoft"
},
{
  "workbookKey": "SnowflakeWorkbook",
  "logoFileName": "Azure_Sentinel.svg",
  "description": "Sets the time name for analysis",
  "dataTypesDependencies": [
      "Snowflake_CL"
  ],
  "dataConnectorsDependencies": [
      "SnowflakeDataConnector"
  ],
  "previewImagesFileNames": [
      "SnowflakeBlack.png",
      "SnowflakeWhite.png"
  ],
  "version": "1.0.0",
  "title": "Snowflake",
  "templateRelativePath": "Snowflake.json",
  "subtitle": "",
  "provider": "Snowflake"
},
{
  "workbookKey": "LastPassWorkbook",
  "logoFileName": "LastPass.svg",
  "description": "Sets the time name for analysis",
  "dataTypesDependencies": [
      "LastPassNativePoller_CL"
  ],
  "dataConnectorsDependencies": [
      "LastPassAPIConnector"
  ],
  "previewImagesFileNames": [
      "LastPassBlack.png",
      "LastPassWhite.png"
  ],
  "version": "1.0.0",
  "title": "Lastpass Enterprise Activity Monitoring",
  "templateRelativePath": "LastPassWorkbook.json",
  "subtitle": "",
  "provider": "LastPass"
},
{
  "workbookKey": "SecurityBridgeWorkbook",
  "logoFileName": "SecurityBridgeLogo-Vector-TM_75x75.svg",
  "description": "Sets the time name for analysis",
  "dataTypesDependencies": [
      "SecurityBridgeLogs"
  ],
  "dataConnectorsDependencies": [
      "SecurityBridgeSAP"
  ],
  "previewImagesFileNames": [""],
  "version": "1.0.0",
  "title": "SecurityBridge App",
  "templateRelativePath": "SecurityBridgeThreatDetectionforSAP.json",
  "subtitle": "",
  "provider": "SecurityBridge"
},
{
  "workbookKey": "PaloAltoPrismaCloudWorkbook",
  "logoFileName": "paloalto_logo.svg",
  "description": "Sets the time name for analysis.",
  "dataTypesDependencies": [
      "PaloAltoPrismaCloudAlert_CL",
      "PaloAltoPrismaCloudAudit_CL"
  ],
  "dataConnectorsDependencies": [
      "PaloAltoPrismaCloud"
  ],
  "previewImagesFileNames": [
      "PaloAltoPrismaCloudBlack01.png",
      "PaloAltoPrismaCloudBlack02.png",
      "PaloAltoPrismaCloudWhite01.png",
      "PaloAltoPrismaCloudWhite02.png"
  ],
  "version": "1.0.0",
  "title": "Palo Alto Prisma",
  "templateRelativePath": "PaloAltoPrismaCloudOverview.json",
  "subtitle": "",
  "provider": "Microsoft"
},
{
  "workbookKey": "PingFederateWorkbook",
  "logoFileName": "PingIdentity.svg",
  "description": "Sets the time name for analysis",
  "dataTypesDependencies": [
      "PingFederateEvent"
  ],
  "dataConnectorsDependencies": [
      "PingFederate"
  ],
  "previewImagesFileNames": [
      "PingFederateBlack1.png",
      "PingFederateWhite1.png"
  ],
  "version": "1.0.0",
  "title": "PingFederate",
  "templateRelativePath": "PingFederate.json",
  "subtitle": "",
  "provider": "Microsoft"
},
{
  "workbookKey": "McAfeeePOWorkbook",
  "logoFileName": "mcafee_logo.svg",
  "description": "Sets the time name for analysis",
  "dataTypesDependencies": [
      "McAfeeEPOEvent"
  ],
  "dataConnectorsDependencies": [
      "McAfeeePO"
  ],
  "previewImagesFileNames": [
      "McAfeeePOBlack1.png",
      "McAfeeePOBlack2.png",
      "McAfeeePOWhite1.png",
      "McAfeeePOWhite2.png"
  ],
  "version": "1.0.0",
  "title": "McAfee ePolicy Orchestrator",
  "templateRelativePath": "McAfeeePOOverview.json",
  "subtitle": "",
  "provider": "Microsoft"
},
{
  "workbookKey": "OracleDatabaseAudit",
  "logoFileName": "oracle_logo.svg",
  "description": "Sets the time name for analysis",
  "dataTypesDependencies": [
      "Syslog"
  ],
  "dataConnectorsDependencies": [
      "OracleDatabaseAudit"
  ],
  "previewImagesFileNames": [
      "OracleDatabaseAuditBlack1.png",
      "OracleDatabaseAuditBlack2.png",
      "OracleDatabaseAuditWhite1.png",
      "OracleDatabaseAuditWhite2.png"
  ],
  "version": "1.0.0",
  "title": "Oracle Database Audit",
  "templateRelativePath": "OracleDatabaseAudit.json",
  "subtitle": "",
  "provider": "Oracle"
},
{
  "workbookKey": "SenservaProAnalyticsWorkbook",
  "logoFileName": "SenservaPro_logo.svg",
  "description": "Sets the time name for analysis",
  "dataTypesDependencies": [
      "SenservaPro_CL"
  ],
  "dataConnectorsDependencies": [
      "SenservaPro"
  ],
  "previewImagesFileNames": [
      "SenservaProAnalyticsBlack.png",
      "SenservaProAnalyticsWhite.png"
  ],
  "version": "1.0.0",
  "title": "SenservaProAnalytics",
  "templateRelativePath": "SenservaProAnalyticsWorkbook.json",
  "subtitle": "",
  "provider": "Senserva Pro"
},
{
  "workbookKey": "SenservaProMultipleWorkspaceWorkbook",
  "logoFileName": "SenservaPro_logo.svg",
  "description": "Sets the time name for analysis",
  "dataTypesDependencies": [
      "SenservaPro_CL"
  ],
  "dataConnectorsDependencies": [
      "SenservaPro"
  ],
  "previewImagesFileNames": [
      "SenservaProMultipleWorkspaceWorkbookBlack.png",
      "SenservaProMultipleWorkspaceWorkbookWhite.png"
  ],
  "version": "1.0.0",
  "title": "SenservaProMultipleWorkspace",
  "templateRelativePath": "SenservaProMultipleWorkspaceWorkbook.json",
  "subtitle": "",
  "provider": "Senserva Pro"
},
{
  "workbookKey": "SenservaProSecureScoreMultiTenantWorkbook",
  "logoFileName": "SenservaPro_logo.svg",
  "description": "Sets the time name for analysis",
  "dataTypesDependencies": [
      "SenservaPro_CL"
  ],
  "dataConnectorsDependencies": [
      "SenservaPro"
  ],
  "previewImagesFileNames": [
      "SenservaProSecureScoreMultiTenantBlack.png",
      "SenservaProSecureScoreMultiTenantWhite.png"
  ],
  "version": "1.0.0",
  "title": "SenservaProSecureScoreMultiTenant",
  "templateRelativePath": "SenservaProSecureScoreMultiTenantWorkbook.json",
  "subtitle": "",
  "provider": "Senserva Pro"
},
{
  "workbookKey": "CiscoSecureEndpointOverviewWorkbook",
  "logoFileName": "cisco-logo-72px.svg",
  "description": "Sets the time name for analysis",
  "dataTypesDependencies": [
      "CiscoSecureEndpoint"
  ],
  "dataConnectorsDependencies": [
      "CiscoSecureEndpoint"
  ],
  "previewImagesFileNames": [
      "CiscoSecureEndpointBlack.png",
      "CiscoSecureEndpointWhite.png"
  ],
  "version": "1.0.0",
  "title": "Cisco Secure Endpoint",
  "templateRelativePath": "Cisco Secure Endpoint Overview.json",
  "subtitle": "",
  "provider": "Cisco"
},
{
  "workbookKey": "InfoSecGlobalWorkbook",
  "logoFileName": "infosecglobal.svg",
  "description": "Sets the time name for analysis.",
  "dataTypesDependencies": [
      "InfoSecAnalytics_CL"
  ],
  "dataConnectorsDependencies": [
      "InfoSecDataConnector"
  ],
  "previewImagesFileNames": [
      "InfoSecGlobalWorkbookBlack.png",
      "InfoSecGlobalWorkbookWhite.png"
  ],
  "version": "1.0.0",
  "title": "AgileSec Analytics Connector",
  "templateRelativePath": "InfoSecGlobal.json",
  "subtitle": "",
  "provider": "InfoSecGlobal"
},
{
  "workbookKey": "CrowdStrikeFalconEndpointProtectionWorkbook",
  "logoFileName": "crowdstrike.svg",
  "description": "Sets the time name for analysis",
  "dataTypesDependencies": [
      "CrowdstrikeReplicatorLogs_CL"
  ],
  "dataConnectorsDependencies": [
      "CrowdstrikeReplicator"
  ],
  "previewImagesFileNames": [
      "CrowdStrikeFalconEndpointProtectionBlack.png",
      "CrowdStrikeFalconEndpointProtectionWhite.png"
  ],
  "version": "1.0.0",
  "title": "CrowdStrike Falcon Endpoint Protection",
  "templateRelativePath": "CrowdStrikeFalconEndpointProtection.json",
  "subtitle": "",
  "provider": "Microsoft"
},
{
  "workbookKey": "IronDefenseAlertDashboard",
  "logoFileName": "IronNet.svg",
  "description": "Sets the time name for analysis",
  "dataTypesDependencies": [
      "CommonSecurityLog"
  ],
  "dataConnectorsDependencies": [
      "IronNetIronDefense"
  ],
  "previewImagesFileNames": [
      "IronDefenseDashboardBlack.png",
      "IronDefenseDashboardWhite.png"
  ],
  "version": "1.0.0",
  "title": "IronDefenseAlertDashboard",
  "templateRelativePath": "IronDefenseAlertDashboard.json",
  "subtitle": "",
  "provider": "Microsoft"
},
{
  "workbookKey": "IronDefenseAlertDetails",
  "logoFileName": "IronNet.svg",
  "description": "Sets the time name for analysis",
  "dataTypesDependencies": [
      "CommonSecurityLog"
  ],
  "dataConnectorsDependencies": [
      "IronNetIronDefense"
  ],
  "previewImagesFileNames": [
      "IronDefenseAlertsBlack.png",
      "IronDefenseAlertsWhite.png"
  ],
  "version": "1.0.0",
  "title": "IronDefenseAlertDetails",
  "templateRelativePath": "IronDefenseAlertDetails.json",
  "subtitle": "",
  "provider": "Microsoft"
},
{
  "workbookKey": "CiscoSEGWorkbook",
  "logoFileName": "cisco-logo-72px.svg",
  "description": "Sets the time name for analysis",
  "dataTypesDependencies": [
      "CommonSecurityLog"
  ],
  "dataConnectorsDependencies": [
      "CiscoSEG"
  ],
  "previewImagesFileNames": [
      "CiscoSEGBlack.png",
      "CiscoSEGWhite.png"
  ],
  "version": "1.0.0",
  "title": "Cisco Secure Email Gateway",
  "templateRelativePath": "CiscoSEG.json",
  "subtitle": "",
  "provider": "Cisco"
},
{
  "workbookKey": "EatonForeseerHealthAndAccess",
  "logoFileName": "Azure_Sentinel.svg",
  "description": "This workbook gives an insight into the health of all the Windows VMs in this subscription running Eaton Foreseer and       the unauthorized access into the Eaton Foreseer application running on these VMs.",
  "dataTypesDependencies": [
      "SecurityEvent"
  ],
  "dataConnectorsDependencies": [],
  "previewImagesFileNames": [
      "EatonForeseerHealthAndAccessBlack.png",
      "EatonForeseerHealthAndAccessWhite.png"
  ],
  "version": "1.0.0",
  "title": "EatonForeseerHealthAndAccess",
  "templateRelativePath": "EatonForeseerHealthAndAccess.json",
  "subtitle": "",
  "provider": "Eaton"
},
{
  "workbookKey": "PCIDSSComplianceWorkbook",
  "logoFileName": "Azure_Sentinel.svg",
  "description": "Choose your subscription and workspace in which PCI assets are deployed",
  "dataTypesDependencies": [
      "AzureDaignostics",
      "SecurityEvent",
      "SecurityAlert",
      "OracleDatabaseAuditEvent",
      "Syslog",
      "Anomalies"
  ],
  "dataConnectorsDependencies": [],
  "previewImagesFileNames": [
      "PCIDSSComplianceBlack01.PNG",
      "PCIDSSComplianceBlack02.PNG",
      "PCIDSSComplianceWhite01.PNG",
      "PCIDSSComplianceWhite02.PNG"
  ],
  "version": "1.0.0",
  "title": "PCI DSS Compliance",
  "templateRelativePath": "PCIDSSCompliance.json",
  "subtitle": "",
  "provider": "Microsoft"
},
{
  "workbookKey": "SonraiSecurityWorkbook",
  "logoFileName": "Sonrai.svg",
  "description": "Sets the time name for analysis",
  "dataTypesDependencies": [
      "Sonrai_Tickets_CL"
  ],
  "dataConnectorsDependencies": [
      "SonraiDataConnector"
  ],
  "previewImagesFileNames": [
      "SonraiWorkbookBlack.png",
      "SonraiWorkbookWhite.png"
  ],
  "version": "1.0.0",
  "title": "Sonrai",
  "templateRelativePath": "Sonrai.json",
  "subtitle": "",
  "provider": "Sonrai"
},
{
  "workbookKey": "SemperisDSPWorkbook",
  "logoFileName": "Semperis.svg",
  "description": "Specify the time range on which to query the data",
  "dataTypesDependencies": [
      "dsp_parser"
  ],
  "dataConnectorsDependencies": [
      "SemperisDSP"
  ],
  "previewImagesFileNames": [
      "SemperisDSPOverview1Black.png",
      "SemperisDSPOverview1White.png",
      "SemperisDSPOverview2Black.png",
      "SemperisDSPOverview2White.png",
      "SemperisDSPOverview3Black.png",
      "SemperisDSPOverview3White.png"
  ],
  "version": "1.0.0",
  "title": "Semperis Directory Services Protector",
  "templateRelativePath": "SemperisDSPWorkbook.json",
  "subtitle": "",
  "provider": "Semperis"
},
{
  "workbookKey": "BoxWorkbook",
  "logoFileName": "box.svg",
  "description": "Sets the time name for analysis",
  "dataTypesDependencies": [
      "BoxEvents_CL"
  ],
  "dataConnectorsDependencies": [
      "BoxDataConnector"
  ],
  "previewImagesFileNames": [
      "BoxBlack1.png",
      "BoxWhite1.png",
      "BoxBlack2.png",
      "BoxWhite2.png"
  ],
  "version": "1.0.0",
  "title": "Box",
  "templateRelativePath": "Box.json",
  "subtitle": "",
  "provider": "Box"
},
{
  "workbookKey": "SymantecEndpointProtection",
  "logoFileName": "symantec_logo.svg",
  "description": "Sets the time name for analysis",
  "dataTypesDependencies": [
      "SymantecEndpointProtection"
  ],
  "dataConnectorsDependencies": [
      "SymantecEndpointProtection"
  ],
  "previewImagesFileNames": [
      "SymantecEndpointProtectionBlack.png",
      "SymantecEndpointProtectionWhite.png"
  ],
  "version": "1.0.0",
  "title": "Symantec Endpoint Protection",
  "templateRelativePath": "SymantecEndpointProtection.json",
  "subtitle": "",
  "provider": "Symantec"
},
{
  "workbookKey": "DynamicThreatModeling&Response",
  "logoFileName": "Azure_Sentinel.svg",
  "description": "Sets the time name for analysis",
  "dataTypesDependencies": [
      "SecurityAlert"
  ],
  "dataConnectorsDependencies": [],
  "previewImagesFileNames": [
      "DynamicThreatModeling&ResponseWhite.png",
      "DynamicThreatModeling&ResponseBlack.png"
  ],
  "version": "1.0.0",
  "title": "Dynamic Threat Modeling Response",
  "templateRelativePath": "DynamicThreatModeling&Response.json",
  "subtitle": "",
  "provider": "Microsoft"
},
{
  "workbookKey": "ThreatAnalysis&Response",
  "logoFileName": "Azure_Sentinel.svg",
  "description": "The Defenders for IoT workbook provide guided investigations for OT entities based on open incidents, alert notifications, and activities for OT assets. They also provide a hunting experience across the MITRE ATT&CK® framework for ICS, and are designed to enable analysts, security engineers, and MSSPs to gain situational awareness of OT security posture.",
  "dataTypesDependencies": [
      "SecurityAlert"
  ],
  "dataConnectorsDependencies": [],
  "previewImagesFileNames": [
      "ThreatAnalysis&ResponseWhite1.png",
      "ThreatAnalysis&ResponseWhite2.png",
      "ThreatAnalysis&ResponseWhite3.png",
      "ThreatAnalysis&ResponseWhite4.png",
      "ThreatAnalysis&ResponseBlack1.png",
      "ThreatAnalysis&ResponseBlack2.png",
      "ThreatAnalysis&ResponseBlack3.png",
      "ThreatAnalysis&ResponseBlack4.png" 
  ],
  "version": "1.0.1",
  "title": "Threat Analysis Response",
  "templateRelativePath": "ThreatAnalysis&Response.json",
  "subtitle": "",
  "provider": "Microsoft"
},
{
  "workbookKey": "TrendMicroCAS",
  "logoFileName": "Trend_Micro_Logo.svg",
  "description": "Sets the time name for analysis",
  "dataTypesDependencies": [
      "TrendMicroCAS_CL"
  ],
  "dataConnectorsDependencies": [
      "TrendMicroCAS"
  ],
  "previewImagesFileNames": [
      "TrendMicroCASBlack.png",
      "TrendMicroCASWhite.png"
  ],
  "version": "1.0.0",
  "title": "TrendMicroCAS",
  "templateRelativePath": "TrendMicroCAS.json",
  "subtitle": "",
  "provider": "TrendMicro"
},
{
  "workbookKey": "GitHubSecurityWorkbook",
  "logoFileName": "GitHub.svg",
  "description": "Gain insights to GitHub activities that may be interesting for security.",
  "dataTypesDependencies": [
      "GitHubAuditLogPolling_CL"
  ],
  "dataConnectorsDependencies": [
      "GitHubEcAuditLogPolling"
  ],
  "previewImagesFileNames": [
    "GitHubSecurityBlack.png",
    "GitHubSecurityWhite.png"
  ],
  "version": "1.0.0",
  "title": "GithubWorkbook",
  "templateRelativePath": "GitHubWorkbook.json",
  "subtitle": "",
  "provider": "Microsoft"
},
{
  "workbookKey": "GCPDNSWorkbook",
  "logoFileName": "google_logo.svg",
  "description": "Sets the time name for analysis",
  "dataTypesDependencies": [
      "GCPCloudDNS"
  ],
  "dataConnectorsDependencies": [
      "GCPDNSDataConnector"
  ],
  "previewImagesFileNames": [
      "GCPDNSBlack.png",
      "GCPDNSWhite.png"
  ],
  "version": "1.0.0",
  "title": "Google Cloud Platform DNS",
  "templateRelativePath": "GCPDNS.json",
  "subtitle": "",
  "provider": "Microsoft"
},
{
  "workbookKey": "AtlassianJiraAuditWorkbook",
    "logoFileName": "atlassian.svg",
  "description": "Sets the time name for analysis",
  "dataTypesDependencies": [
      "AtlassianJiraNativePoller_CL"
  ],
  "dataConnectorsDependencies": [
      "AtlassianJira"
  ],
  "previewImagesFileNames": [
      "AtlassianJiraAuditWhite.png",
      "AtlassianJiraAuditBlack.png"
  ],
  "version": "1.0.0",
  "title": "AtlassianJiraAudit",
  "templateRelativePath": "AtlassianJiraAudit.json",
  "subtitle": "",
  "provider": "Atlassian"
},
{
  "workbookKey": "DigitalGuardianWorkbook",
  "logoFileName": "Azure_Sentinel.svg",
  "description": "Sets the time name for analysis",
  "dataTypesDependencies": [
      "DigitalGuardianDLPEvent"
  ],
  "dataConnectorsDependencies": [
      "DigitalGuardianDLP"
  ],
  "previewImagesFileNames": [
      "DigitalGuardianBlack.png",
      "DigitalGuardianWhite.png"
  ],
  "version": "1.0.0",
  "title": "DigitalGuardianDLP",
  "templateRelativePath": "DigitalGuardian.json",
  "subtitle": "",
  "provider": "Digital Guardian"
},
{
  "workbookKey": "CiscoDuoWorkbook",
  "logoFileName": "cisco-logo-72px.svg",
  "description": "Sets the time name for analysis",
  "dataTypesDependencies": [
      "CiscoDuo_CL"
  ],
  "dataConnectorsDependencies": [
      "CiscoDuoSecurity"
  ],
  "previewImagesFileNames": [
      "CiscoDuoWhite.png",
      "CiscoDuoBlack.png"
  ],
  "version": "1.0.0",
  "title": "CiscoDuoSecurity",
  "templateRelativePath": "CiscoDuo.json",
  "subtitle": "",
  "provider": "Cisco"
},
{
  "workbookKey": "SlackAudit",
  "logoFileName": "slacklogo.svg",
  "description": "Sets the time name for analysis",
  "dataTypesDependencies": [
      "SlackAudit_CL"
  ],
  "dataConnectorsDependencies": [
      "SlackAuditAPI"
  ],
  "previewImagesFileNames": [
      "SlackAuditApplicationActivityBlack1.png",
      "SlackAuditApplicationActivityWhite1.png"
  ],
  "version": "1.0.0",
  "title": "SlackAudit",
  "templateRelativePath": "SlackAudit.json",
  "subtitle": "",
  "provider": "Slack"
},
{
  "workbookKey": "CiscoWSAWorkbook",
  "logoFileName": "cisco-logo-72px.svg",
  "description": "Sets the time name for analysis",
  "dataTypesDependencies": [
      "Syslog"
  ],
  "dataConnectorsDependencies": [
      "CiscoWSA"
  ],
  "previewImagesFileNames": [
      "CiscoWSAWhite.png",
      "CiscoWSABlack.png"
  ],
  "version": "1.0.0",
  "title": "CiscoWSA",
  "templateRelativePath": "CiscoWSA.json",
  "subtitle": "",
  "provider": "Cisco"
},
{
  "workbookKey": "GCP-IAM-Workbook",
  "logoFileName": "google_logo.svg",
  "description": "Sets the time name for analysis",
  "dataTypesDependencies": [
      "GCP_IAM_CL"
  ],
  "dataConnectorsDependencies": [
      "GCPIAMDataConnector"
  ],
  "previewImagesFileNames": [
      "GCPIAMBlack01.png",
      "GCPIAMBlack02.png",
      "GCPIAMWhite01.png",
      "GCPIAMWhite02.png"
  ],
  "version": "1.0.0",
  "title": "Google Cloud Platform IAM",
  "templateRelativePath": "GCP_IAM.json",
  "subtitle": "",
  "provider": "Google"
},
{
  "workbookKey": "ImpervaWAFCloudWorkbook",
  "logoFileName": "Imperva_DarkGrey_final_75x75.svg",
  "description": "Sets the time name for analysis.",
  "dataTypesDependencies": [
      "ImpervaWAFCloud_CL"
  ],
  "dataConnectorsDependencies": [
      "ImpervaWAFCloudAPI"
  ],
  "previewImagesFileNames": [
      "ImpervaWAFCloudBlack01.png",
      "ImpervaWAFCloudBlack02.png",
      "ImpervaWAFCloudWhite01.png",
      "ImpervaWAFCloudWhite02.png"
  ],
  "version": "1.0.0",
  "title": "Imperva WAF Cloud Overview",
  "templateRelativePath": "Imperva WAF Cloud Overview.json",
  "subtitle": "",
  "provider": "Microsoft"
},
{
  "workbookKey": "ZscalerZPAWorkbook",
  "logoFileName": "ZscalerLogo.svg",
  "description": "Select the time range for this Overview.",
  "dataTypesDependencies": [
      "ZPA_CL"
  ],
  "dataConnectorsDependencies": [
      "ZscalerPrivateAccess"
  ],
  "previewImagesFileNames": [
      "ZscalerZPABlack.png",
      "ZscalerZPAWhite.png"
  ],
  "version": "1.0.0",
  "title": "Zscaler Private Access (ZPA)",
  "templateRelativePath": "ZscalerZPA.json",
  "subtitle": "",
  "provider": "Zscaler"
},
{
  "workbookKey": "GoogleWorkspaceWorkbook",
  "logoFileName": "google_logo.svg",
  "description": "Sets the time name for analysis",
  "dataTypesDependencies": [
      "GWorkspace_ReportsAPI_admin_CL",
      "GWorkspace_ReportsAPI_calendar_CL",
      "GWorkspace_ReportsAPI_drive_CL",
      "GWorkspace_ReportsAPI_login_CL",
      "GWorkspace_ReportsAPI_login_CL",
      "GWorkspace_ReportsAPI_mobile_CL"
  ],
  "dataConnectorsDependencies": [
      "GoogleWorkspaceReportsAPI"
  ],
  "previewImagesFileNames": [
      "GoogleWorkspaceBlack.png",
      "GoogleWorkspaceWhite.png"
  ],
  "version": "1.0.0",
  "title": "GoogleWorkspaceReports",
  "templateRelativePath": "GoogleWorkspace.json",
  "subtitle": "",
  "provider": "Microsoft"
},
{
  "workbookKey": "NCProtectWorkbook",
  "logoFileName": "NCProtectIcon.svg",
  "description": "Sets the time name for analysis",
  "dataTypesDependencies": [
      "NCProtectUAL_CL"
  ],
  "dataConnectorsDependencies": [
      "NucleusCyberNCProtect"
  ],
  "previewImagesFileNames": [""],
  "version": "1.0.0",
  "title": "NucleusCyberProtect",
  "templateRelativePath": "NucleusCyber_NCProtect_Workbook.json",
  "subtitle": "",
  "provider": "archTIS"
},
{
  "workbookKey": "CiscoISEWorkbook",
  "logoFileName": "cisco-logo-72px.svg",
  "description": "Sets the time name for analysis",
  "dataTypesDependencies": [
      "Syslog"
  ],
  "dataConnectorsDependencies": [
      "CiscoISE"
  ],
  "previewImagesFileNames": [
    "CiscoISEBlack1.png",
    "CiscoISEBlack2.png",
    "CiscoISEWhite1.png",
    "CiscoISEWhite2.png"
  ],
  "version": "1.0.0",
  "title": "Cisco ISE",
  "templateRelativePath": "CiscoISE.json",
  "subtitle": "",
  "provider": "Cisco"
},
{
  "workbookKey": "IoTOTThreatMonitoringwithDefenderforIoTWorkbook",
  "logoFileName": "Azure_Sentinel.svg",
  "description": "The OT Threat Monitoring with Defender for IoT Workbook features OT filtering for Security Alerts, Incidents, Vulnerabilities and Asset Inventory. The workbook features a dynamic assessment of the MITRE ATT&CK for ICS matrix across your environment to analyze and respond to OT-based threats. This workbook is designed to enable SecOps Analysts, Security Engineers, and MSSPs to gain situational awareness for IT/OT security posture.",
  "dataTypesDependencies": [
      "SecurityAlert",
      "SecurityIncident"
  ],
  "dataConnectorsDependencies": [],
  "previewImagesFileNames": [
    "IoTOTThreatMonitoringwithDefenderforIoTBlack.png",
    "IoTOTThreatMonitoringwithDefenderforIoTWhite.png"
  ],
  "version": "1.0.0",
  "title": "Microsoft Defender for IoT",
  "templateRelativePath": "IoTOTThreatMonitoringwithDefenderforIoT.json",
  "subtitle": "",
  "provider": "Microsoft"
},
{
  "workbookKey": "ZeroTrust(TIC3.0)Workbook",
  "logoFileName": "Azure_Sentinel.svg",
  "description": "Sets the time name for analysis",
  "dataTypesDependencies": [
      "SecurityRecommendation"
  ],
  "dataConnectorsDependencies": [],
  "previewImagesFileNames": [
      "ZeroTrust(TIC3.0)Black1.PNG",
      "ZeroTrust(TIC3.0)White1.PNG"
  ],
  "version": "1.0.0",
  "title": "ZeroTrust(TIC3.0)",
  "templateRelativePath": "ZeroTrustTIC3.json",
  "subtitle": "",
  "provider": "Microsoft"
},
{
  "workbookKey": "CybersecurityMaturityModelCertification(CMMC)2.0Workbook",
  "logoFileName": "Azure_Sentinel.svg",
  "description": "Sets the time name for analysis.",
  "dataTypesDependencies": [
      "InformationProtectionLogs_CL",
      "AuditLogs",
      "SecurityIncident",
      "SigninLogs",
      "AzureActivity"
  ],
  "dataConnectorsDependencies": [],
  "previewImagesFileNames": [
    "CybersecurityMaturityModelCertificationBlack.png",
    "CybersecurityMaturityModelCertificationWhite.png"
  ],
  "version": "1.0.0",
  "title": "CybersecurityMaturityModelCertification(CMMC)2.0",
  "templateRelativePath": "CybersecurityMaturityModelCertification_CMMCV2.json",
  "subtitle": "",
  "provider": "Microsoft"
},
{
  "workbookKey": "NISTSP80053Workbook",
  "logoFileName": "Azure_Sentinel.svg",
  "description": "Sets the time name for analysis.",
  "dataTypesDependencies": [
      "SigninLogs",
      "AuditLogs",
      "AzureActivity",
      "OfficeActivity",
      "SecurityEvents",
      "CommonSecurityLog",
      "SecurityIncident",
      "SecurityRecommendation"
  ],
  "dataConnectorsDependencies": [
      "SecurityEvents"
  ],
  "previewImagesFileNames": [
    "NISTSP80053Black.png",
    "NISTSP80053White.png"
  ],
  "version": "1.0.0",
  "title": "NISTSP80053workbook",
  "templateRelativePath": "NISTSP80053.json",
  "subtitle": "",
  "provider": "Microsoft"
},
{
  "workbookKey": "DarktraceWorkbook",
  "logoFileName": "Darktrace.svg",
  "description": "The Darktrace Workbook visualises Model Breach and AI Analyst data received by the Darktrace Data Connector and visualises events across the network, SaaS, IaaS and Email.",
  "dataTypesDependencies": [
      "darktrace_model_alerts_CL"
  ],
  "dataConnectorsDependencies": [
      "DarktraceRESTConnector"
  ],
  "previewImagesFileNames": [
      "DarktraceWorkbookBlack01.png",
      "DarktraceWorkbookBlack02.png",
      "DarktraceWorkbookWhite01.png",
      "DarktraceWorkbookWhite02.png"
  ],
  "version": "1.0.1",
  "title": "Darktrace",
  "templateRelativePath": "DarktraceWorkbook.json",
  "subtitle": "",
  "provider": "Darktrace"
},
{
  "workbookKey": "MaturityModelForEventLogManagement_M2131",
  "logoFileName": "contrastsecurity_logo.svg",
  "description": "Select the time range for this Overview.",
  "dataTypesDependencies": [],
  "dataConnectorsDependencies": [],
  "previewImagesFileNames": [
      "MaturityModelForEventLogManagement_M2131Black.png",
      "MaturityModelForEventLogManagement_M2131White.png"
  ],
  "version": "1.0.0",
  "title": "MaturityModelForEventLogManagementM2131",
  "templateRelativePath": "MaturityModelForEventLogManagement_M2131.json",
  "subtitle": "",
  "provider": "Microsoft"
},
{
  "workbookKey": "AzureSQLSecurityWorkbook",
  "logoFileName": "AzureSQL.svg",
  "description": "Sets the time window in days to search around the alert",
  "dataTypesDependencies": [
      "AzureDiagnostics",
      "SecurityAlert",
      "SecurityIncident"
  ],
  "dataConnectorsDependencies": [
      "AzureSql"
  ],
  "previewImagesFileNames": [""],
  "version": "1.0.0",
  "title": "Azure SQL Database Workbook",
  "templateRelativePath": "Workbook-AzureSQLSecurity.json",
  "subtitle": "",
  "provider": "Microsoft"
},
{
  "workbookKey": "ContinuousDiagnostics&Mitigation",
  "logoFileName": "Azure_Sentinel.svg",
  "description": "Select the time range for this Overview.",
  "dataTypesDependencies": [],
  "dataConnectorsDependencies": [],
  "previewImagesFileNames": [
      "ContinuousDiagnostics&MitigationBlack.png",
      "ContinuousDiagnostics&MitigationWhite.png"
  ],
  "version": "1.0.0",
  "title": "ContinuousDiagnostics&Mitigation",
  "templateRelativePath": "ContinuousDiagnostics&Mitigation.json",
  "subtitle": "",
  "provider": "Microsoft"
},
{
  "workbookKey": "AtlasianJiraAuditWorkbook",
  "logoFileName": "atlassian.svg",
  "description": "Select the time range for this Overview.",
  "dataTypesDependencies": [
      "AtlassianJiraNativePoller_CL"
  ],
  "dataConnectorsDependencies": [
      "AtlassianJira"
  ],
  "previewImagesFileNames": [
      "AtlassianJiraAuditBlack.png",
      "AtlassianJiraAuditWhite.png"
  ],
  "version": "1.0.0",
  "title": "AtlasianJiraAuditWorkbook",
  "templateRelativePath": "AtlasianJiraAuditWorkbook.json",
  "subtitle": "",
  "provider": "Microsoft"
},
{
  "workbookKey": "AzureSecurityBenchmark",
  "logoFileName": "Azure_Sentinel.svg",
  "description": "Azure Security Benchmark v3 Workbook provides a mechanism for viewing log queries, azure resource graph, and policies aligned to ASB controls across Microsoft security offerings, Azure, Microsoft 365, 3rd Party, On-Premises, and Multi-cloud workloads. This workbook enables Security Architects, Engineers, SecOps Analysts, Managers, and IT Pros to gain situational awareness visibility for the security posture of cloud workloads. There are also recommendations for selecting, designing, deploying, and configuring Microsoft offerings for alignment with respective ASB requirements and practices.",
  "dataTypesDependencies": [
      "SecurityRegulatoryCompliance",
      "AzureDiagnostics",
      "SecurityIncident",
      "SigninLogs",
      "SecurityAlert"
  ],
  "dataConnectorsDependencies": [],
  "previewImagesFileNames": [
      "AzureSecurityBenchmarkBlack.png",
      "AzureSecurityBenchmarkWhite.png"
  ],
  "version": "1.0.0",
  "title": "Azure Security Benchmark",
  "templateRelativePath": "AzureSecurityBenchmark.json",
  "subtitle": "",
  "provider": "Microsoft"
},
{
  "workbookKey": "ZNAccessOrchestratorAudit",
  "logoFileName": "ZeroNetworks.svg",
  "description": "This workbook provides a summary of ZeroNetworks data.",
  "dataTypesDependencies": [
      "ZNAccessOrchestratorAudit_CL",
      "ZNAccessOrchestratorAuditNativePoller_CL"
  ],
  "dataConnectorsDependencies": [
      "ZeroNetworksAccessOrchestratorAuditFunction",
      "ZeroNetworksAccessOrchestratorAuditNativePoller"
  ],
  "previewImagesFileNames": [""],
  "version": "1.0.0",
  "title": "Zero NetWork",
  "templateRelativePath": "ZNSegmentAudit.json",
  "subtitle": "",
  "provider": "Zero Networks"
},
{
  "workbookKey": "FireworkWorkbook",
  "logoFileName": "Flare.svg",
  "description": "Select the time range for this Overview.",
  "dataTypesDependencies": [
      "Firework_CL"
  ],
  "dataConnectorsDependencies": [
      "FlareSystemsFirework"
  ],
  "previewImagesFileNames": [
      "FireworkOverviewBlack01.png",
      "FireworkOverviewBlack02.png",
      "FireworkOverviewWhite01.png",
      "FireworkOverviewWhite02.png"
  ],
  "version": "1.0.0",
  "title": "FlareSystemsFirework",
  "templateRelativePath": "FlareSystemsFireworkOverview.json",
  "subtitle": "",
  "provider": "Flare Systems"
},
{
  "workbookKey": "TaniumWorkbook",
  "logoFileName": "Tanium.svg",
  "description": "Visualize Tanium endpoint and module data",
  "dataTypesDependencies": [
      "TaniumComplyCompliance_CL",
      "TaniumComplyVulnerabilities_CL",
      "TaniumDefenderHealth_CL",
      "TaniumDiscoverUnmanagedAssets_CL",
      "TaniumHighUptime_CL",
      "TaniumMainAsset_CL",
      "TaniumPatchListApplicability_CL",
      "TaniumPatchListCompliance_CL",
      "TaniumSCCMClientHealth_CL",
      "TaniumThreatResponse_CL"
  ],
  "dataConnectorsDependencies": [],
  "previewImagesFileNames": [
      "TaniumComplyBlack.png",
      "TaniumComplyWhite.png",
      "TaniumDiscoverBlack.png",
      "TaniumDiscoverWhite.png",
      "TaniumMSToolingHealthBlack.png",
      "TaniumMSToolingHealthWhite.png",
      "TaniumPatchBlack.png",
      "TaniumPatchWhite.png",
      "TaniumThreatResponseAlertsBlack.png",
      "TaniumThreatResponseAlertsWhite.png",
      "TaniumThreatResponseBlack.png",
      "TaniumThreatResponseWhite.png"
  ],
  "version": "1.0",
  "title": "Tanium Workbook",
  "templateRelativePath": "TaniumWorkbook.json",
  "subtitle": "",
  "provider": "Tanium"
},
{
  "workbookKey": "ActionableAlertsDashboard",
  "logoFileName": "Cybersixgill.svg",
  "description": "None.",
  "dataTypesDependencies": [
      "CyberSixgill_Alerts_CL"
  ],
  "dataConnectorsDependencies": [
      "CybersixgillActionableAlerts"
  ],
  "previewImagesFileNames": [
    "ActionableAlertsDashboardWhite.PNG",
    "ActionableAlertsDashboardBlack.PNG"
    ],
  "version": "1.0.0",
  "title": "Cybersixgill Actionable Alerts Dashboard",
  "templateRelativePath": "ActionableAlertsDashboard.json",
  "subtitle": "",
  "provider": "Cybersixgill"
},
{
  "workbookKey": "ActionableAlertsList",
  "logoFileName": "Cybersixgill.svg",
  "description": "None.",
  "dataTypesDependencies": [
      "CyberSixgill_Alerts_CL"
  ],
  "dataConnectorsDependencies": [
      "CybersixgillActionableAlerts"
  ],
  "previewImagesFileNames": [
    "ActionableAlertsListBlack.PNG",
    "ActionableAlertsListWhite.PNG"],
  "version": "1.0.0",
  "title": "Cybersixgill Actionable Alerts List",
  "templateRelativePath": "ActionableAlertsList.json",
  "subtitle": "",
  "provider": "Cybersixgill"
},
{
  "workbookKey": "ArgosCloudSecurityWorkbook",
  "logoFileName": "argos-logo.svg",
  "description": "The ARGOS Cloud Security integration for Microsoft Sentinel allows you to have all your important cloud security events in one place.",
  "dataTypesDependencies": [
      "ARGOS_CL"
  ],
  "dataConnectorsDependencies": [
      "ARGOSCloudSecurity"
  ],
  "previewImagesFileNames": [
      "ARGOSCloudSecurityWorkbookBlack.png",
      "ARGOSCloudSecurityWorkbookWhite.png"
  ],
  "version": "1.0.0",
  "title": "ARGOS Cloud Security",
  "templateRelativePath": "ARGOSCloudSecurityWorkbook.json",
  "subtitle": "",
  "provider": "ARGOS Cloud Security"
},
{
  "workbookKey": "JamfProtectWorkbook",
  "logoFileName": "jamf_logo.svg",
  "description": "This Jamf Protect Workbook for Microsoft Sentinel enables you to ingest Jamf Protect events forwarded into Microsoft Sentinel.\n Providing reports into all alerts, device controls and Unfied Logs.",
  "dataTypesDependencies": [
      "jamfprotect_CL"
  ],
  "dataConnectorsDependencies": [],
  "previewImagesFileNames": [
      "JamfProtectDashboardBlack.png",
      "JamfProtectDashboardWhite.png"
  ],
  "version": "2.0.0",
  "title": "Jamf Protect Workbook",
  "templateRelativePath": "JamfProtectDashboard.json",
  "subtitle": "",
  "provider": "Jamf Software, LLC"
},
{
  "workbookKey": "AIVectraStream",
  "logoFileName": "AIVectraDetect.svg",
  "description": "",
  "dataTypesDependencies": [
      "VectraStream_CL"
  ],
  "dataConnectorsDependencies": [
      "AIVectraStream"
  ],
  "previewImagesFileNames": [
    "AIVectraDetectBlack1.png",
    "AIVectraDetectWhite1.png"
    ],
  "version": "1.0.0",
  "title": "AIVectraStreamWorkbook",
  "templateRelativePath": "AIVectraStreamWorkbook.json",
  "subtitle": "",
  "provider": "Vectra AI"
},
{
  "workbookKey": "SecurityScorecardWorkbook",
  "logoFileName": "SecurityScorecard-Cybersecurity-Ratings.svg",
  "description": "This Workbook provides immediate insight into the data coming from SecurityScorecard's three Sentinel data connectors: SecurityScorecard Cybersecurity Ratings, SecurityScorecard Cybersecurity Ratings - Factors, and SecurityScorecard Cybersecurity Ratings - Issues.",
  "dataTypesDependencies": [
      "SecurityScorecardFactor_CL",
      "SecurityScorecardIssues_CL",
      "SecurityScorecardRatings_CL"
  ],
  "dataConnectorsDependencies": [
      "SecurityScorecardFactorAzureFunctions",
      "SecurityScorecardIssueAzureFunctions",
      "SecurityScorecardRatingsAzureFunctions"
  ],
  "previewImagesFileNames": [
      "SecurityScorecardBlack1.png",
      "SecurityScorecardBlack2.png",
      "SecurityScorecardBlack3.png",
      "SecurityScorecardBlack4.png",
      "SecurityScorecardBlack5.png",
      "SecurityScorecardBlack6.png",
      "SecurityScorecardWhite1.png",
      "SecurityScorecardWhite2.png",
      "SecurityScorecardWhite3.png",
      "SecurityScorecardWhite4.png",
      "SecurityScorecardWhite5.png",
      "SecurityScorecardWhite6.png"
  ],
  "version": "1.0.0",
  "title": "SecurityScorecard",
  "templateRelativePath": "SecurityScorecardWorkbook.json",
  "subtitle": "",
  "provider": "SecurityScorecard"
},
{
  "workbookKey": "DigitalShadowsWorkbook",
  "logoFileName": "DigitalShadowsLogo.svg",
  "description": "For gaining insights into Digital Shadows logs.",
  "dataTypesDependencies": [
      "DigitalShadows_CL"
  ],
  "dataConnectorsDependencies": [
      "DigitalShadowsSearchlightAzureFunctions"
  ],
  "previewImagesFileNames": [
      "DigitalShadowsBlack1.png",
      "DigitalShadowsBlack2.png",
      "DigitalShadowsBlack3.png",
      "DigitalShadowsWhite1.png",
      "DigitalShadowsWhite2.png",
      "DigitalShadowsWhite3.png"
  ],
  "version": "1.0.0",
  "title": "Digital Shadows",
  "templateRelativePath": "DigitalShadows.json",
  "subtitle": "",
  "provider": "Digital Shadows"
},
{
  "workbookKey": "SalesforceServiceCloudWorkbook",
  "logoFileName": "salesforce_logo.svg",
  "description": "Sets the time name for analysis.",
  "dataTypesDependencies": [
      "SalesforceServiceCloud"
  ],
  "dataConnectorsDependencies": [
      "SalesforceServiceCloud_CL"
  ],
  "previewImagesFileNames": [""],
  "version": "1.0.0",
  "title": "Salesforce Service Cloud",
  "templateRelativePath": "SalesforceServiceCloud.json",
  "subtitle": "",
  "provider": "Salesforce"
},
{
  "workbookKey": "NetworkSessionSolution",
  "logoFileName": "Azure_Sentinel.svg",
  "description": "This workbook is included as part of Network Session Essentials solution and gives a summary of analyzed traffic, helps with threat analysis and investigating suspicious IP's and traffic analysis. Network Session Essentials Solution also includes playbooks to periodically summarize the logs thus enhancing user experience and improving data search. For the effective usage of workbook, we highly recommend to enable the summarization playbooks that are provided with this solution.",
  "dataTypesDependencies": [
      "AWSVPCFlow",
      "DeviceNetworkEvents",
      "SecurityEvent",
      "WindowsEvent",
      "CommonSecurityLog",
      "Syslog",
      "CommonSecurityLog",
      "VMConnection",
      "AzureDiagnostics",
      "AzureDiagnostics",
      "CommonSecurityLog",
      "Corelight_CL",
      "VectraStream",
      "CommonSecurityLog",
      "CommonSecurityLog",
      "Syslog",
      "CiscoMerakiNativePoller"
  ],
  "dataConnectorsDependencies": [
      "AWSS3",
      "MicrosoftThreatProtection",
      "SecurityEvents",
      "WindowsForwardedEvents",
      "Zscaler",
      "MicrosoftSysmonForLinux",
      "PaloAltoNetworks",
      "AzureMonitor(VMInsights)",
      "AzureFirewall",
      "AzureNSG",
      "CiscoASA",
      "Corelight",
      "AIVectraStream",
      "CheckPoint",
      "Fortinet",
      "CiscoMeraki"
  ],
  "previewImagesFileNames": [""],
  "version": "1.0.0",
  "title": "Network Session Essentials",
  "templateRelativePath": "NetworkSessionEssentials.json",
  "subtitle": "",
  "provider": "Microsoft"
},
{
  "workbookKey": "SAPSODAnalysis",
  "logoFileName": "SAPVMIcon.svg",
  "description": "SAP SOD Analysis",
  "dataTypesDependencies": [
      "SAPAuditLog"
  ],
  "dataConnectorsDependencies": [
      "SAP"
  ],
  "previewImagesFileNames": [""],
  "version": "2.0.0",
  "title": "SAP SOD Analysis",
  "templateRelativePath": "SAP - Segregation of Duties v2.0 (by Aliter Consulting).json",
  "subtitle": "",
  "provider": "Aliter Consulting"
},
{
  "workbookKey": "TheomWorkbook",
  "logoFileName": "theom-logo.svg",
  "description": "Theom Alert Statistics",
  "dataTypesDependencies": [
      "TheomAlerts_CL"
  ],
  "dataConnectorsDependencies": [
      "Theom"
  ],
  "previewImagesFileNames": [
      "TheomWorkbook-black.png",
      "TheomWorkbook-white.png"
  ],
  "version": "1.0.0",
  "title": "Theom",
  "templateRelativePath": "Theom.json",
  "subtitle": "",
  "provider": "Theom"
},
{
  "workbookKey": "DynatraceWorkbooks",
  "logoFileName": "dynatrace.svg",
  "description": "This workbook brings together queries and visualizations to assist you in identifying potential threats surfaced by Dynatrace.",
  "dataTypesDependencies": [
      "DynatraceAttacks_CL",
      "DynatraceAuditLogs_CL",
      "DynatraceProblems_CL",
      "DynatraceSecurityProblems_CL"
  ],
  "dataConnectorsDependencies": [
      "DynatraceAttacks",
      "DynatraceAuditLogs",
      "DynatraceProblems",
      "DynatraceRuntimeVulnerabilities"
  ],
  "previewImagesFileNames": [
      "DynatraceWorkbookBlack.png",
      "DynatraceWorkbookWhite.png"
  ],
  "version": "2.0.0",
  "title": "Dynatrace",
  "templateRelativePath": "Dynatrace.json",
  "subtitle": "",
  "provider": "Dynatrace"
},
{
  "workbookKey": "MDOWorkbook",
  "logoFileName": "Azure_Sentinel.svg",
  "description": "Gain extensive insight into your organization's Microsoft Defender for Office Activity by analyzing, and correlating events.\nYou can track malware and phishing detection over time.",
  "dataTypesDependencies": [
      "SecurityAlert"
  ],
  "dataConnectorsDependencies": [
      "MicrosoftThreatProtection"
  ],
  "previewImagesFileNames": [
    "MDOBlack1.png",
    "MDOBlack2.png",
    "MDOWhite1.png",
    "MDOWhite2.png"
  ],
  "version": "1.0.0",
  "title": "Microsoft 365 Defender MDOWorkbook",
  "templateRelativePath": "MDO Insights.json",
  "subtitle": "",
  "provider": "Microsoft"
},
{
  "workbookKey": "AnomaliesVisualizationWorkbook",
  "logoFileName": "Azure_Sentinel.svg",
  "description": "A workbook that provides contextual information to a user for better insight on Anomalies and their impact. The workbook will help with investigation of anomalies as well as identify patterns that can lead to a threat.",
  "dataTypesDependencies": [
      "Anomalies"
  ],
  "dataConnectorsDependencies": [],
  "previewImagesFileNames": [
      "AnomaliesVisualizationWorkbookWhite.png",
      "AnomaliesVisualizationWorkbookBlack.png"
  ],
  "version": "1.0.0",
  "title": "AnomaliesVisulization",
  "templateRelativePath": "AnomaliesVisualization.json",
  "subtitle": "",
  "provider": "Microsoft Sentinel Community"
},
{
  "workbookKey": "AnomalyDataWorkbook",
  "logoFileName": "Azure_Sentinel.svg",
  "description": "A workbook providing details, related Incident, and related Hunting Workbook for a specific Anomaly.",
  "dataTypesDependencies": [
      "Anomalies"
  ],
  "dataConnectorsDependencies": [],
  "previewImagesFileNames": [
      "AnomalyDataWorkbookWhite.png",
      "AnomalyDataWorkbookBlack.png"
  ],
  "version": "1.0.0",
  "title": "AnomalyData",
  "templateRelativePath": "AnomalyData.json",
  "subtitle": "",
  "provider": "Microsoft Sentinel Community"
},
{
  "workbookKey": "MicrosoftExchangeLeastPrivilegewithRBAC-Online",
  "logoFileName": "Azure_Sentinel.svg",
  "description": "This Workbook, dedicated to Exchange Online environments is built to have a simple view of non-standard RBAC delegations on an Exchange Online tenant. This Workbook allow you to go deep dive on custom delegation and roles and also members of each delegation, including the nested level and the group imbrication on your environment.",
  "dataTypesDependencies": [
      "ESIExchangeOnlineConfig_CL"
  ],
  "dataConnectorsDependencies": [
      "ESI-ExchangeOnPremisesCollector",
      "ESI-ExchangeAdminAuditLogEvents",
      "ESI-ExchangeOnlineCollector"
  ],
  "previewImagesFileNames": [""],
  "version": "1.0.0",
  "title": "Microsoft Exchange Least Privilege with RBAC - Online",
  "templateRelativePath": "Microsoft Exchange Least Privilege with RBAC - Online.json",
  "subtitle": "",
  "provider": "Microsoft"
},
{
  "workbookKey": "MicrosoftExchangeSearchAdminAuditLog",
  "logoFileName": "Azure_Sentinel.svg",
  "description": "This workbook is dedicated to On-Premises Exchange organizations. It uses the MSExchange Management event logs to give you a simple way to view administrators' activities in your Exchange environment with Cmdlets usage statistics and multiple pivots to understand who and/or what is affected to modifications on your environment.",
  "dataTypesDependencies": [
      "ESIExchangeOnlineConfig_CL"
  ],
  "dataConnectorsDependencies": [
      "ESI-ExchangeOnPremisesCollector",
      "ESI-ExchangeAdminAuditLogEvents",
      "ESI-ExchangeOnlineCollector"
  ],
  "previewImagesFileNames": [""],
  "version": "1.0.0",
  "title": "Microsoft Exchange Search AdminAuditLog",
  "templateRelativePath": "Microsoft Exchange Search AdminAuditLog.json",
  "subtitle": "",
  "provider": "Microsoft"
},
{
  "workbookKey": "MicrosoftExchangeSecurityMonitoring",
  "logoFileName": "Azure_Sentinel.svg",
  "description": "This Workbook is dedicated to On-Premises Exchange organizations. It uses the MSExchange Management event logs and Microsoft Exchange Security configuration collected by data connectors. It helps to track admin actions, especially on VIP Users and/or on Sensitive Cmdlets. This workbook allows also to list Exchange Services changes, local account activities and local logon on Exchange Servers.",
  "dataTypesDependencies": [
      "ESIExchangeOnlineConfig_CL"
  ],
  "dataConnectorsDependencies": [
      "ESI-ExchangeOnPremisesCollector",
      "ESI-ExchangeAdminAuditLogEvents",
      "ESI-ExchangeOnlineCollector"
  ],
  "previewImagesFileNames": [""],
  "version": "1.0.0",
  "title": "Microsoft Exchange Admin Activity",
  "templateRelativePath": "Microsoft Exchange Admin Activity.json",
  "subtitle": "",
  "provider": "Microsoft"
},
{
  "workbookKey": "MicrosoftExchangeSecurityReview-Online",
  "logoFileName": "Azure_Sentinel.svg",
  "description": "This Workbook is dedicated to Exchange Online tenants. It displays and highlights current Security configuration on various Exchange components specific to Online including delegations, the transport configuration and the linked security risks, and risky protocols.",
  "dataTypesDependencies": [
      "ESIExchangeOnlineConfig_CL"
  ],
  "dataConnectorsDependencies": [
      "ESI-ExchangeOnPremisesCollector",
      "ESI-ExchangeAdminAuditLogEvents",
      "ESI-ExchangeOnlineCollector"
  ],
  "previewImagesFileNames": [""],
  "version": "1.0.0",
  "title": "Microsoft Exchange Security Review - Online",
  "templateRelativePath": "Microsoft Exchange Security Review - Online.json",
  "subtitle": "",
  "provider": "Microsoft"
},
{
  "workbookKey": "MicrosoftExchangeSecurityReview",
  "logoFileName": "Azure_Sentinel.svg",
  "description": "This Workbook is dedicated to On-Premises Exchange organizations. It displays and highlights current Security configuration on various Exchange components including delegations, rights on databases, Exchange and most important AD Groups with members including nested groups, local administrators of servers. This workbook helps also to understand the transport configuration and the linked security risks.",
  "dataTypesDependencies": [
      "ESIExchangeOnlineConfig_CL"
  ],
  "dataConnectorsDependencies": [
      "ESI-ExchangeOnPremisesCollector",
      "ESI-ExchangeAdminAuditLogEvents",
      "ESI-ExchangeOnlineCollector"
  ],
  "previewImagesFileNames": [""],
  "version": "1.0.0",
  "title": "Microsoft Exchange Security Review",
  "templateRelativePath": "Microsoft Exchange Security Review.json",
  "subtitle": "",
  "provider": "Microsoft"
},
{
  "workbookKey": "ibossMalwareAndC2Workbook",
  "logoFileName": "iboss_logo.svg",
  "description": "A workbook providing insights into malware and C2 activity detected by iboss.",
  "dataTypesDependencies": [],
  "dataConnectorsDependencies": [],
  "previewImagesFileNames": [""],
  "version": "1.0.0",
  "title": "iboss Malware and C2",
  "templateRelativePath": "ibossMalwareAndC2.json",
  "subtitle": "",
  "provider": "iboss"
},
{
  "workbookKey": "ibossWebUsageWorkbook",
  "logoFileName": "iboss_logo.svg",
  "description": "A workbook providing insights into web usage activity detected by iboss.",
  "dataTypesDependencies": [],
  "dataConnectorsDependencies": [],
  "previewImagesFileNames": [""],
  "version": "1.0.0",
  "title": "iboss Web Usage",
  "templateRelativePath": "ibossWebUsage.json",
  "subtitle": "",
  "provider": "iboss"
},
{
  "workbookKey": "CynerioOverviewWorkbook",
  "logoFileName": "Cynerio.svg",
  "description": "An overview of Cynerio Security events",
  "dataTypesDependencies": ["CynerioEvent_CL"],
  "dataConnectorsDependencies": ["CynerioSecurityEvents"],
  "previewImagesFileNames": ["CynerioOverviewBlack.png", "CynerioOverviewWhite.png"],
  "version": "1.0.0",
  "title": "Cynerio Overview Workbook",
  "templateRelativePath": "CynerioOverviewWorkbook.json",
  "subtitle": "",
  "provider": "Cynerio"
},
{
  "workbookKey": "ReversingLabs-CapabilitiesOverview",
  "logoFileName": "reversinglabs.svg",
  "description": "The ReversingLabs-CapabilitiesOverview workbook provides a high level look at your threat intelligence capabilities and how they relate to your operations.",
  "dataTypesDependencies": [],
  "dataConnectorsDependencies": [],
  "previewImagesFileNames": [
      "ReversingLabsTiSummary-White.png",
      "ReversingLabsTiSummary-Black.png",
      "ReversingLabsOpsSummary-White.png",
      "ReversingLabsOpsSummary-Black.png"
  ],
  "version": "1.1.1",
  "title": "ReversingLabs-CapabilitiesOverview",
  "templateRelativePath": "ReversingLabs-CapabilitiesOverview.json",
  "subtitle": "",
  "provider": "ReversingLabs"
},
{
  "workbookKey": "vCenter",
  "logoFileName": "Azure_Sentinel.svg",
  "description": "This data connector depends on a parser based on Kusto Function **vCenter** to work as expected. [Follow steps to get this Kusto Function](https://aka.ms/sentinel-vCenter-parser)",
  "dataTypesDependencies": [
      "vCenter_CL"
  ],
  "dataConnectorsDependencies": [
      "VMwarevCenter"
  ],
  "previewImagesFileNames": [""],
  "version": "1.0.0",
  "title": "vCenter",
  "templateRelativePath": "vCenter.json",
  "subtitle": "",
  "provider": "VMware"
},
{
  "workbookKey": "SAP-Monitors-AlertsandPerformance",
  "logoFileName": "SAPVMIcon.svg",
  "description": "SAP -Monitors- Alerts and Performance",
  "dataTypesDependencies": [
      "SAPAuditLog"
  ],
  "dataConnectorsDependencies": [
      "SAP"
  ],
  "previewImagesFileNames": [""],
  "version": "2.0.1",
  "title": "SAP -Monitors- Alerts and Performance",
  "templateRelativePath": "SAP -Monitors- Alerts and Performance.json",
  "subtitle": "",
  "provider": "Microsoft"
},
{
  "workbookKey": "SAP-SecurityAuditlogandInitialAccess",
  "logoFileName": "SAPVMIcon.svg",
  "description": "SAP -Security Audit log and Initial Access",
  "dataTypesDependencies": [
      "SAPAuditLog"
  ],
  "dataConnectorsDependencies": [
      "SAP"
  ],
  "previewImagesFileNames": [""],
  "version": "2.0.1",
  "title": "SAP -Security Audit log and Initial Access",
  "templateRelativePath": "SAP -Security Audit log and Initial Access.json",
  "subtitle": "",
  "provider": "Microsoft"
},
{
  "workbookKey": "DNSSolutionWorkbook",
  "logoFileName": "Azure_Sentinel.svg",
  "description": "This workbook is included as part of the DNS Essentials solution and gives a summary of analyzed DNS traffic. It also helps with threat analysis and investigating suspicious Domains, IPs and DNS traffic. DNS Essentials Solution also includes a playbook to periodically summarize the logs, thus enhancing the user experience and improving data search. For effective usage of workbook, we highly recommend enabling the summarization playbook that is provided with this solution.",
  "dataTypesDependencies": [],
  "dataConnectorsDependencies": [],
  "previewImagesFileNames": [
      "DNSDomainWorkbookWhite.png",
      "DNSDomainWorkbookBlack.png"
  ],
  "version": "1.0.0",
  "title": "DNS Solution Workbook",
  "templateRelativePath": "DNSSolutionWorkbook.json",
  "subtitle": "",
  "provider": "Microsoft"
},
{
  "workbookKey": "MicrosoftPowerBIActivityWorkbook",
  "logoFileName": "PowerBILogo.svg",
  "description": "This workbook provides details on Microsoft PowerBI Activity",
  "dataTypesDependencies": [
      "PowerBIActivity"
  ],
  "dataConnectorsDependencies": [
      "Microsoft PowerBI (Preview)"
  ],
  "previewImagesFileNames": [
      "MicrosoftPowerBIActivityWorkbookBlack.png",
      "MicrosoftPowerBIActivityWorkbookWhite.png"
  ],
  "version": "1.0.0",
  "title": "Microsoft PowerBI Activity Workbook",
  "templateRelativePath": "MicrosoftPowerBIActivityWorkbook.json",
  "subtitle": "",
  "provider": "Microsoft"
},
{
  "workbookKey": "MicrosoftThreatIntelligenceWorkbook",
  "logoFileName": "Azure_Sentinel.svg",
  "description": "Gain insights into threat indicators ingestion and search for indicators at scale across Microsoft 1st Party, 3rd Party, On-Premises, Hybrid, and Multi-Cloud Workloads. Indicators Search facilitates a simple interface for finding IP, File, Hash, Sender and more across your data. Seamless pivots to correlate indicators with Microsoft Sentinel: Incidents to make your threat intelligence actionable.",
  "dataTypesDependencies": [
      "ThreatIntelligenceIndicator",
      "SecurityIncident"
  ],
  "dataConnectorsDependencies": [
      "ThreatIntelligence",
      "ThreatIntelligenceTaxii"
  ],
  "previewImagesFileNames": [
      "ThreatIntelligenceWhite.png",
      "ThreatIntelligenceBlack.png"
  ],
  "version": "1.0.0",
  "title": "Threat Intelligence",
  "templateRelativePath": "MicrosoftThreatIntelligence.json",
  "subtitle": "",
  "provider": "Microsoft"
},
  {
    "workbookKey": "MicrosoftDefenderForEndPoint",
    "logoFileName": "Azure_Sentinel.svg",
    "description": "A wokbook to provide details about Microsoft Defender for Endpoint Advance Hunting to Overview & Analyse data brought through M365 Defender Connector.",
    "dataTypesDependencies": [],
    "dataConnectorsDependencies": [],
    "previewImagesFileNames": [
      "microsoftdefenderforendpointwhite.png",
      "microsoftdefenderforendpointblack.png"
    ],
    "version": "1.0.0",
    "title": "Microsoft Defender For EndPoint",
    "templateRelativePath": "MicrosoftDefenderForEndPoint.json",
    "subtitle": "",
    "provider": "Microsoft Sentinel Community"
  },
  {
    "workbookKey": "MicrosoftSentinelDeploymentandMigrationTracker",
    "logoFileName": "Azure_Sentinel.svg",
    "description": "Use this workbook as a tool to define, track, and complete key deployment/migraiton tasks for Microsoft Sentinel. This workbook serves as a central hub for monitoring and configuring key areas of the product without having to leave the workbook and start over.",
    "dataTypesDependencies": [],
    "dataConnectorsDependencies": [],
    "previewImagesFileNames": [
      "microsoftsentineldeploymentandmigration-black.png",
      "microsoftsentineldeploymentandmigration-white.png"
    ],
    "version": "1.1.0",
    "title": "Microsoft Sentinel Deployment and Migration Tracker",
    "templateRelativePath": "MicrosoftSentinelDeploymentandMigrationTracker.json",
    "subtitle": "",
    "provider": "Microsoft Sentinel Community",
    "support": {
      "tier": "Community"
    },
    "author": {
      "name": "Matt Lowe"
    },
    "source": {
      "kind": "Community"
    },
    "categories": {
      "domains": [
        "Platform"
      ]
    }
  },
  {
    "workbookKey": "MicrosoftDefenderForIdentity",
    "logoFileName": "Azure_Sentinel.svg",
    "description": "Use this workbook to analyse the advance hunting data ingested for Defender For Identity.",
    "dataTypesDependencies": [
      "IdentityLogonEvents",
      "IdentityQueryEvents",
      "IdentityDirectoryEvents",
      "SecurityAlert"
    ],
    "dataConnectorsDependencies": [],
    "previewImagesFileNames": [
        "microsoftdefenderforidentity-black.png",
        "microsoftdefenderforidentity-white.png"
    ],
    "version": "1.0.0",
    "title": "Microsoft Defender For Identity",
    "templateRelativePath": "MicrosoftDefenderForIdentity.json",
    "subtitle": "",
    "provider": "Microsoft Sentinel Community"
 },
{
  "workbookKey": "EsetProtect",
  "logoFileName": "eset-logo.svg",
  "description": "Visualize events and threats from Eset protect.",
  "dataTypesDependencies": [
      "ESETPROTECT"
  ],
  "dataConnectorsDependencies": [
      "ESETPROTECT"
  ],
  "previewImagesFileNames": [
      "ESETPROTECTBlack.png",
      "ESETPROTECTWhite.png"
  ],
  "version": "1.0.0",
  "title": "EsetProtect",
  "templateRelativePath": "ESETPROTECT.json",
  "subtitle": "",
  "provider": "Community"
},
{
  "workbookKey": "CyberArkEPMWorkbook",
  "logoFileName": "CyberArk_Logo.svg",
  "description": "Sets the time name for analysis",
  "dataTypesDependencies": [
      "CyberArkEPM_CL"
  ],
  "dataConnectorsDependencies": [
      "CyberArkEPM"
  ],
  "previewImagesFileNames": [
      "CyberArkEPMBlack.png",
      "CyberArkEPMWhite.png"
  ],
  "version": "1.0.0",
  "title": "CyberArk EPM",
  "templateRelativePath": "CyberArkEPM.json",
  "subtitle": "",
  "provider": "CyberArk"
},
{
  "workbookKey": "IncidentTasksWorkbook",
  "logoFileName": "Azure_Sentinel.svg",
  "description": "Use this workbook to review and modify existing incidents with tasks. This workbook provides views that higlight incident tasks that are open, closed, or deleted, as well as incidents with tasks that are either owned or unassigned. The workbook also provides SOC metrics around incident task performance, such as percentage of incidents without tasks, average time to close tasks, and more.",
  "dataTypesDependencies": [],
  "dataConnectorsDependencies": [],
  "previewImagesFileNames": [
    "Tasks-Black.png",
    "Tasks-White.png"
],
  "version": "1.1.0",
  "title": "Incident Tasks Workbook",
  "templateRelativePath": "IncidentTasksWorkbook.json",
  "subtitle": "",
  "provider": "Microsoft"
<<<<<<< HEAD
  },
=======
},
>>>>>>> ae09c83b
  {
    "workbookKey": "SentinelWorkspaceReconTools",
    "logoFileName": "Azure_Sentinel.svg",
    "description": "A workbook providing investigation tools for key tables. Good for incident response, tuning, and cost optimizaiton. An attempt to bring the Windows EventViewer experience to the cloud.",
    "dataTypesDependencies": [
      "AzureActivity",
      "AuditLogs",
      "SigninLogs",
      "SecurityIncident",
      "SecurityAlert",
      "CommonSecurityLog",
      "Events",
      "SecurityEvents",
      "Syslog",
      "WindowsSecurityEvents"
    ],
    "dataConnectorsDependencies": [
      "AzureActivity",
      "AzureActiveDirectory",
      "SecurityEvents",
      "WindowsSecurityEvents"
    ],
    "previewImagesFileNames": [
      "SentinelWorkspaceReconToolsWhite.png",
      "SentinelWorkspaceReconToolsBlack.png"
    ],
    "version": "1.0.0",
    "title": "Sentinel Workspace Recon Tools",
    "templateRelativePath": "SentinelWorkspaceReconTools.json",
    "subtitle": "",
    "provider": "Microsoft Sentinel Community",
    "support": {
      "tier": "Community"
    },
    "author": {
      "name": "Andrew Blumhardt"
    },
    "source": {
      "kind": "Community"
    },
    "categories": {
      "domains": [
        "Security - Others"
      ]
    }
  },
  {
    "workbookKey": "SyslogOverview",
    "logoFileName": "Azure_Sentinel.svg",
    "description": "A workbook designed to show an overview about the data ingested through Syslog.",
    "dataTypesDependencies": [
      "Syslog"
    ],
    "dataConnectorsDependencies": [],
    "previewImagesFileNames": [
      "syslogoverview-white.png",
      "syslogoverview-black.png"
    ],
    "version": "1.0.0",
    "title": "Syslog Overview",
    "templateRelativePath": "syslogoverview.json",
    "subtitle": "",
    "provider": "Microsoft Sentinel Community",
    "support": {
      "tier": "Community"
    },
    "author": {
      "name": "Samik Roy"
    },
    "source": {
      "kind": "Community"
    },
    "categories": {
      "domains": [
        "Application"
      ]
    }
  },
  {
    "workbookKey": "SentinelHealth",
    "logoFileName": "Azure_Sentinel.svg",
    "description": "A workbook to show data fo Sentinel Health.",
    "dataTypesDependencies": [
      "SentinelHealth"
    ],
    "dataConnectorsDependencies": [],
    "previewImagesFileNames": [
      "SentinelHealthWhite.png",
      "SentinelHealthBlack.png"
    ],
    "version": "1.0.0",
    "title": "Sentinel Health",
    "templateRelativePath": "SentinelHealth.json",
    "subtitle": "",
    "provider": "Microsoft Sentinel Community",
	  "support": {
      "tier": "Microsoft"
    },
    "author": {
      "name": "Samik Roy"
    },
    "source": {
      "kind": "Community"
    },
    "categories": {
      "domains": [ "Platform" ]
    }
  },
  {
    "workbookKey": "MicrosoftSentinelCostGBP",
    "logoFileName": "Azure_Sentinel.svg",
    "description": "This workbook provides an estimated cost in GBP (£) across the main billed items in Microsoft Sentinel: ingestion, retention and automation. It also provides insight about the possible impact of the Microsoft 365 E5 offer.",
    "dataTypesDependencies": [],
    "dataConnectorsDependencies": [],
    "previewImagesFileNames": [ "MicrosoftSentinelCostGBPWhite.png", "MicrosoftSentinelCostGBPBlack.png"],
    "version": "1.6.0",
    "title": "Microsoft Sentinel Cost (GBP)",
    "templateRelativePath": "MicrosoftSentinelCostGBP.json",
    "subtitle": "",
    "provider": "Microsoft Sentinel Community",
	  "support": {
      "tier": "Microsoft"
    },
    "author": {
      "name": "noodlemctwoodle"
    },
    "source": {
      "kind": "Community"
    },
    "categories": {
      "domains": [ "Platform" ]
    }
  },
  {
    "workbookKey": "SentinelCosts",
    "logoFileName": "Azure_Sentinel.svg",
    "description": "A workbook to demonstrate insights into the costs of Sentinel environment.",
    "dataTypesDependencies": [],
    "dataConnectorsDependencies": [],
    "previewImagesFileNames": [
      "SentinelCostsWhite.png",
      "SentinelCostsBlack.png"
    ],
    "version": "1.5.0",
    "title": "Sentinel Costs",
    "templateRelativePath": "SentinelCosts.json",
    "subtitle": "",
    "provider": "Microsoft Sentinel Community",
	  "support": {
      "tier": "Microsoft"
    },
    "author": {
      "name": "Yahya Abulhaj"
    },
    "source": {
      "kind": "Community"
    },
    "categories": {
      "domains": [ "Platform" ]
    }
  },
  {
    "workbookKey": "AnalyticsHealthAudit",
    "logoFileName": "Azure_Sentinel.svg",
    "description": "This workbook provides visibility on the health and audit of your analytics rules. You will be able to find out whether an analytics rule is running as expected and get a list of changes made to an analytic rule.",
    "dataTypesDependencies": ["SentinelHealth", "SentinelAudit"],
    "dataConnectorsDependencies": [],
    "previewImagesFileNames": [ "AnalyticsHealthAuditWhite.png", "AnalyticsHealthAuditBlack.png" ],
    "version": "1.0.0",
    "title": "Analytics Health & Audit",
    "templateRelativePath": "AnalyticsHealthAudit.json",
    "subtitle": "",
    "provider": "Microsoft Sentinel Community",
    "support": {
      "tier": "Microsoft"
    },
    "author": {
      "name": "Microsoft Corporation"
    },
    "source": {
      "kind": "Community"
    },
    "categories": {
      "domains": [
        "IT Operations",
        "Platform"
      ]
    }
  },
  {
    "workbookKey": "AzureLogCoverage",
    "logoFileName": "Azure_Sentinel.svg",
    "description": "This Workbook pulls the current Azure inventory via Azure Resource Graph explorer and compares it with data written to one or more selected Log Analytics workspaces to determine which resources are sending data and which ones are not. This can be used to expose gaps in your logging coverage and/or identify inactive resources.",
    "dataTypesDependencies": [],
    "dataConnectorsDependencies": [],
    "previewImagesFileNames": [
      "AzureLogCoverageWhite1.png",
      "AzureLogCoverageWhite2.png",
      "AzureLogCoverageBlack1.png",
      "AzureLogCoverageBlack2.png"
    ],
    "version": "1.0.0",
    "title": "Azure Log Coverage",
    "templateRelativePath": "AzureLogCoverage.json",
    "subtitle": "",
    "provider": "Microsoft Sentinel Community",
    "support": {
      "tier": "Community"
    },
    "author": {
      "name": "Alex Anders"
    },
    "source": {
      "kind": "Community"
    }
  },
	{
		"workbookKey": "AzureSensitiveOperationsReview",
		"logoFileName": "Azure_Sentinel.svg",
		"description": "Monitor Sesnitive Operations in Azure Activity using Azure Threat Research Matrix ",
		"dataTypesDependencies": [ "AzureActivity" ],
		"dataConnectorsDependencies": [ "AzureActivity" ],
		"previewImagesFileNames": [ "SensitiveoperationSecurityBlack.png", "SensitiveoperationSecurityWhite.png" ],
		"version": "1.0.0",
		"title": "Azure SensitiveOperations Review Workbook",
		"templateRelativePath": "SensitiveOperationsinAzureActivityLogReview.json",
		"subtitle": "",
		"provider": "Microsoft Sentinel community",
		"support": {
            "tier": "Microsoft"
        },
		"author": {
            "name": "Microsoft Corporation"
        },
		"source": {
            "kind": "Community"
        },
		"categories": {
            "domains": [
                "IT Operations",
                "Platform"
            ]
        }
    },
    {
      "workbookKey": "MicrosoftSentinelCostEUR",
      "logoFileName": "Azure_Sentinel.svg",
      "description": "This workbook provides an estimated cost in EUR (€) across the main billed items in Microsoft Sentinel: ingestion, retention and automation. It also provides insight about the possible impact of the Microsoft 365 E5 offer.",
      "dataTypesDependencies": [],
      "dataConnectorsDependencies": [],
      "previewImagesFileNames": [ "MicrosoftSentinelCostEURWhite.png", "MicrosoftSentinelCostEURBlack.png"],
      "version": "1.0.0",
      "title": "Microsoft Sentinel Cost (EUR)",
      "templateRelativePath": "MicrosoftSentinelCostEUR.json",
      "subtitle": "",
      "provider": "Microsoft Sentinel Community",
	    "support": {
      "tier": "Microsoft"
		},
		"author": {
		  "name": "Marco Passanisi"
		},
		"source": {
		  "kind": "Community"
		},
		"categories": {
		  "domains": [ "Platform" ]
		}
    },
    {
      "workbookKey": "LogAnalyticsQueryAnalysis",
      "logoFileName": "Azure_Sentinel.svg",
      "description": "This workbook provides an analysis on Log Analytics Query Logs.",
      "dataTypesDependencies": [],
      "dataConnectorsDependencies": [],
      "previewImagesFileNames": [ "LogAnalyticsQueryAnalysisBlack.PNG", "LogAnalyticsQueryAnalysisWhite.PNG"],
      "version": "1.0.0",
      "title": "Log Analytics Query Analysis",
      "templateRelativePath": "LogAnalyticsQueryAnalysis.json",
      "subtitle": "",
      "provider": "Microsoft Sentinel Community",
	    "support": {
      "tier": "Microsoft"
		},
		"author": {
		  "name": "Samik Roy"
		},
		"source": {
		  "kind": "Community"
		},
		"categories": {
		  "domains": [ "Platform" ]
		}
    },
    {
      "workbookKey": "AcscEssential8",
      "logoFileName": "ACSClogo.svg",
      "description": "This workbook provides insights on the health state of Azure resources against requirements by the ACSC Essential 8.",
      "dataTypesDependencies": [ "DeviceTvmSecureConfigurationAssessment" ],
      "dataConnectorsDependencies": [],
      "previewImagesFileNames": [ "AcscEssential8Black1.png", "AcscEssential8White1.png", "AcscEssential8Black2.png", "AcscEssential8White2.png" ],
      "version": "2.0.0",
      "title": "ACSC Essential 8",
      "templateRelativePath": "AcscEssential8.json",
      "subtitle": "",
      "provider": "Microsoft",
		  "support": {
            "tier": "Microsoft"
        },
		"author": {
            "name": "Microsoft Corporation"
        },
		"source": {
            "kind": "Community"
        },
		"categories": {
            "domains": [
                "Compliance",
				"IT Operations"
            ]
        }
    } ,
    {
      "workbookKey": "TalonInsights",
      "logoFileName": "Talon.svg",
      "description": "This workbook provides Talon Security Insights on Log Analytics Query Logs",
      "dataTypesDependencies": [],
      "dataConnectorsDependencies": [],
      "previewImagesFileNames": [
        "TalonInsightsBlack.png",
        "TalonInsightsWhite.png"
    ],
    "version": "2.0.0",
      "title": "Talon Insights",
      "templateRelativePath": "TalonInsights.json",
      "subtitle": "",
      "provider": "Talon Cyber Security"
    },
    {
      "workbookKey": "manualincident",
      "logoFileName": "Azure_Sentinel.svg",
      "description": "This workbook gives the ability for efficient incident management by enabling manual creation of Microsoft Sentinel incidents directly from within the workbook.",
      "dataTypesDependencies": [ "" ],
      "dataConnectorsDependencies": [ "" ],
      "previewImagesFileNames": [ "ManualincidentWhite.png", "ManualincidentBlack.png" ],
      "version": "1.0.0",
      "title": "Incident Management with Microsoft Sentinel Manual Creation of Incidents Workbook",
      "templateRelativePath": "ManualSentinelIncident.json",
      "subtitle": "",
      "provider": "Microsoft Sentinel community",
      "support": {
        "tier": "Community"
       },
      "author": {
            "name": "Microsoft Sentinel Community"
           },
      "source": {
            "kind": "Community"
        },
      "categories": {
            "domains": [
                "Security - Others"
            ]
        }     
    },
	{
      "workbookKey": "CofenseTriageThreatIndicators",
      "logoFileName": "CofenseTriage.svg",
      "description": "This workbook provides visualization of Cofense Triage threat indicators which are ingested in the Microsoft Sentinel Threat intelligence.",
      "dataTypesDependencies": [
          "ThreatIntelligenceIndicator",
          "Report_links_data_CL"
      ],
      "dataConnectorsDependencies": [
          "CofenseTriageDataConnector"
      ],
      "previewImagesFileNames": [
          "CofenseTriageThreatIndicatorsWhite1.png",
          "CofenseTriageThreatIndicatorsBlack1.png"
      ],
      "version": "1.0",
      "title": "CofenseTriageThreatIndicators",
      "templateRelativePath": "CofenseTriageThreatIndicators.json",
      "subtitle": "",
      "provider": "Cofense"
    },
    {
      "workbookKey": "OptimizationWorkbook",
      "logoFileName": "optimization.svg",
      "description": "This workbook aims to help you gain insights into your current Microsoft Sentinel environment, while also providing recommendations for optimizing costs, improving operational effectiveness, and offering a management overview.",
      "dataTypesDependencies": ["SentinelHealth", "SentinelAudit"],
      "dataConnectorsDependencies": [],
      "previewImagesFileNames": [
        "OptimizationWorkbookBlack.png",
        "OptimizationWorkbookWhite.png"
      ],
      "version": "1.1.0",
      "title": "Microsoft Sentinel Optimization Workbook",
      "templateRelativePath": "OptimizationWorkbook.json",
      "subtitle": "",
      "provider": "Microsoft",
      "support": {
        "tier": "Microsoft"
      },
      "author": {
        "name": "Jeremy Tan, Matthew Lowe, Margaret Mwaura"
      },
      "source": {
        "kind": "Community"
      },
      "categories": {
        "domains": [
          "IT Operations"
        ]
      }
    },
    {
      "workbookKey": "DataCollectionRuleToolkit",
      "logoFileName": "Azure_Sentinel.svg",
      "description": "Use this workbook solution to create, review, and modify data collection rules for Microsoft Sentinel. This workbook provides a click-through experience that centralizes key components from Microsoft Sentinel, Azure Log Analytics, and Azure Monitor to enable users to create new DCRs, modify existing DCRs, and review all DCRs in the environment.",
      "dataTypesDependencies": [],
      "dataConnectorsDependencies": [],
      "previewImagesFileNames": [ "Dcr-toolkit-Black.png", "Dcr-toolkit-White.png"],
      "version": "1.2.0",
      "title": "Data Collection Rule Toolkit",
      "templateRelativePath": "DCR-Toolkit.json",
      "subtitle": "",
      "provider": "Microsoft Sentinel Community",
      "support": {
          "tier": "Community"
      },
      "author": {
              "name": "Microsoft Sentinel Community"
          },
      "source": {
              "kind": "Community"
          },
      "categories": {
              "domains": [
                  "Data Collection"
              ]
          }
  },
 
  {
        "workbookKey": "NetskopeWorkbook",
        "logoFileName": "Netskope_logo.svg",
        "description": "Gain insights and comprehensive monitoring into Netskope events data by analyzing traffic and user activities.\nThis workbook provides insights into various Netskope events types such as Cloud Firewall, Network Private Access, Applications, Security Alerts as well as Web Transactions.\nYou can use this workbook to get visibility in to your Netskope Security Cloud and quickly identify threats, anamolies, traffic patterns, cloud application useage, blocked URL addresses and more.",
        "dataTypesDependencies": [
          "Netskope_Events_CL",
          "Netskope_Alerts_CL",
          "Netskope_WebTX_CL"
      ],
      "dataConnectorsDependencies": [],
      "previewImagesFileNames": [
          "Netskope-ApplicationEvents-Black.png",
          "Netskope-ApplicationEvents-White.png",
          "Netskope-SecurityAlerts-DLP-Black.png",
          "Netskope-SecurityAlerts-DLP-White.png",
          "Netskope-NetworkEvents-CFW-Black.png",
          "Netskope-NetworkEvents-CFW-White.png",
          "Netskope-SecurityAlerts-Malsite-Black.png",
          "Netskope-SecurityAlerts-Malsite-White.png",
          "Netskope-NetworkEvents-NPA-Black.png",
          "Netskope-NetworkEvents-NPA-White.png",
          "Netskope-SecurityAlerts-Malware-White.png",
          "Netskope-SecurityAlerts-Malware-Black.png",
          "Netskope-SecurityAlerts-BehaviorAnalytics-Black.png",
          "Netskope-SecurityAlerts-BehaviorAnalytics-White.png",
          "Netskope-SecurityAlerts-Overview-Black.png",
          "Netskope-SecurityAlerts-Overview-White.png",
          "Netskope-SecurityAlerts-CompormisedCredentials-Black.png",
          "Netskope-SecurityAlerts-CompromisedCredentials-White.png",
          "Netskope-WebTransactions-Black.png",
          "Netskope-WebTransactions-White.png"
      ],
        "version": "1.0",
        "title": "Netskope",
        "templateRelativePath": "NetskopeEvents.json",
        "subtitle": "",
        "provider": "Netskope"
      },
      {
        "workbookKey": "AIShield",
        "logoFileName": "AIShield_Logo.svg",
        "description": "Visualize events generated by AIShield. This workbook is dependent on a parser AIShield which is a part of the solution deployment.",
        "dataTypesDependencies": [
            "AIShield"
        ],
        "dataConnectorsDependencies": [
            "AIShield"
        ],
        "previewImagesFileNames": [
            "AIShieldBlack.png",
            "AIShieldWhite.png"
        ],
        "version": "1.0.0",
        "title": "AIShield Workbook",
        "templateRelativePath": "AIShield.json",
        "subtitle": "",
        "provider": "Community"
    },
  {
    "workbookKey": "AdvancedWorkbookConcepts",
    "logoFileName": "Azure_Sentinel.svg",
    "description": "Use this workbook to view and learn advanced concepts for workbooks in Azure Monitor and Microsoft Sentinel. Examples are provided in order to teach users how the concepts look, work, and are built.",
    "dataTypesDependencies": [],
    "dataConnectorsDependencies": [],
    "previewImagesFileNames": [ "Advancedworkbookconcepts-Black.png", "Advancedworkbookconcepts-White.png"],
    "version": "1.1.0",
    "title": "Advanced Workbook Concepts",
    "templateRelativePath": "AdvancedWorkbookConcepts.json",
    "subtitle": "",
    "provider": "Microsoft Sentinel Community",
    "support": {
        "tier": "Microsoft"
    },
"author": {
        "name": "Microsoft Sentinel Community"
    },
"source": {
        "kind": "Community"
    },
"categories": {
        "domains": [
            "Workbooks",
            "Reporting",
            "Visualization"
        ]
    }	  
},
{
  "workbookKey": "NetCleanProActiveWorkbook",
  "logoFileName": "NetCleanImpactLogo.svg",
  "description": "This workbook provides insights on NetClean ProActive Incidents.",
  "dataTypesDependencies": [
      "Netclean_Incidents_CL"
  ],
  "dataConnectorsDependencies": [
      "Netclean_ProActive_Incidents"
  ],
  "previewImagesFileNames": [
      "NetCleanProActiveBlack1.png",
      "NetCleanProActiveBlack2.png",
      "NetCleanProActiveWhite1.png",
      "NetCleanProActiveWhite2.png"
  ],
  "version": "1.0.0",
  "title": "NetClean ProActive",
  "templateRelativePath": "NetCleanProActiveWorkbook.json",
  "subtitle": "",
  "provider": "NetClean"
  },
  {
    "workbookKey": "AutomationHealth",
    "logoFileName": "Azure_Sentinel.svg",
    "description": "Have a holistic overview of your automation health, gain insights about failures, correlate Microsoft Sentinel health with Logic Apps diagnostics logs and deep dive automation details per incident",
    "dataTypesDependencies": [
      "SentinelHealth"
    ],
    "dataConnectorsDependencies": [],
    "previewImagesFileNames": [
      "AutomationHealthBlack.png",
      "AutomationHealthWhite.png"
  ],
    "version": "2.0.0",
    "title": "Automation health",
    "templateRelativePath": "AutomationHealth.json",
    "subtitle": "",
    "provider": "Microsoft Sentinel Community"
<<<<<<< HEAD
   },
=======
  },
>>>>>>> ae09c83b
{
    "workbookKey": "PlaybooksHealth",
    "logoFileName": "Azure_Sentinel.svg",
    "description": "The workbook will provide you with deeper insights regarding the status, activity, and billing of each playbook. You can use the workbook's logic to monitor the general health of the playbooks.",
    "dataTypesDependencies": [],
    "dataConnectorsDependencies": [],
    "previewImagesFileNames": [
      "PlaybookHealthWhite.PNG",
      "PlaybookHealthBlack.PNG"
    ],
    "version": "1.0.0",
    "title": "Playbooks health monitoring (preview)",
    "templateRelativePath": "PlaybookHealth.json",
    "subtitle": "",
    "provider": "Microsoft Sentinel Community",
    "support": {
      "tier": "Microsoft"
    },
    "author": {
      "name": "Microsoft Corporation"
    },
    "source": {
      "kind": "Community"
    },
    "categories": {
      "domains": [
        "IT Operations",
        "Platform"
      ]
    }
  },
  {
    "workbookKey": "CiscoSDWANWorkbook",
    "logoFileName": "cisco-logo-72px.svg",
    "description": "Cisco SD-WAN Workbook equips administrators with the necessary tools to implement robust security measures and stay ahead of emerging threats.By leveraging the insights and recommendations provided in the workbook, network administrators can effectively protect their SD-WAN infrastructure from potential vulnerabilities and ensure a secure and reliable network connectivity for their organization.",
    "dataTypesDependencies": [
        "Syslog",
        "CiscoSDWANNetflow_CL"
    ],
    "dataConnectorsDependencies": ["CiscoSDWAN"],
    "previewImagesFileNames": [
        "CiscoSDWANWhite1.png",
        "CiscoSDWANWhite2.png",
        "CiscoSDWANWhite3.png",
        "CiscoSDWANBlack1.png",
        "CiscoSDWANBlack2.png",
        "CiscoSDWANBlack3.png"
    ],
    "version": "1.0.0",
    "title": "Cisco SD-WAN",
    "templateRelativePath": "CiscoSDWAN.json",
    "provider": "Cisco"
  },
  {
    "workbookKey": "SAP-AuditControls",
    "logoFileName": "SAPVMIcon.svg",
    "description": "SAP -Audit Controls (Preview)",
    "dataTypesDependencies": [
        "SAPAuditLog"
    ],
    "dataConnectorsDependencies": [
        "SAP"
    ],
    "previewImagesFileNames": [""],
    "version": "1.0.0",
    "title": "SAP -Audit Controls (Preview)",
    "templateRelativePath": "SAP -Audit Controls (Preview).json",
    "subtitle": "",
    "provider": "Microsoft"
},
  {
    "workbookKey": "ZoomReports",
    "logoFileName": "Azure_Sentinel.svg",
    "description": "Visualize various details & visuals on Zoom Report data ingested though the solution. This also have a dependency on the parser which is available as a part of Zoom solution named Zoom",
    "dataTypesDependencies": [ "Zoom" ],
    "dataConnectorsDependencies": ["Zoom Reports"],
    "previewImagesFileNames": [ "ZoomReportsBlack.png", "ZoomReportsWhite.png" ],
    "version": "1.0.0",
    "title": "Zoom Reports",
    "templateRelativePath": "ZoomReports.json",
    "subtitle": "",
    "provider": "Community"
  },
  {
    "workbookKey": "InsiderRiskManagementWorkbook",
    "logoFileName": "Azure_Sentinel.svg",
    "description": "The Microsoft Insider Risk Management Workbook integrates telemetry from 25+ Microsoft security products to provide actionable insights into insider risk management. Reporting tools provide \u201cGo to Alert\u201d links to provide deeper integration between products and a simplified user experience for exploring alerts. ",
    "dataTypesDependencies": [
      "SigninLogs",
      "AuditLogs",
      "AzureActivity",
      "OfficeActivity",
      "MicrosoftPurviewInformationProtection",
      "SecurityIncident"
    ],
    "dataConnectorsDependencies": [],
    "previewImagesFileNames": [
      "InsiderRiskManagementBlack.png",
      "InsiderRiskManagementWhite.png"
    ],
    "version": "1.0.0",
    "title": "Insider Risk Management",
    "templateRelativePath": "InsiderRiskManagement.json",
    "subtitle": "",
    "provider": "Microsoft"
  },
  {
  "workbookKey": "Fortiweb-workbook",
  "logoFileName": "Azure_Sentinel.svg",
  "description": "This workbook depends on a parser based on a Kusto Function to work as expected [**Fortiweb**](https://aka.ms/sentinel-FortiwebDataConnector-parser) which is deployed with the Microsoft Sentinel Solution.",
  "dataTypesDependencies": [
    "CommonSecurityLog"
  ],
  "dataConnectorsDependencies": [
  "FortinetFortiWeb"
  ],
  "previewImagesFileNames": [""],
  "version": "1.0.0",
  "title": "Fortiweb-workbook",
  "templateRelativePath": "Fortiweb-workbook.json",
  "subtitle": "",
  "provider": "Microsoft"
  },
  {
    "workbookKey": "WebSessionEssentialsWorkbook",
    "logoFileName": "Azure_Sentinel.svg",
    "description": "The 'Web Session Essentials' workbook provides real-time insights into activity and potential threats in your network. This workbook is designed for network teams, security architects, analysts, and consultants to monitor, identify and investigate threats on Web servers, Web Proxies and Web Security Gateways assets. This Workbook gives a summary of analysed web traffic and helps with threat analysis and investigating suspicious http traffic.",
    "dataTypesDependencies": [],
    "dataConnectorsDependencies": [],
    "previewImagesFileNames": [
      "WebSessionEssentialsWorkbookWhite.png",
      "WebSessionEssentialsWorkbookBlack.png"
    ],
    "version": "1.0.0",
    "title": "Web Session Essentials Workbook",
    "templateRelativePath": "WebSessionEssentials.json",
    "subtitle": "",
    "provider": "Microsoft"
  },
  {
    "workbookKey": "IslandAdminAuditOverview",
    "logoFileName": "island.svg",
    "description": "This workbook provides a view into the activities of administrators in the Island Management Console.",
    "dataTypesDependencies": [],
    "dataConnectorsDependencies": [],
    "previewImagesFileNames": [""],
    "version": "1.0.0",
    "title": "Island Admin Audit Overview",
    "templateRelativePath": "IslandAdminAuditOverview.json",
    "subtitle": "",
    "provider": "Island"
  },
  {
  "workbookKey": "IslandUserActivityOverview",
  "logoFileName": "island.svg",
  "description": "This workbook provides a view into the activities of users while using the Island Enterprise Browser.",
  "dataTypesDependencies": [],
  "dataConnectorsDependencies": [],
  "previewImagesFileNames": [""],
  "version": "1.0.0",
  "title": "Island User Activity Overview",
  "templateRelativePath": "IslandUserActivityOverview.json",
  "subtitle": "",
  "provider": "Island"
  },
  {
    "workbookKey": "BloodHoundEnterpriseAttackPathWorkbook",
    "logoFileName": "BHE_Logo.svg",
    "description": "Gain insights into BloodHound Enterprise attack paths.",
    "dataTypesDependencies": [ "BloodHoundEnterprise" ],
    "dataConnectorsDependencies": [ "BloodHoundEnterprise" ],
    "previewImagesFileNames": [""],
    "version": "1.0",
    "title": "BloodHound Enterprise Attack Paths",
    "templateRelativePath": "BloodHoundEnterpriseAttackPath.json",
    "subtitle": "",
    "provider": "SpecterOps"
},
{
    "workbookKey": "BloodHoundEnterprisePostureWorkbook",
    "logoFileName": "BHE_Logo.svg",
    "description": "Gain insights into BloodHound Enterprise domain posture.",
    "dataTypesDependencies": [ "BloodHoundEnterprise" ],
    "dataConnectorsDependencies": [ "BloodHoundEnterprise" ],
    "previewImagesFileNames": [""],
    "version": "1.0",
    "title": "BloodHound Enterprise Posture",
    "templateRelativePath": "BloodHoundEnterprisePosture.json",
    "subtitle": "",
    "provider": "SpecterOps"
},
{
  "workbookKey": "BitSightWorkbook",
  "logoFileName": "BitSight.svg",
  "description": "Gain insights into BitSight data.",
  "dataTypesDependencies": ["Alerts_data_CL", "Breaches_data_CL", "Company_details_CL", "Company_rating_details_CL", "Diligence_historical_statistics_CL", "Diligence_statistics_CL", "Findings_summary_CL", "Findings_data_CL", "Graph_data_CL", "Industrial_statistics_CL", "Observation_statistics_CL"],
  "dataConnectorsDependencies": ["BitSightDatConnector"],
  "previewImagesFileNames": ["BitSightWhite1.png","BitSightBlack1.png"],
  "version": "1.0.0",
  "title": "BitSight",
  "templateRelativePath": "BitSightWorkbook.json",
  "subtitle": "",
  "provider": "BitSight"
},
  {
    "workbookKey": "VectraXDR",
    "logoFileName": "AIVectraDetect.svg",
    "description": "This workbook provides visualization of Audit, Detections, Entity Scoring, Lockdown and Health data.",
    "dataTypesDependencies": [
        "Audits_Data_CL",
        "Detections_Data_CL",
        "Entity_Scoring_Data_CL",
        "Lockdown_Data_CL",
        "Health_Data_CL"
    ],
    "dataConnectorsDependencies": [
        "VectraDataConnector"
    ],
    "previewImagesFileNames": [
        "VectraXDRWhite1.png",
        "VectraXDRWhite2.png",
        "VectraXDRWhite3.png",
        "VectraXDRWhite4.png",
        "VectraXDRWhite5.png",
        "VectraXDRBlack1.png",
        "VectraXDRBlack2.png",
        "VectraXDRBlack3.png",
        "VectraXDRBlack4.png",
        "VectraXDRBlack5.png"
    ],
    "version": "1.0.0",
    "title": "Vectra XDR",
    "templateRelativePath": "VectraXDR.json",
    "subtitle": "",
    "provider": "Vectra"
  },
  {
  "workbookKey": "CloudflareWorkbook",
  "logoFileName": "cloudflare.svg",
  "description": "Gain insights into Cloudflare events. You will get visibility on your Cloudflare web traffic, security, reliability.",
  "dataTypesDependencies": [ "Cloudflare_CL" ],
  "dataConnectorsDependencies": [ "CloudflareDataConnector" ],
  "previewImagesFileNames": ["CloudflareOverviewWhite01.png", "CloudflareOverviewWhite02.png", "CloudflareOverviewBlack01.png", "CloudflareOverviewBlack02.png"],
  "version": "1.0",
  "title": "Cloudflare",
  "templateRelativePath": "Cloudflare.json",
  "subtitle": "",
  "provider": "Cloudflare"
},
{
    "workbookKey": "CofenseIntelligenceWorkbook",
    "logoFileName": "CofenseTriage.svg",
    "description": "This workbook provides visualization of Cofense Intelligence threat indicators which are ingested in the Microsoft Sentinel Threat intelligence.",
    "dataTypesDependencies": [
        "ThreatIntelligenceIndicator",
        "Malware_Data"
    ],
    "dataConnectorsDependencies": [
        "CofenseIntelligenceDataConnector"
    ],
    "previewImagesFileNames": [
        "CofenseIntelligenceWhite1.png",
        "CofenseIntelligenceBlack1.png"
    ],
    "version": "1.0",
    "title": "CofenseIntelligenceThreatIndicators",
    "templateRelativePath": "CofenseIntelligenceThreatIndicators.json",
    "subtitle": "",
    "provider": "Cofense"
},
{
  "workbookKey": "EgressDefendMetricWorkbook",
  "logoFileName": "Egress-logo.svg",
  "description": "A workbook providing insights into Egress Defend.",
  "dataTypesDependencies": ["EgressDefend_CL"],
  "previewImagesFileNames": [ "EgressDefendMetricWorkbookBlack01.png", "EgressDefendMetricWorkbookWhite01.png" ],
  "version": "1.0.0",
  "title": "Egress Defend Insights",
  "templateRelativePath": "DefendMetrics.json",
  "subtitle": "Defend Metrics",
  "provider": "Egress Software Technologies"
  },
  {
    "workbookKey": "UserWorkbook-alexdemichieli-github-update-1",
    "logoFileName": "GitHub.svg",
    "description": "Gain insights to GitHub activities that may be interesting for security.",
    "dataTypesDependencies": [
        "GitHubAuditLogPolling_CL"
    ],
    "dataConnectorsDependencies": [
        "GitHubEcAuditLogPolling"
    ],
    "previewImagesFileNames": [""],
    "version": "1.0.0",
    "title": "GitHub Security",
    "templateRelativePath": "GitHubAdvancedSecurity.json",
    "subtitle": "",
    "provider": "Microsoft"
},
{
    "workbookKey": "SalemDashboard",
    "logoFileName": "salem_logo.svg",
    "description": "Monitor Salem Performance",
    "dataTypesDependencies": [ "SalemAlerts_CL" ],
    "dataConnectorsDependencies": [],
    "previewImagesFileNames": [""],
    "version": "1.0.0",
    "title": "Salem Alerts Workbook",
    "templateRelativePath": "SalemDashboard.json",
    "subtitle": "",
    "provider": "SalemCyber"
},
{
  "workbookKey": "MimecastAuditWorkbook",
  "logoFileName": "Mimecast.svg",
  "description": "A workbook providing insights into Mimecast Audit.",
  "dataTypesDependencies": [
      "MimecastAudit_CL"
  ],
  "previewImagesFileNames": [
      "MimecastAuditBlack1.png",
      "MimecastAuditBlack2.png",
      "MimecastAuditWhite1.png",
      "MimecastAuditWhite2.png"
  ],
  "version": "1.0.0",
  "title": "MimecastAudit",
  "templateRelativePath": "MimecastAudit.json",
  "subtitle": "Mimecast Audit",
  "provider": "Mimecast"
},
{
  "workbookKey": "MailGuard365Workbook",
  "logoFileName": "MailGuard365_logo.svg",
  "description": "MailGuard 365 Workbook",
  "dataTypesDependencies": [
    "MailGuard365_Threats_CL"
  ],
  "dataConnectorsDependencies": [
    "MailGuard365"
  ],
  "previewImagesFileNames": ["MailGuard365WorkbookWhite1.png",
    "MailGuard365WorkbookWhite2.png",
    "MailGuard365WorkbookBlack1.png",
    "MailGuard365WorkbookBlack2.png"
],
  "version": "1.0.0",
  "title": "MailGuard365",
  "templateRelativePath": "MailGuard365Dashboard.json",
  "subtitle": "",
  "provider": "MailGuard 365"
},
{
  "workbookKey": "MimecastTIRegionalWorkbook",
  "logoFileName": "Mimecast.svg",
  "description": "A workbook providing insights into Mimecast Regional Threat indicator.",
  "dataTypesDependencies": ["ThreatIntelligenceIndicator"],
  "dataConnectorsDependencies": [
     "MimecastTIRegionalConnectorAzureFunctions"
  ],
  "previewImagesFileNames": [
      "MimecastTIReginalWhite.png",
      "MimecastTIRegionalBlack.png"
  ],
  "version": "1.0.0",
  "title": "MimecastTIRegional",
  "templateRelativePath": "MimecastTIRegional.json",
  "subtitle": "Mimecast TI Regional",
  "provider": "Mimecast"
},
{
    "workbookKey": "DataminrPulseAlerts",
    "logoFileName": "DataminrPulse.svg",
    "description": "This Workbook provides insight into the data coming from DataminrPulse.",
    "dataTypesDependencies": ["DataminrPulse_Alerts_CL"],
    "dataConnectorsDependencies": ["DataminrPulseAlerts"],
    "previewImagesFileNames": [ "DataminrPulseAlertsBlack1.png",
        "DataminrPulseAlertsBlack2.png",
        "DataminrPulseAlertsBlack3.png",
        "DataminrPulseAlertsBlack4.png",
        "DataminrPulseAlertsBlack5.png",
        "DataminrPulseAlertsWhite1.png",
        "DataminrPulseAlertsWhite2.png",
        "DataminrPulseAlertsWhite3.png",
        "DataminrPulseAlertsWhite4.png",
        "DataminrPulseAlertsWhite5.png"
    ],
    "version": "1.0.0",
    "title": "Dataminr Pulse Alerts",
    "templateRelativePath": "DataminrPulseAlerts.json",
    "provider": "Dataminr"
},
{
    "workbookKey": "DoDZeroTrustWorkbook",
    "logoFileName": "",
    "description": "This workbook solution provides an intuitive, customizable, framework intended to help track/report Zero Trust implementation in accordance with the latest DoD Zero Trust Strategy.",
    "dataTypesDependencies": [],
    "dataConnectorsDependencies": [],
    "previewImagesFileNames": [
      "DoDZeroTrustWorkbook1Black.png",
      "DoDZeroTrustWorkbook2Black.png",
      "DoDZeroTrustWorkbook3Black.png",
      "DoDZeroTrustWorkbook1White.png",
      "DoDZeroTrustWorkbook2White.png",
      "DoDZeroTrustWorkbook3White.png"
    ],
    "version": "1.0.0",
    "title": "DoD Zero Trust Strategy Workbook",
    "templateRelativePath": "DoDZeroTrustWorkbook.json",
    "subtitle": "",
    "provider": "Microsoft",
    "support": {
      "tier": "Microsoft"
    },
    "author": {
      "name": "Lili Davoudian, Chhorn Lim, Jay Pelletier, Michael Crane"
    },
    "source": {
      "kind": "Community"
    },
    "categories": {
      "domains": [
        "IT Operations"
      ]
    }
},
{
    "workbookKey": "GreyNoiseIntellegenceOverviewWorkbook",
    "logoFileName": "greynoise_logomark_black.svg",
    "description": "This workbook provides visualization of GreyNoise Intelligence threat indicators which are ingested in the Microsoft Sentinel Threat intelligence.",
    "dataTypesDependencies": [
        "ThreatIntelligenceIndicator"
    ],
    "dataConnectorsDependencies": [
        "GreyNoise2SentinelAPI"
    ],
    "previewImagesFileNames": [
        "GreyNoiseOverviewWhite.png",
        "GreyNoiseOverviewBlack.png"
    ],
    "version": "1.0",
    "title": "GreyNoise Intelligence Threat Indicators",
    "templateRelativePath": "GreyNoiseOverview.json",
    "subtitle": "",
    "provider": "GreyNoise Intelligence, Inc."
},
{
    "workbookKey": "WizFindingsWorkbook",
    "logoFileName": "Wiz_logo.svg",
    "description": "A visualized overview of Wiz Findings.\nExplore, analize and learn about your security posture using Wiz Findings Overview",
    "dataTypesDependencies": [
      "WizIssues_CL",
      "WizVulnerabilities_CL",
      "WizAuditLogs_CL"
    ],
    "dataConnectorsDependencies": [
      "Wiz"
    ],
    "previewImagesFileNames": [
      "WizFindingsBlack1.png",
      "WizFindingsBlack2.png",
      "WizFindingsBlack3.png",
      "WizFindingsWhite1.png",
      "WizFindingsWhite2.png",
      "WizFindingsWhite3.png"
    ],
    "version": "1.0.0",
    "title": "Wiz Findings overview",
    "templateRelativePath": "WizFindings.json",
    "subtitle": "",
    "provider": "Wiz"
},
{
  "workbookKey": "RecordedFutureAlertOverviewWorkbook",
  "logoFileName": "RecordedFuture.svg",
  "description": "Recorded Future Alerts Overview Workbook. This workbook will visualize playbook alerts imported via the RecordedFuture-Alert-Importer.",
  "dataTypesDependencies": [
      "RecordedFuturePortalAlerts_CL"
  ],
  "dataConnectorsDependencies": [],
  "previewImagesFileNames": [
      "RecordedFutureAlertOverviewWhite.png",
      "RecordedFutureAlertOverviewBlack.png"
  ],
  "version": "1.0.0",
  "title": "Recorded Future - Alerts Overview",
  "templateRelativePath": "RecordedFutureAlertOverview.json",
  "subtitle": "",
  "provider": "Recorded Future"
},
{
  "workbookKey": "RecordedFuturePlaybookAlertOverviewWorkbook",
  "logoFileName": "RecordedFuture.svg",
  "description": "Recorded Future Playbook Alerts Overview Workbook. This workbook will visualize playbook alerts imported via the RecordedFuture-Playbook-Alert-Importer.",
  "dataTypesDependencies": [
      "RecordedFuturePlaybookAlerts_CL"
  ],
  "dataConnectorsDependencies": [],
  "previewImagesFileNames": [
      "RecordedFuturePlaybookAlertOverviewWhite1.png",
      "RecordedFuturePlaybookAlertOverviewBlack1.png"
  ],
  "version": "1.0.0",
  "title": "Recorded Future - Playbook Alerts Overview",
  "templateRelativePath": "RecordedFuturePlaybookAlertOverview.json",
  "subtitle": "",
  "provider": "Recorded Future"
},
{
  "workbookKey": "RecordedFutureDomainCorrelationWorkbook",
  "logoFileName": "RecordedFuture.svg",
  "description": "Recorded Future Domain Correlation Workbook. This workbook will visualize Recorded Future threat intelligence data together with infrastructure logs ingested in to Sentinel.",
  "dataTypesDependencies": [
      "ThreatIntelligenceIndicator"
  ],
  "dataConnectorsDependencies": [],
  "previewImagesFileNames": [
      "RecordedFutureDomainCorrelationWhite.png",
      "RecordedFutureDomainCorrelationBlack.png"
  ],
  "version": "1.0.1",
  "title": "Recorded Future - Domain Correlation",
  "templateRelativePath": "RecordedFutureDomainCorrelation.json",
  "subtitle": "",
  "provider": "Recorded Future"
},
{
  "workbookKey": "RecordedFutureHashCorrelationWorkbook",
  "logoFileName": "RecordedFuture.svg",
  "description": "Recorded Future Hash Correlation Workbook. This workbook will visualize Recorded Future threat intelligence data together with infrastructure logs ingested in to Sentinel.",
  "dataTypesDependencies": [
      "ThreatIntelligenceIndicator"
  ],
  "dataConnectorsDependencies": [],
  "previewImagesFileNames": [
      "RecordedFutureHashCorrelationWhite.png",
      "RecordedFutureHashCorrelationBlack.png"
  ],
  "version": "1.0.1",
  "title": "Recorded Future - Hash Correlation",
  "templateRelativePath": "RecordedFutureHashCorrelation.json",
  "subtitle": "",
  "provider": "Recorded Future"
},
{
  "workbookKey": "RecordedFutureIPCorrelationWorkbook",
  "logoFileName": "RecordedFuture.svg",
  "description": "Recorded Future IP Correlation Workbook. This workbook will visualize Recorded Future threat intelligence data together with infrastructure logs ingested in to Sentinel.",
  "dataTypesDependencies": [
      "ThreatIntelligenceIndicator"
  ],
  "dataConnectorsDependencies": [],
  "previewImagesFileNames": [
      "RecordedFutureIPCorrelationWhite.png",
      "RecordedFutureIPCorrelationBlack.png"
  ],
  "version": "1.0.1",
  "title": "Recorded Future - IP Correlation",
  "templateRelativePath": "RecordedFutureIPCorrelation.json",
  "subtitle": "",
  "provider": "Recorded Future"
},
{
  "workbookKey": "RecordedFutureURLCorrelationWorkbook",
  "logoFileName": "RecordedFuture.svg",
  "description": "Recorded Future URL Correlation Workbook. This workbook will visualize Recorded Future threat intelligence data together with infrastructure logs ingested in to Sentinel.",
  "dataTypesDependencies": [
      "ThreatIntelligenceIndicator"
  ],
  "dataConnectorsDependencies": [],
  "previewImagesFileNames": [
      "RecordedFutureUrlCorrelationWhite.png",
      "RecordedFutureUrlCorrelationBlack.png"
  ],
  "version": "1.0.1",
  "title": "Recorded Future - URL Correlation",
  "templateRelativePath": "RecordedFutureURLCorrelation.json",
  "subtitle": "",
  "provider": "Recorded Future"
},
{
    "workbookKey": "ThreatConnectOverviewWorkbook",
    "logoFileName": "ThreatConnect.svg",
    "description": "This workbook provides visualization of ThreatConnect threat indicators which are ingested in the Microsoft Sentinel Threat intelligence.",
    "dataTypesDependencies": [
        "ThreatIntelligenceIndicator"
    ],
    "dataConnectorsDependencies": [
        "ThreatIntelligence"
    ],
    "previewImagesFileNames": [
        "ThreatConnectOverviewBlack.png",
        "ThreatConnectOverviewWhite.png"
    ],
    "version": "1.0.0",
    "title": "ThreatConnect Overview Workbook",
    "templateRelativePath": "ThreatConnectOverview.json",
    "subtitle": "",
    "provider": "ThreatConnect, Inc."
},  
{
  "workbookKey": "Sentinel_Central",
  "logoFileName": "Azure_Sentinel.svg",
  "description": "Use this report to view Incident (and Alert data) across many workspaces, this works with Azure Lighthouse and across any subscription you have access to.",
  "dataTypesDependencies": ["SecurityEvent"],
  "dataConnectorsDependencies": ["IdentityAndAccessWhite.png", "IdentityAndAccessBlack.png"],
  "previewImagesFileNames": [ "SentinelCentralBlack.png", "SentinelCentralWhite.png"],
  "version": "2.1.2",
  "title": "Sentinel Central",
  "templateRelativePath": "Sentinel_Central.json",
  "subtitle": "",
  "provider": "Microsoft Sentinel community",
  "support": {
    "tier": "Community"
  },
  "author": {
    "name": "Clive Watson"
  },
  "source": {
    "kind": "Community"
  },
  "categories": {
    "domains": [
      "Security"
    ]
 }
}
]<|MERGE_RESOLUTION|>--- conflicted
+++ resolved
@@ -2203,11 +2203,7 @@
   "templateRelativePath": "SecurityOperationsEfficiency.json",
   "subtitle": "",
   "provider": "Microsoft"
-<<<<<<< HEAD
- },
-=======
-  },
->>>>>>> ae09c83b
+  },
   {
     "workbookKey": "DataCollectionHealthMonitoring",
     "logoFileName": "Azure_Sentinel.svg",
@@ -5568,11 +5564,7 @@
   "templateRelativePath": "IncidentTasksWorkbook.json",
   "subtitle": "",
   "provider": "Microsoft"
-<<<<<<< HEAD
-  },
-=======
-},
->>>>>>> ae09c83b
+},
   {
     "workbookKey": "SentinelWorkspaceReconTools",
     "logoFileName": "Azure_Sentinel.svg",
@@ -6143,11 +6135,7 @@
     "templateRelativePath": "AutomationHealth.json",
     "subtitle": "",
     "provider": "Microsoft Sentinel Community"
-<<<<<<< HEAD
-   },
-=======
-  },
->>>>>>> ae09c83b
+  },
 {
     "workbookKey": "PlaybooksHealth",
     "logoFileName": "Azure_Sentinel.svg",
