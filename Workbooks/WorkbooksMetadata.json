[
  {
    "workbookKey": "42CrunchAPIProtectionWorkbook",
    "logoFileName": "42CrunchLogo.svg",
    "description": "Monitor and protect APIs using the 42Crunch API microfirewall",
    "dataTypesDependencies": [ "apifirewall_log_1_CL" ],
    "dataConnectorsDependencies": [ "42CrunchAPIProtection" ],
    "previewImagesFileNames": [ "42CrunchInstancesBlack.png", "42CrunchInstancesWhite.png", "42CrunchRequestsBlack.png", "42CrunchRequestsWhite.png", "42CrunchStatusBlack.png", "42CrunchStatusWhite.png" ],
    "version": "1.0.0",
    "title": "42Crunch API Protection Workbook",
    "templateRelativePath": "42CrunchAPIProtectionWorkbook.json",
    "subtitle": "",
    "provider": "42Crunch"
  },
  {
    "workbookKey": "AttackSurfaceReduction",
    "logoFileName": "M365securityposturelogo.svg",
    "description": "This workbook helps you implement the ASR rules of Windows/Defender, and to monitor them over time. The workbook can filter on ASR rules in Audit mode and Block mode.",
    "dataTypesDependencies": [ "DeviceEvents" ],
    "dataConnectorsDependencies": [ "MicrosoftThreatProtection" ],
    "previewImagesFileNames": [ "AttackSurfaceReductionWhite.png", "AttackSurfaceReductionBlack.png" ],
    "version": "1.0.0",
    "title": "Attack Surface Reduction Dashboard",
    "templateRelativePath": "AttackSurfaceReduction.json",
    "subtitle": "",
    "provider": "Microsoft Sentinel community"
  },
  {
    "workbookKey": "ForcepointNGFWAdvanced",
    "logoFileName": "FPAdvLogo.svg",
    "description": "Gain threat intelligence correlated security and application insights on Forcepoint NGFW (Next Generation Firewall). Monitor Forcepoint logging servers health.",
    "dataTypesDependencies": [ "CommonSecurityLog", "ThreatIntelligenceIndicator" ],
    "dataConnectorsDependencies": [ "ForcepointNgfw", "ThreatIntelligence" ],
    "previewImagesFileNames": [ "ForcepointNGFWAdvancedWhite.png", "ForcepointNGFWAdvancedBlack.png" ],
    "version": "1.0.0",
    "title": "Forcepoint Next Generation Firewall (NGFW) Advanced Workbook",
    "templateRelativePath": "ForcepointNGFWAdvanced.json",
    "subtitle": "",
    "provider": "Forcepoint"
  },
  {
    "workbookKey": "AzureActivityWorkbook",
    "logoFileName": "azureactivity_logo.svg",
    "description": "Gain extensive insight into your organization's Azure Activity by analyzing, and correlating all user operations and events.\nYou can learn about all user operations, trends, and anomalous changes over time.\nThis workbook gives you the ability to drill down into caller activities and summarize detected failure and warning events.",
    "dataTypesDependencies": [ "AzureActivity" ],
    "dataConnectorsDependencies": [ "AzureActivity" ],
    "previewImagesFileNames": [ "AzureActivityWhite1.png", "AzureActivityBlack1.png" ],
    "version": "1.4.0",
    "title": "Azure Activity",
    "templateRelativePath": "AzureActivity.json",
    "subtitle": "",
    "provider": "Microsoft"
  },
  {
    "workbookKey": "IdentityAndAccessWorkbook",
    "logoFileName": "Microsoft_logo.svg",
    "description": "Gain insights into Identity and access operations by collecting and analyzing security logs, using the audit and sign-in logs to gather insights into use of Microsoft products.\nYou can view anomalies and trends across login events from all users and machines. This workbook also identifies suspicious entities from login and access events.",
    "dataTypesDependencies": [ "SecurityEvent" ],
    "dataConnectorsDependencies": [ "SecurityEvents", "WindowsSecurityEvents" ],
    "previewImagesFileNames": [ "IdentityAndAccessWhite.png", "IdentityAndAccessBlack.png" ],
    "version": "1.1.0",
    "title": "Identity & Access",
    "templateRelativePath": "IdentityAndAccess.json",
    "subtitle": "",
    "provider": "Microsoft"
  },
  {
    "workbookKey": "CheckPointWorkbook",
    "logoFileName": "checkpoint_logo.svg",
    "description": "Gain insights into Check Point network activities, including number of gateways and servers, security incidents, and identify infected hosts.",
    "dataTypesDependencies": [ "CommonSecurityLog" ],
    "dataConnectorsDependencies": [ "CheckPoint" ],
    "previewImagesFileNames": [ "CheckPointWhite.png", "CheckPointBlack.png" ],
    "version": "1.0.0",
    "title": "Check Point Software Technologies",
    "templateRelativePath": "CheckPoint.json",
    "subtitle": "",
    "provider": "Check Point"
  },
  {
    "workbookKey": "CiscoWorkbook",
    "logoFileName": "cisco_logo.svg",
    "description": "Gain insights into your Cisco ASA firewalls by analyzing traffic, events, and firewall operations.\nThis workbook analyzes Cisco ASA threat events and identifies suspicious ports, users, protocols and IP addresses.\nYou can learn about trends across user and data traffic directions, and drill down into the Cisco filter results.\nEasily detect attacks on your organization by monitoring management operations, such as configuration and logins.",
    "dataTypesDependencies": [ "CommonSecurityLog" ],
    "dataConnectorsDependencies": [ "CiscoASA" ],
    "previewImagesFileNames": [ "CiscoWhite.png", "CiscoBlack.png" ],
    "version": "1.1.0",
    "title": "Cisco - ASA",
    "templateRelativePath": "Cisco.json",
    "subtitle": "",
    "provider": "Microsoft"
  },
  {
    "workbookKey": "ExchangeOnlineWorkbook",
    "logoFileName": "office365_logo.svg",
    "description": "Gain insights into Microsoft Exchange online by tracing and analyzing all Exchange operations and user activities.\nThis workbook let you monitor user activities, including logins, account operations, permission changes, and mailbox creations to discover suspicious trends among them.",
    "dataTypesDependencies": [ "OfficeActivity" ],
    "dataConnectorsDependencies": [ "Office365" ],
    "previewImagesFileNames": [ "ExchangeOnlineWhite.png", "ExchangeOnlineBlack.png" ],
    "version": "1.1.0",
    "title": "Exchange Online",
    "templateRelativePath": "ExchangeOnline.json",
    "subtitle": "",
    "provider": "Microsoft"
  },
  {
    "workbookKey": "PaloAltoOverviewWorkbook",
    "logoFileName": "paloalto_logo.svg",
    "description": "Gain insights and comprehensive monitoring into Palo Alto firewalls by analyzing traffic and activities.\nThis workbook correlates all Palo Alto data with threat events to identify suspicious entities and relationships.\nYou can learn about trends across user and data traffic, and drill down into Palo Alto Wildfire and filter results.",
    "dataTypesDependencies": [ "CommonSecurityLog" ],
    "dataConnectorsDependencies": [ "PaloAltoNetworks" ],
    "previewImagesFileNames": [ "PaloAltoOverviewWhite1.png", "PaloAltoOverviewBlack1.png", "PaloAltoOverviewWhite2.png", "PaloAltoOverviewBlack2.png", "PaloAltoOverviewWhite3.png", "PaloAltoOverviewBlack3.png" ],
    "version": "1.2.2",
    "title": "Palo Alto overview",
    "templateRelativePath": "PaloAltoOverview.json",
    "subtitle": "",
    "provider": "Microsoft"
  },
  {
    "workbookKey": "PaloAltoNetworkThreatWorkbook",
    "logoFileName": "paloalto_logo.svg",
    "description": "Gain insights into Palo Alto network activities by analyzing threat events.\nYou can extract meaningful security information by correlating data between threats, applications, and time.\nThis workbook makes it easy to track malware, vulnerability, and virus log events.",
    "dataTypesDependencies": [ "CommonSecurityLog" ],
    "dataConnectorsDependencies": [ "PaloAltoNetworks" ],
    "previewImagesFileNames": [ "PaloAltoNetworkThreatWhite1.png", "PaloAltoNetworkThreatBlack1.png", "PaloAltoNetworkThreatWhite2.png", "PaloAltoNetworkThreatBlack2.png" ],
    "version": "1.1.1",
    "title": "Palo Alto Network Threat",
    "templateRelativePath": "PaloAltoNetworkThreat.json",
    "subtitle": "",
    "provider": "Palo Alto Networks"
  },
  {
    "workbookKey": "EsetSMCWorkbook",
    "logoFileName": "eset-logo.svg",
    "description": "Visualize events and threats from Eset Security Management Center.",
    "dataTypesDependencies": [ "eset_CL" ],
    "dataConnectorsDependencies": [ "EsetSMC" ],
    "previewImagesFileNames": [ "esetSMCWorkbook-black.png", "esetSMCWorkbook-white.png" ],
    "version": "1.0.0",
    "title": "Eset Security Management Center Overview",
    "templateRelativePath": "esetSMCWorkbook.json",
    "subtitle": "",
    "provider": "Community"
  },
  {
    "workbookKey": "FortigateWorkbook",
    "logoFileName": "fortinet_logo.svg",
    "description": "Gain insights into Fortigate firewalls by analyzing traffic and activities.\nThis workbook finds correlations in Fortigate threat events and identifies suspicious ports, users, protocols and IP addresses.\nYou can learn about trends across user and data traffic, and drill down into the Fortigate filter results.\nEasily detect attacks on your organization by monitoring management operations such as configuration and logins.",
    "dataTypesDependencies": [ "CommonSecurityLog" ],
    "dataConnectorsDependencies": [ "Fortinet" ],
    "previewImagesFileNames": [ "FortigateWhite.png", "FortigateBlack.png" ],
    "version": "1.3.0",
    "title": "FortiGate",
    "templateRelativePath": "Fortigate.json",
    "subtitle": "",
    "provider": "Microsoft"
  },
  {
    "workbookKey": "DnsWorkbook",
    "logoFileName": "dns_logo.svg",
    "description": "Gain extensive insight into your organization's DNS by analyzing, collecting and correlating all DNS events.\nThis workbook exposes a variety of information about suspicious queries, malicious IP addresses and domain operations.",
    "dataTypesDependencies": [ "DnsInventory", "DnsEvents" ],
    "dataConnectorsDependencies": [ "DNS" ],
    "previewImagesFileNames": [ "DnsWhite.png", "DnsBlack.png" ],
    "version": "1.3.1",
    "title": "DNS",
    "templateRelativePath": "Dns.json",
    "subtitle": "",
    "provider": "Microsoft"
  },
  {
    "workbookKey": "Office365Workbook",
    "logoFileName": "office365_logo.svg",
    "description": "Gain insights into Office 365 by tracing and analyzing all operations and activities. You can drill down into your SharePoint, OneDrive, and Exchange.\nThis workbook lets you find usage trends across users, files, folders, and mailboxes, making it easier to identify anomalies in your network.",
    "dataTypesDependencies": [ "OfficeActivity" ],
    "dataConnectorsDependencies": [ "Office365" ],
    "previewImagesFileNames": [ "Office365White1.png", "Office365Black1.png", "Office365White2.png", "Office365Black2.png", "Office365White3.png", "Office365Black3.png" ],
    "version": "1.4.0",
    "title": "Office 365",
    "templateRelativePath": "Office365.json",
    "subtitle": "",
    "provider": "Microsoft"
  },
  {
    "workbookKey": "SharePointAndOneDriveWorkbook",
    "logoFileName": "office365_logo.svg",
    "description": "Gain insights into SharePoint and OneDrive by tracing and analyzing all operations and activities.\nYou can view trends across user operation, find correlations between users and files, and identify interesting information such as user IP addresses.",
    "dataTypesDependencies": [ "OfficeActivity" ],
    "dataConnectorsDependencies": [ "Office365" ],
    "previewImagesFileNames": [ "SharePointAndOneDriveBlack1.png", "SharePointAndOneDriveBlack2.png", "SharePointAndOneDriveWhite1.png", "SharePointAndOneDriveWhite2.png" ],
    "version": "1.2.0",
    "title": "SharePoint & OneDrive",
    "templateRelativePath": "SharePointAndOneDrive.json",
    "subtitle": "",
    "provider": "Microsoft"
  },
  {
    "workbookKey": "AzureActiveDirectorySigninLogsWorkbook",
    "logoFileName": "azureactivedirectory_logo.svg",
    "description": "Gain insights into Azure Active Directory by connecting Microsoft Sentinel and using the sign-in logs to gather insights around Azure AD scenarios. \nYou can learn about sign-in operations, such as user sign-ins and locations, email addresses, and  IP addresses of your users, as well as failed activities and the errors that triggered the failures.",
    "dataTypesDependencies": [ "SigninLogs" ],
    "dataConnectorsDependencies": [ "AzureActiveDirectory" ],
    "previewImagesFileNames": [ "AADsigninBlack1.png", "AADsigninBlack2.png", "AADsigninWhite1.png", "AADsigninWhite2.png" ],
    "version": "2.4.0",
    "title": "Azure AD Sign-in logs",
    "templateRelativePath": "AzureActiveDirectorySignins.json",
    "subtitle": "",
    "provider": "Microsoft"
  },
  {
    "workbookKey": "VirtualMachinesInsightsWorkbook",
    "logoFileName": "azurevirtualmachine_logo.svg",
    "description": "Gain rich insight into your organization's virtual machines from Azure Monitor, which analyzes and correlates data in your VM network. \nYou will get visibility on your VM parameters and behavior, and will be able to trace sent and received data. \nIdentify malicious attackers and their targets, and drill down into the protocols, source and destination IP addresses,  countries, and ports the attacks occur across.",
    "dataTypesDependencies": [ "VMConnection", "ServiceMapComputer_CL", "ServiceMapProcess_CL" ],
    "dataConnectorsDependencies": [],
    "previewImagesFileNames": [ "VMInsightBlack1.png", "VMInsightWhite1.png" ],
    "version": "1.3.0",
    "title": "VM insights",
    "templateRelativePath": "VirtualMachinesInsights.json",
    "subtitle": "",
    "provider": "Microsoft",
    "support": {
      "tier": "Microsoft"
    },
    "author": {
      "name": "Microsoft Corporation"
    },
    "source": {
      "kind": "Community"
    },
    "categories": {
      "domains": [ "IT Operations", "Platform" ]
    }
  },
  {
    "workbookKey": "AzureActiveDirectoryAuditLogsWorkbook",
    "logoFileName": "azureactivedirectory_logo.svg",
    "description": "Gain insights into Azure Active Directory by connecting Microsoft Sentinel and using the audit logs to gather insights around Azure AD scenarios. \nYou can learn about user operations, including password and group management, device activities, and top active users and apps.",
    "dataTypesDependencies": [ "AuditLogs" ],
    "dataConnectorsDependencies": [ "AzureActiveDirectory" ],
    "previewImagesFileNames": [ "AzureADAuditLogsBlack1.png", "AzureADAuditLogsWhite1.png" ],
    "version": "1.2.0",
    "title": "Azure AD Audit logs",
    "templateRelativePath": "AzureActiveDirectoryAuditLogs.json",
    "subtitle": "",
    "provider": "Microsoft"
  },
  {
    "workbookKey": "ThreatIntelligenceWorkbook",
    "logoFileName": "",
    "description": "Gain insights into threat indicators ingestion and search for indicators at scale across Microsoft 1st Party, 3rd Party, On-Premises, Hybrid, and Multi-Cloud Workloads. Indicators Search facilitates a simple interface for finding IP, File, Hash, Sender and more across your data. Seamless pivots to correlate indicators with Microsoft Sentinel: Incidents to make your threat intelligence actionable.",
    "dataTypesDependencies": [ "ThreatIntelligenceIndicator", "SecurityIncident" ],
    "dataConnectorsDependencies": [ "ThreatIntelligence", "ThreatIntelligenceTaxii" ],
    "previewImagesFileNames": [ "ThreatIntelligenceWhite.png", "ThreatIntelligenceBlack.png" ],
    "version": "5.2.0",
    "title": "Threat Intelligence",
    "templateRelativePath": "ThreatIntelligence.json",
    "subtitle": "",
    "provider": "Microsoft",
    "featureFlag": "ThreatIntelligenceWorkbook"
  },
  {
    "workbookKey": "WebApplicationFirewallOverviewWorkbook",
    "logoFileName": "waf_logo.svg",
    "description": "Gain insights into your organization's Azure web application firewall (WAF). You will get a general overview of your application gateway firewall and application gateway access events.",
    "dataTypesDependencies": [ "AzureDiagnostics" ],
    "dataConnectorsDependencies": [ "WAF" ],
    "previewImagesFileNames": [ "WAFOverviewBlack.png", "WAFOverviewWhite.png" ],
    "version": "1.1.0",
    "title": "Microsoft Web Application Firewall (WAF) - overview",
    "templateRelativePath": "WebApplicationFirewallOverview.json",
    "subtitle": "",
    "provider": "Microsoft"
  },
  {
    "workbookKey": "WebApplicationFirewallFirewallEventsWorkbook",
    "logoFileName": "waf_logo.svg",
    "description": "Gain insights into your organization's Azure web application firewall (WAF). You will get visibility in to your application gateway firewall. You can view anomalies and trends across all firewall event triggers, attack events, blocked URL addresses and more.",
    "dataTypesDependencies": [ "AzureDiagnostics" ],
    "dataConnectorsDependencies": [ "WAF" ],
    "previewImagesFileNames": [ "WAFFirewallEventsBlack1.png", "WAFFirewallEventsBlack2.png", "WAFFirewallEventsWhite1.png", "WAFFirewallEventsWhite2.png" ],
    "version": "1.1.0",
    "title": "Microsoft Web Application Firewall (WAF) - firewall events",
    "templateRelativePath": "WebApplicationFirewallFirewallEvents.json",
    "subtitle": "",
    "provider": "Microsoft"
  },
  {
    "workbookKey": "WebApplicationFirewallGatewayAccessEventsWorkbook",
    "logoFileName": "waf_logo.svg",
    "description": "Gain insights into your organization's Azure web application firewall (WAF). You will get visibility in to your application gateway access events. You can view anomalies and trends across received and sent data, client IP addresses, URL addresses and more, and drill down into details.",
    "dataTypesDependencies": [ "AzureDiagnostics" ],
    "dataConnectorsDependencies": [ "WAF" ],
    "previewImagesFileNames": [ "WAFGatewayAccessEventsBlack1.png", "WAFGatewayAccessEventsBlack2.png", "WAFGatewayAccessEventsWhite1.png", "WAFGatewayAccessEventsWhite2.png" ],
    "version": "1.2.0",
    "title": "Microsoft Web Application Firewall (WAF) - gateway access events",
    "templateRelativePath": "WebApplicationFirewallGatewayAccessEvents.json",
    "subtitle": "",
    "provider": "Microsoft"
  },
  {
    "workbookKey": "LinuxMachinesWorkbook",
    "logoFileName": "azurevirtualmachine_logo.svg",
    "description": "Gain insights into your workspaces' Linux machines by connecting Microsoft Sentinel and using the logs to gather insights around Linux events and errors.",
    "dataTypesDependencies": [ "Syslog" ],
    "dataConnectorsDependencies": [ "Syslog" ],
    "previewImagesFileNames": [ "LinuxMachinesWhite.png", "LinuxMachinesBlack.png" ],
    "version": "1.1.0",
    "title": "Linux machines",
    "templateRelativePath": "LinuxMachines.json",
    "subtitle": "",
    "provider": "Microsoft",
    "support": {
      "tier": "Microsoft"
    },
    "author": {
      "name": "Microsoft Corporation"
    },
    "source": {
      "kind": "Community"
    },
    "categories": {
      "domains": [ "Application" ]
    }
  },
  {
    "workbookKey": "AzureFirewallWorkbook",
    "logoFileName": "AzFirewalls.svg",
    "description": "Gain insights into Azure Firewall events. You can learn about your application and network rules, see metrics for firewall activities across URLs, ports, and addresses across multiple workspaces.",
    "dataTypesDependencies": [ "AzureDiagnostics" ],
    "dataConnectorsDependencies": [ "AzureFirewall" ],
    "previewImagesFileNames": [ "AzureFirewallWorkbookWhite1.PNG", "AzureFirewallWorkbookBlack1.PNG", "AzureFirewallWorkbookWhite2.PNG", "AzureFirewallWorkbookBlack2.PNG", "AzureFirewallWorkbookWhite3.PNG", "AzureFirewallWorkbookBlack3.PNG", "AzureFirewallWorkbookWhite4.PNG", "AzureFirewallWorkbookBlack4.PNG", "AzureFirewallWorkbookWhite5.PNG", "AzureFirewallWorkbookBlack5.PNG" ],
    "version": "1.3.0",
    "title": "Azure Firewall",
    "templateRelativePath": "AzureFirewallWorkbook.json",
    "subtitle": "",
    "provider": "Microsoft"
  },
  {
    "workbookKey": "AzureDDoSStandardProtection",
    "logoFileName": "AzDDoS.svg",
    "description": "This workbook visualizes security-relevant Azure DDoS events across several filterable panels. Offering a summary tab, metrics and a investigate tabs across multiple workspaces.",
    "dataTypesDependencies": [ "AzureDiagnostics" ],
    "dataConnectorsDependencies": [ "DDOS" ],
    "previewImagesFileNames": [ "AzureDDoSWhite1.PNG", "AzureDDoSBlack1.PNG", "AzureDDoSWhite2.PNG", "AzureDDoSBlack2.PNG", "AzureDDoSWhite2.PNG", "AzureDDoSBlack2.PNG" ],
    "version": "1.0.2",
    "title": "Azure DDoS Protection Workbook",
    "templateRelativePath": "AzDDoSStandardWorkbook.json",
    "subtitle": "",
    "provider": "Microsoft"
  },
  {
    "workbookKey": "MicrosoftCloudAppSecurityWorkbook",
    "logoFileName": "Microsoft_logo.svg",
    "description": "Using this workbook, you can identify which cloud apps are being used in your organization, gain insights from usage trends and drill down to a specific user and application",
    "dataTypesDependencies": [ "McasShadowItReporting" ],
    "dataConnectorsDependencies": [ "MicrosoftCloudAppSecurity" ],
    "previewImagesFileNames": [ "McasDiscoveryBlack.png", "McasDiscoveryWhite.png" ],
    "version": "1.2.0",
    "title": "Microsoft Cloud App Security - discovery logs",
    "templateRelativePath": "MicrosoftCloudAppSecurity.json",
    "subtitle": "",
    "provider": "Microsoft"
  },
  {
    "workbookKey": "F5BIGIPSytemMetricsWorkbook",
    "logoFileName": "f5_logo.svg",
    "description": "Gain insight into F5 BIG-IP health and performance.  This workbook provides visibility of various metrics including CPU, memory, connectivity, throughput and disk utilization.",
    "dataTypesDependencies": [ "F5Telemetry_system_CL", "F5Telemetry_AVR_CL" ],
    "dataConnectorsDependencies": [ "F5BigIp" ],
    "previewImagesFileNames": [ "F5SMBlack.png", "F5SMWhite.png" ],
    "version": "1.1.0",
    "title": "F5 BIG-IP System Metrics",
    "templateRelativePath": "F5BIGIPSystemMetrics.json",
    "subtitle": "",
    "provider": "F5 Networks"
  },
  {
    "workbookKey": "F5NetworksWorkbook",
    "logoFileName": "f5_logo.svg",
    "description": "Gain insights into F5 BIG-IP Application Security Manager (ASM), by analyzing traffic and activities.\nThis workbook provides insight into F5's web application firewall events and identifies attack traffic patterns across multiple ASM instances as well as overall BIG-IP health.",
    "dataTypesDependencies": [ "F5Telemetry_LTM_CL", "F5Telemetry_system_CL", "F5Telemetry_ASM_CL" ],
    "dataConnectorsDependencies": [ "F5BigIp" ],
    "previewImagesFileNames": [ "F5White.png", "F5Black.png" ],
    "version": "1.1.0",
    "title": "F5 BIG-IP ASM",
    "templateRelativePath": "F5Networks.json",
    "subtitle": "",
    "provider": "F5 Networks"
  },
  {
    "workbookKey": "AzureNetworkWatcherWorkbook",
    "logoFileName": "networkwatcher_logo.svg",
    "description": "Gain deeper understanding of your organization's Azure network traffic by analyzing, and correlating Network Security Group flow logs. \nYou can trace malicious traffic flows, and drill down into their protocols, source and destination IP addresses, machines, countries, and subnets. \nThis workbook also helps you protect your network by identifying weak NSG rules.",
    "dataTypesDependencies": [ "AzureNetworkAnalytics_CL" ],
    "dataConnectorsDependencies": [],
    "previewImagesFileNames": [ "AzureNetworkWatcherWhite.png", "AzureNetworkWatcherBlack.png" ],
    "version": "1.1.0",
    "title": "Azure Network Watcher",
    "templateRelativePath": "AzureNetworkWatcher.json",
    "subtitle": "",
    "provider": "Microsoft",
    "support": {
      "tier": "Microsoft"
    },
    "author": {
      "name": "Microsoft Corporation"
    },
    "source": {
      "kind": "Community"
    },
    "categories": {
      "domains": [ "Security – Network" ]
    }
  },
  {
    "workbookKey": "ZscalerFirewallWorkbook",
    "logoFileName": "zscaler_logo.svg",
    "description": "Gain insights into your ZIA cloud firewall logs by connecting to Microsoft Sentinel.\nThe Zscaler firewall overview workbook provides an overview and ability to drill down into all cloud firewall activity in your Zscaler instance including non-web related networking events, security events, firewall rules, and bandwidth consumption",
    "dataTypesDependencies": [ "CommonSecurityLog" ],
    "dataConnectorsDependencies": [ "Zscaler" ],
    "previewImagesFileNames": [ "ZscalerFirewallWhite1.png", "ZscalerFirewallBlack1.png", "ZscalerFirewallWhite2.png", "ZscalerFirewallBlack2.png" ],
    "version": "1.1.0",
    "title": "Zscaler Firewall",
    "templateRelativePath": "ZscalerFirewall.json",
    "subtitle": "",
    "provider": "Zscaler"
  },
  {
    "workbookKey": "ZscalerWebOverviewWorkbook",
    "logoFileName": "zscaler_logo.svg",
    "description": "Gain insights into your ZIA web logs by connecting to Microsoft Sentinel.\nThe Zscaler web overview workbook provides a bird's eye view and ability to drill down into all the security and networking events related to web transactions, types of devices, and bandwidth consumption.",
    "dataTypesDependencies": [ "CommonSecurityLog" ],
    "dataConnectorsDependencies": [ "Zscaler" ],
    "previewImagesFileNames": [ "ZscalerWebOverviewWhite.png", "ZscalerWebOverviewBlack.png" ],
    "version": "1.1.0",
    "title": "Zscaler Web Overview",
    "templateRelativePath": "ZscalerWebOverview.json",
    "subtitle": "",
    "provider": "Zscaler"
  },
  {
    "workbookKey": "ZscalerThreatsOverviewWorkbook",
    "logoFileName": "zscaler_logo.svg",
    "description": "Gain insights into threats blocked by Zscaler Internet access on your network.\nThe Zscaler threat overview workbook shows your entire threat landscape including blocked malware, IPS/AV rules, and blocked cloud apps. Threats are displayed by threat categories, filetypes, inbound vs outbound threats, usernames, user location, and more.",
    "dataTypesDependencies": [ "CommonSecurityLog" ],
    "dataConnectorsDependencies": [ "Zscaler" ],
    "previewImagesFileNames": [ "ZscalerThreatsWhite.png", "ZscalerThreatsBlack.png" ],
    "version": "1.2.2",
    "title": "Zscaler Threats",
    "templateRelativePath": "ZscalerThreats.json",
    "subtitle": "",
    "provider": "Zscaler"
  },
  {
    "workbookKey": "ZscalerOffice365AppsWorkbook",
    "logoFileName": "zscaler_logo.svg",
    "description": "Gain insights into Office 365 use on your network.\nThe Zscaler Office 365 overview workbook shows you the Microsoft apps running on your network and their individual bandwidth consumption. It also helps identify phishing attempts in which attackers disguised themselves as Microsoft services.",
    "dataTypesDependencies": [ "CommonSecurityLog" ],
    "dataConnectorsDependencies": [ "Zscaler" ],
    "previewImagesFileNames": [ "ZscalerOffice365White.png", "ZscalerOffice365Black.png" ],
    "version": "1.1.0",
    "title": "Zscaler Office365 Apps",
    "templateRelativePath": "ZscalerOffice365Apps.json",
    "subtitle": "",
    "provider": "Zscaler"
  },
  {
    "workbookKey": "InsecureProtocolsWorkbook",
    "logoFileName": "Microsoft_logo.svg",
    "description": "Gain insights into insecure protocol traffic by collecting and analyzing security events from Microsoft products.\nYou can view analytics and quickly identify use of weak authentication as well as sources of legacy protocol traffic, like NTLM and SMBv1.\nYou will also have the ability to monitor use of weak ciphers, allowing you to find weak spots in your organization's security.",
    "dataTypesDependencies": [ "SecurityEvent", "Event", "SigninLogs" ],
    "dataConnectorsDependencies": [ "SecurityEvents", "AzureActiveDirectory", "WindowsSecurityEvents" ],
    "previewImagesFileNames": [ "InsecureProtocolsWhite1.png", "InsecureProtocolsBlack1.png", "InsecureProtocolsWhite2.png", "InsecureProtocolsBlack2.png" ],
    "version": "2.1.0",
    "title": "Insecure Protocols",
    "templateRelativePath": "InsecureProtocols.json",
    "subtitle": "",
    "provider": "Microsoft",
    "support": {
      "tier": "Microsoft"
    },
    "author": {
      "name": "Microsoft Corporation"
    },
    "source": {
      "kind": "Community"
    },
    "categories": {
      "domains": [ "Security - Others" ]
    }
  },
  {
    "workbookKey": "AzureInformationProtectionWorkbook",
    "logoFileName": "informationProtection.svg",
    "description": "The Azure Information Protection Usage report workbook provides information on the volume of labeled and protected documents and emails over time, label distribution of files by label type, along with where the label was applied.",
    "dataTypesDependencies": [ "InformationProtectionLogs_CL" ],
    "dataConnectorsDependencies": [ "AzureInformationProtection" ],
    "previewImagesFileNames": [ "AzureInformationProtectionWhite.png", "AzureInformationProtectionBlack.png" ],
    "version": "1.1.0",
    "title": "Azure Information Protection - Usage Report",
    "templateRelativePath": "AzureInformationProtection.json",
    "subtitle": "",
    "provider": "Microsoft"
  },
  {
    "workbookKey": "AmazonWebServicesNetworkActivitiesWorkbook",
    "logoFileName": "amazon_web_services_Logo.svg",
    "description": "Gain insights into AWS network related resource activities, including the creation, update, and deletions of security groups, network ACLs and routes, gateways, elastic load balancers, VPCs, subnets, and network interfaces.",
    "dataTypesDependencies": [ "AWSCloudTrail" ],
    "dataConnectorsDependencies": [ "AWS" ],
    "previewImagesFileNames": [ "AwsNetworkActivitiesWhite.png", "AwsNetworkActivitiesBlack.png" ],
    "version": "1.0.0",
    "title": "AWS Network Activities",
    "templateRelativePath": "AmazonWebServicesNetworkActivities.json",
    "subtitle": "",
    "provider": "Microsoft"
  },
  {
    "workbookKey": "AmazonWebServicesUserActivitiesWorkbook",
    "logoFileName": "amazon_web_services_Logo.svg",
    "description": "Gain insights into AWS user activities, including failed sign-in attempts, IP addresses, regions, user agents, and identity types, as well as potential malicious user activities with assumed roles.",
    "dataTypesDependencies": [ "AWSCloudTrail" ],
    "dataConnectorsDependencies": [ "AWS" ],
    "previewImagesFileNames": [ "AwsUserActivitiesWhite.png", "AwsUserActivitiesBlack.png" ],
    "version": "1.0.0",
    "title": "AWS User Activities",
    "templateRelativePath": "AmazonWebServicesUserActivities.json",
    "subtitle": "",
    "provider": "Microsoft"
  },
  {
    "workbookKey": "TrendMicroDeepSecurityAttackActivityWorkbook",
    "logoFileName": "trendmicro_logo.svg",
    "description": "Visualize and gain insights into the MITRE ATT&CK related activity detected by Trend Micro Deep Security.",
    "dataTypesDependencies": [ "CommonSecurityLog" ],
    "dataConnectorsDependencies": [ "TrendMicro" ],
    "previewImagesFileNames": [ "TrendMicroDeepSecurityAttackActivityWhite.png", "TrendMicroDeepSecurityAttackActivityBlack.png" ],
    "version": "1.0.0",
    "title": "Trend Micro Deep Security ATT&CK Related Activity",
    "templateRelativePath": "TrendMicroDeepSecurityAttackActivity.json",
    "subtitle": "",
    "provider": "Trend Micro"
  },
  {
    "workbookKey": "TrendMicroDeepSecurityOverviewWorkbook",
    "logoFileName": "trendmicro_logo.svg",
    "description": "Gain insights into your Trend Micro Deep Security security event data by visualizing your Deep Security Anti-Malware, Firewall, Integrity Monitoring, Intrusion Prevention, Log Inspection, and Web Reputation event data.",
    "dataTypesDependencies": [ "CommonSecurityLog" ],
    "dataConnectorsDependencies": [ "TrendMicro" ],
    "previewImagesFileNames": [ "TrendMicroDeepSecurityOverviewWhite1.png", "TrendMicroDeepSecurityOverviewBlack1.png", "TrendMicroDeepSecurityOverviewWhite2.png", "TrendMicroDeepSecurityOverviewBlack2.png" ],
    "version": "1.0.0",
    "title": "Trend Micro Deep Security Events",
    "templateRelativePath": "TrendMicroDeepSecurityOverview.json",
    "subtitle": "",
    "provider": "Trend Micro"
  },
  {
    "workbookKey": "ExtraHopDetectionSummaryWorkbook",
    "logoFileName": "extrahop_logo.svg",
    "description": "Gain insights into ExtraHop Reveal(x) detections by analyzing traffic and activities.\nThis workbook provides an overview of security detections in your organization's network, including high-risk detections and top participants.",
    "dataTypesDependencies": [ "CommonSecurityLog" ],
    "dataConnectorsDependencies": [ "ExtraHopNetworks" ],
    "previewImagesFileNames": [ "ExtrahopWhite.png", "ExtrahopBlack.png" ],
    "version": "1.0.2",
    "title": "ExtraHop",
    "templateRelativePath": "ExtraHopDetectionSummary.json",
    "subtitle": "",
    "provider": "ExtraHop Networks"
  },
  {
    "workbookKey": "BarracudaCloudFirewallWorkbook",
    "logoFileName": "barracuda_logo.svg",
    "description": "Gain insights into your Barracuda CloudGen Firewall by analyzing firewall operations and events.\nThis workbook provides insights into rule enforcement, network activities, including number of connections, top users, and helps you identify applications that are popular on your network.",
    "dataTypesDependencies": [ "CommonSecurityLog", "Syslog" ],
    "dataConnectorsDependencies": [ "BarracudaCloudFirewall" ],
    "previewImagesFileNames": [ "BarracudaWhite1.png", "BarracudaBlack1.png", "BarracudaWhite2.png", "BarracudaBlack2.png" ],
    "version": "1.0.0",
    "title": "Barracuda CloudGen FW",
    "templateRelativePath": "Barracuda.json",
    "subtitle": "",
    "provider": "Barracuda"
  },
  {
    "workbookKey": "CitrixWorkbook",
    "logoFileName": "citrix_logo.svg",
    "description": "Citrix Analytics for Security aggregates and correlates information across network traffic, users, files and endpoints in Citrix environments. This generates actionable insights that enable Citrix administrators and security teams to remediate user security threats through automation while optimizing IT operations. Machine learning and artificial intelligence empowers Citrix Analytics for Security to identify and take automated action to prevent data exfiltration. While delivered as a cloud service, Citrix Analytics for Security can generate insights from resources located on-premises, in the cloud, or in hybrid architectures. The Citrix Analytics Workbook further enhances the value of both your Citrix Analytics for Security and Microsoft Sentinel. The Workbook enables you to integrate data sources together, helping you gain even richer insights. It also gives Security Operations (SOC) teams the ability to correlate data from disparate logs, helping you identify and proactively remediate security risk quickly. Additionally, valuable dashboards that were unique to the Citrix Analytics for Security can now be implemented in Sentinel. You can also create new custom Workbooks that were not previously available, helping extend the value of both investments.",
    "dataTypesDependencies": [ "CitrixAnalytics_userProfile_CL", "CitrixAnalytics_riskScoreChange_CL", "CitrixAnalytics_indicatorSummary_CL", "CitrixAnalytics_indicatorEventDetails_CL" ],
    "dataConnectorsDependencies": [ "Citrix" ],
    "previewImagesFileNames": [ "CitrixWhite.png", "CitrixBlack.png" ],
    "version": "2.1.0",
    "title": "Citrix Analytics",
    "templateRelativePath": "Citrix.json",
    "subtitle": "",
    "provider": "Citrix Systems Inc."
  },
  {
    "workbookKey": "OneIdentityWorkbook",
    "logoFileName": "oneIdentity_logo.svg",
    "description": "This simple workbook gives an overview of sessions going through your SafeGuard for Privileged Sessions device.",
    "dataTypesDependencies": [ "CommonSecurityLog" ],
    "dataConnectorsDependencies": [ "OneIdentity" ],
    "previewImagesFileNames": [ "OneIdentityWhite.png", "OneIdentityBlack.png" ],
    "version": "1.0.0",
    "title": "One Identity",
    "templateRelativePath": "OneIdentity.json",
    "subtitle": "",
    "provider": "One Identity LLC."
  },
  {
    "workbookKey": "SecurityStatusWorkbook",
    "logoFileName": "",
    "description": "This workbook gives an overview of Security Settings for VMs and Azure Arc.",
    "dataTypesDependencies": [ "CommonSecurityLog", "SecurityEvent", "Syslog" ],
    "dataConnectorsDependencies": [],
    "previewImagesFileNames": [ "AzureSentinelSecurityStatusBlack.png", "AzureSentinelSecurityStatusWhite.png" ],
    "version": "1.3.1",
    "title": "Security Status",
    "templateRelativePath": "SecurityStatus.json",
    "subtitle": "",
    "provider": "Microsoft",
    "author": {
      "name": "Microsoft"
    },
    "support": {
      "tier": "Microsoft"
    },
    "categories": {
      "verticals": [],
      "domains": [ "IT Operations", "Security - Others", "Compliance" ]
    }
  },
  {
    "workbookKey": "AzureSentinelSecurityAlertsWorkbook",
    "logoFileName": "Azure_Sentinel.svg",
    "description": "Security Alerts dashboard for alerts in your Microsoft Sentinel environment.",
    "dataTypesDependencies": [ "SecurityAlert" ],
    "dataConnectorsDependencies": [],
    "previewImagesFileNames": [ "AzureSentinelSecurityAlertsWhite.png", "AzureSentinelSecurityAlertsBlack.png" ],
    "version": "1.1.0",
    "title": "Security Alerts",
    "templateRelativePath": "AzureSentinelSecurityAlerts.json",
    "subtitle": "",
    "provider": "Microsoft"
  },
  {
    "workbookKey": "SquadraTechnologiesSecRMMWorkbook",
    "logoFileName": "SquadraTechnologiesLogo.svg",
    "description": "This workbook gives an overview of security data for removable storage activity such as USB thumb drives and USB connected mobile devices.",
    "dataTypesDependencies": [ "secRMM_CL" ],
    "dataConnectorsDependencies": [ "SquadraTechnologiesSecRmm" ],
    "previewImagesFileNames": [ "SquadraTechnologiesSecRMMWhite.PNG", "SquadraTechnologiesSecRMMBlack.PNG" ],
    "version": "1.0.0",
    "title": "Squadra Technologies SecRMM - USB removable storage security",
    "templateRelativePath": "SquadraTechnologiesSecRMM.json",
    "subtitle": "",
    "provider": "Squadra Technologies"
  },
  {
    "workbookKey": "IoT-Alerts",
    "logoFileName": "IoTIcon.svg",
    "description": "Gain insights into your IoT data workloads from Azure IoT Hub managed deployments, monitor alerts across all your IoT Hub deployments, detect devices at risk and act upon potential threats.",
    "dataTypesDependencies": [ "SecurityAlert" ],
    "dataConnectorsDependencies": [ "IoT" ],
    "previewImagesFileNames": [ "IOTBlack1.png", "IOTWhite1.png" ],
    "version": "1.2.0",
    "title": "Azure Defender for IoT Alerts",
    "templateRelativePath": "IOT_Alerts.json",
    "subtitle": "",
    "provider": "Microsoft",
    "support": {
      "tier": "Community"
    },
    "author": {
      "name": "morshabi"
    },
    "source": {
      "kind": "Community"
    },
    "categories": {
      "domains": [ "Internet of Things (IoT)" ]
    }
  },
  {
    "workbookKey": "IoTAssetDiscovery",
    "logoFileName": "IoTIcon.svg",
    "description": "IoT Devices asset discovery from Firewall logs By Azure Defender for IoT",
    "dataTypesDependencies": [ "CommonSecurityLog" ],
    "dataConnectorsDependencies": [ "Fortinet" ],
    "previewImagesFileNames": [ "workbook-iotassetdiscovery-screenshot-Black.PNG", "workbook-iotassetdiscovery-screenshot-White.PNG" ],
    "version": "1.0.0",
    "title": "IoT Asset Discovery",
    "templateRelativePath": "IoTAssetDiscovery.json",
    "subtitle": "",
    "provider": "Microsoft",
    "support": {
      "tier": "Community"
    },
    "author": {
      "name": "jomeczyk"
    },
    "source": {
      "kind": "Community"
    },
    "categories": {
      "domains": [ "Internet of Things (IoT)" ]
    }
  },
  {
    "workbookKey": "ForcepointCASBWorkbook",
    "logoFileName": "FP_Green_Emblem_RGB-01.svg",
    "description": "Get insights on user risk with the Forcepoint CASB (Cloud Access Security Broker) workbook.",
    "dataTypesDependencies": [ "CommonSecurityLog" ],
    "dataConnectorsDependencies": [ "ForcepointCasb" ],
    "previewImagesFileNames": [ "ForcepointCASBWhite.png", "ForcepointCASBBlack.png" ],
    "version": "1.0.1",
    "title": "Forcepoint Cloud Access Security Broker (CASB)",
    "templateRelativePath": "ForcepointCASB.json",
    "subtitle": "",
    "provider": "Forcepoint"
  },
  {
    "workbookKey": "ForcepointNGFWWorkbook",
    "logoFileName": "FP_Green_Emblem_RGB-01.svg",
    "description": "Get insights on firewall activities with the Forcepoint NGFW (Next Generation Firewall) workbook.",
    "dataTypesDependencies": [ "CommonSecurityLog" ],
    "dataConnectorsDependencies": [ "ForcepointNgfw" ],
    "previewImagesFileNames": [ "ForcepointNGFWWhite.png", "ForcepointNGFWBlack.png" ],
    "version": "1.0.0",
    "title": "Forcepoint Next Generation Firewall (NGFW)",
    "templateRelativePath": "ForcepointNGFW.json",
    "subtitle": "",
    "provider": "Forcepoint"
  },
  {
    "workbookKey": "ForcepointDLPWorkbook",
    "logoFileName": "FP_Green_Emblem_RGB-01.svg",
    "description": "Get insights on DLP incidents with the Forcepoint DLP (Data Loss Prevention) workbook.",
    "dataTypesDependencies": [ "ForcepointDLPEvents_CL" ],
    "dataConnectorsDependencies": [ "ForcepointDlp" ],
    "previewImagesFileNames": [ "ForcepointDLPWhite.png", "ForcepointDLPBlack.png" ],
    "version": "1.0.0",
    "title": "Forcepoint Data Loss Prevention (DLP)",
    "templateRelativePath": "ForcepointDLP.json",
    "subtitle": "",
    "provider": "Forcepoint"
  },
  {
    "workbookKey": "ZimperiumMTDWorkbook",
    "logoFileName": "ZIMPERIUM-logo_square2.svg",
    "description": "This workbook provides insights on Zimperium Mobile Threat Defense (MTD) threats and mitigations.",
    "dataTypesDependencies": [ "ZimperiumThreatLog_CL", "ZimperiumMitigationLog_CL" ],
    "dataConnectorsDependencies": [ "ZimperiumMtdAlerts" ],
    "previewImagesFileNames": [ "ZimperiumWhite.png", "ZimperiumBlack.png" ],
    "version": "1.0.0",
    "title": "Zimperium Mobile Threat Defense (MTD)",
    "templateRelativePath": "ZimperiumWorkbooks.json",
    "subtitle": "",
    "provider": "Zimperium"
  },
  {
    "workbookKey": "AzureAuditActivityAndSigninWorkbook",
    "logoFileName": "azureactivedirectory_logo.svg",
    "description": "Gain insights into Azure Active Directory Audit, Activity and Signins with one workbook. This workbook can be used by Security and Azure administrators.",
    "dataTypesDependencies": [ "AzureActivity", "AuditLogs", "SigninLogs" ],
    "dataConnectorsDependencies": [ "AzureActiveDirectory" ],
    "previewImagesFileNames": [ "AzureAuditActivityAndSigninWhite1.png", "AzureAuditActivityAndSigninWhite2.png", "AzureAuditActivityAndSigninBlack1.png", "AzureAuditActivityAndSigninBlack2.png" ],
    "version": "1.2.0",
    "title": "Azure AD Audit, Activity and Sign-in logs",
    "templateRelativePath": "AzureAuditActivityAndSignin.json",
    "subtitle": "",
    "provider": "Microsoft Sentinel community",
    "support": {
      "tier": "Community"
    },
    "author": {
      "name": "Sem Tijsseling"
    },
    "source": {
      "kind": "Community"
    },
    "categories": {
      "domains": [ "Identity" ]
    }
  },
  {
    "workbookKey": "WindowsFirewall",
    "logoFileName": "Microsoft_logo.svg",
    "description": "Gain insights into Windows Firewall logs in combination with security and Azure signin logs",
    "dataTypesDependencies": [ "WindowsFirewall", "SecurityEvent", "SigninLogs" ],
    "dataConnectorsDependencies": [ "SecurityEvents", "WindowsFirewall", "WindowsSecurityEvents" ],
    "previewImagesFileNames": [ "WindowsFirewallWhite1.png", "WindowsFirewallWhite2.png", "WindowsFirewallBlack1.png", "WindowsFirewallBlack2.png" ],
    "version": "1.0.0",
    "title": "Windows Firewall",
    "templateRelativePath": "WindowsFirewall.json",
    "subtitle": "",
    "provider": "Microsoft Sentinel community"
  },
  {
    "workbookKey": "EventAnalyzerwWorkbook",
    "logoFileName": "",
    "description": "The Event Analyzer workbook allows to explore, audit and speed up analysis of Windows Event Logs, including all event details and attributes, such as security, application, system, setup, directory service, DNS and others.",
    "dataTypesDependencies": [ "SecurityEvent" ],
    "dataConnectorsDependencies": [ "SecurityEvents", "WindowsSecurityEvents" ],
    "previewImagesFileNames": [ "EventAnalyzer-Workbook-White.png", "EventAnalyzer-Workbook-Black.png" ],
    "version": "1.0.0",
    "title": "Event Analyzer",
    "templateRelativePath": "EventAnalyzer.json",
    "subtitle": "",
    "provider": "Microsoft Sentinel community"
  },
  {
    "workbookKey": "ASC-ComplianceandProtection",
    "logoFileName": "",
    "description": "Gain insight into regulatory compliance, alert trends, security posture, and more with this workbook based on Azure Security Center data.",
    "dataTypesDependencies": [ "SecurityAlert", "ProtectionStatus", "SecurityRecommendation", "SecurityBaseline", "SecurityBaselineSummary", "Update", "ConfigurationChange" ],
    "dataConnectorsDependencies": [ "AzureSecurityCenter" ],
    "previewImagesFileNames": [ "ASCCaPBlack.png", "ASCCaPWhite.png" ],
    "version": "1.2.0",
    "title": "ASC Compliance and Protection",
    "templateRelativePath": "ASC-ComplianceandProtection.json",
    "subtitle": "",
    "provider": "Microsoft Sentinel community",
    "support": {
      "tier": "Community"
    },
    "author": {
      "name": "Matt Lowe"
    },
    "source": {
      "kind": "Community"
    },
    "categories": {
      "domains": [ "Security – Cloud Security" ]
    }
  },
  {
    "workbookKey": "AIVectraDetectWorkbook",
    "logoFileName": "AIVectraDetect.svg",
    "description": "Start investigating network attacks surfaced by Vectra Detect directly from Sentinel. View critical hosts, accounts, campaigns and detections. Also monitor Vectra system health and audit logs.",
    "dataTypesDependencies": [ "CommonSecurityLog" ],
    "dataConnectorsDependencies": [ "AIVectraDetect" ],
    "previewImagesFileNames": [ "AIVectraDetectWhite1.png", "AIVectraDetectBlack1.png" ],
    "version": "1.1.1",
    "title": "AI Vectra Detect",
    "templateRelativePath": "AIVectraDetectWorkbook.json",
    "subtitle": "",
    "provider": "Vectra AI"
  },
  {
    "workbookKey": "Perimeter81OverviewWorkbook",
    "logoFileName": "Perimeter81_Logo.svg",
    "description": "Gain insights and comprehensive monitoring into your Perimeter 81 account by analyzing activities.",
    "dataTypesDependencies": [ "Perimeter81_CL" ],
    "dataConnectorsDependencies": [ "Perimeter81ActivityLogs" ],
    "previewImagesFileNames": [ "Perimeter81OverviewWhite1.png", "Perimeter81OverviewBlack1.png", "Perimeter81OverviewWhite2.png", "Perimeter81OverviewBlack2.png" ],
    "version": "1.0.0",
    "title": "Perimeter 81 Overview",
    "templateRelativePath": "Perimeter81OverviewWorkbook.json",
    "subtitle": "",
    "provider": "Perimeter 81"
  },
  {
    "workbookKey": "SymantecProxySGWorkbook",
    "logoFileName": "symantec_logo.svg",
    "description": "Gain insight into Symantec ProxySG by analyzing, collecting and correlating proxy data.\nThis workbook provides visibility into ProxySG Access logs",
    "dataTypesDependencies": [ "Syslog" ],
    "dataConnectorsDependencies": [ "SymantecProxySG" ],
    "previewImagesFileNames": [ "SymantecProxySGWhite.png", "SymantecProxySGBlack.png" ],
    "version": "1.0.0",
    "title": "Symantec ProxySG",
    "templateRelativePath": "SymantecProxySG.json",
    "subtitle": "",
    "provider": "Symantec"
  },
  {
    "workbookKey": "IllusiveASMWorkbook",
    "logoFileName": "illusive_logo_workbook.svg",
    "description": "Gain insights into your organization's Cyber Hygiene and Attack Surface risk.\nIllusive ASM automates discovery and clean-up of credential violations, allows drill-down inspection of pathways to critical assets, and provides risk insights that inform intelligent decision-making to reduce attacker mobility.",
    "dataTypesDependencies": [ "CommonSecurityLog" ],
    "dataConnectorsDependencies": [ "illusiveAttackManagementSystem" ],
    "previewImagesFileNames": [ "IllusiveASMWhite.png", "IllusiveASMBlack.png" ],
    "version": "1.0.1",
    "title": "Illusive ASM Dashboard",
    "templateRelativePath": "IllusiveASM.json",
    "subtitle": "",
    "provider": "Illusive"
  },
  {
    "workbookKey": "IllusiveADSWorkbook",
    "logoFileName": "illusive_logo_workbook.svg",
    "description": "Gain insights into unauthorized lateral movement in your organization's network.\nIllusive ADS is designed to paralyzes attackers and eradicates in-network threats by creating a hostile environment for the attackers across all the layers of the attack surface.",
    "dataTypesDependencies": [ "CommonSecurityLog" ],
    "dataConnectorsDependencies": [ "illusiveAttackManagementSystem" ],
    "previewImagesFileNames": [ "IllusiveADSWhite.png", "IllusiveADSBlack.png" ],
    "version": "1.0.2",
    "title": "Illusive ADS Dashboard",
    "templateRelativePath": "IllusiveADS.json",
    "subtitle": "",
    "provider": "Illusive"
  },
  {
    "workbookKey": "PulseConnectSecureWorkbook",
    "logoFileName": "",
    "description": "Gain insight into Pulse Secure VPN by analyzing, collecting and correlating vulnerability data.\nThis workbook provides visibility into user VPN activities",
    "dataTypesDependencies": [ "Syslog" ],
    "dataConnectorsDependencies": [ "PulseConnectSecure" ],
    "previewImagesFileNames": [ "PulseConnectSecureWhite.png", "PulseConnectSecureBlack.png" ],
    "version": "1.0.0",
    "title": "Pulse Connect Secure",
    "templateRelativePath": "PulseConnectSecure.json",
    "subtitle": "",
    "provider": "Pulse Secure"
  },
  {
    "workbookKey": "InfobloxNIOSWorkbook",
    "logoFileName": "infoblox_logo.svg",
    "description": "Gain insight into Infoblox NIOS by analyzing, collecting and correlating DHCP and DNS data.\nThis workbook provides visibility into DHCP and DNS traffic",
    "dataTypesDependencies": [ "Syslog" ],
    "dataConnectorsDependencies": [ "InfobloxNIOS" ],
    "previewImagesFileNames": [ "InfobloxNIOSWhite.png", "InfobloxNIOSBlack.png" ],
    "version": "1.1.0",
    "title": "Infoblox NIOS",
    "templateRelativePath": "InfobloxNIOS.json",
    "subtitle": "",
    "provider": "Infoblox"
  },
  {
    "workbookKey": "SymantecVIPWorkbook",
    "logoFileName": "symantec_logo.svg",
    "description": "Gain insight into Symantec VIP by analyzing, collecting and correlating strong authentication data.\nThis workbook provides visibility into user authentications",
    "dataTypesDependencies": [ "Syslog" ],
    "dataConnectorsDependencies": [ "SymantecVIP" ],
    "previewImagesFileNames": [ "SymantecVIPWhite.png", "SymantecVIPBlack.png" ],
    "version": "1.0.0",
    "title": "Symantec VIP",
    "templateRelativePath": "SymantecVIP.json",
    "subtitle": "",
    "provider": "Symantec"
  },
  {
    "workbookKey": "ProofPointTAPWorkbook",
    "logoFileName": "proofpointlogo.svg",
    "description": "Gain extensive insight into Proofpoint Targeted Attack Protection (TAP) by analyzing, collecting and correlating TAP log events.\nThis workbook provides visibility into message and click events that were permitted, delivered, or blocked",
    "dataTypesDependencies": [ "ProofPointTAPMessagesBlocked_CL", "ProofPointTAPMessagesDelivered_CL", "ProofPointTAPClicksPermitted_CL", "ProofPointTAPClicksBlocked_CL" ],
    "dataConnectorsDependencies": [ "ProofpointTAP" ],
    "previewImagesFileNames": [ "ProofpointTAPWhite.png", "ProofpointTAPBlack.png" ],
    "version": "1.0.0",
    "title": "Proofpoint TAP",
    "templateRelativePath": "ProofpointTAP.json",
    "subtitle": "",
    "provider": "Proofpoint"
  },
  {
    "workbookKey": "QualysVMWorkbook",
    "logoFileName": "qualys_logo.svg",
    "description": "Gain insight into Qualys Vulnerability Management by analyzing, collecting and correlating vulnerability data.\nThis workbook provides visibility into vulnerabilities detected from vulnerability scans",
    "dataTypesDependencies": [ "QualysHostDetection_CL" ],
    "dataConnectorsDependencies": [ "QualysVulnerabilityManagement" ],
    "previewImagesFileNames": [ "QualysVMWhite.png", "QualysVMBlack.png" ],
    "version": "1.0.0",
    "title": "Qualys Vulnerability Management",
    "templateRelativePath": "QualysVM.json",
    "subtitle": "",
    "provider": "Qualys"
  },
  {
    "workbookKey": "QualysVMV2Workbook",
    "logoFileName": "qualys_logo.svg",
    "description": "Gain insight into Qualys Vulnerability Management by analyzing, collecting and correlating vulnerability data.\nThis workbook provides visibility into vulnerabilities detected from vulnerability scans",
    "dataTypesDependencies": [ "QualysHostDetectionV2_CL" ],
    "dataConnectorsDependencies": [ "QualysVulnerabilityManagement" ],
    "previewImagesFileNames": [ "QualysVMWhite.png", "QualysVMBlack.png" ],
    "version": "1.0.0",
    "title": "Qualys Vulnerability Management",
    "templateRelativePath": "QualysVMv2.json",
    "subtitle": "",
    "provider": "Qualys"
  },
  {
    "workbookKey": "GitHubSecurityWorkbook",
    "logoFileName": "GitHub.svg",
    "description": "Gain insights to GitHub activities that may be interesting for security.",
    "dataTypesDependencies": [ "Github_CL", "GitHubRepoLogs_CL" ],
    "dataConnectorsDependencies": [],
    "previewImagesFileNames": [ "GitHubSecurityWhite.png", "GitHubSecurityBlack.png" ],
    "version": "1.0.0",
    "title": "GitHub Security",
    "templateRelativePath": "GitHubSecurityWorkbook.json",
    "subtitle": "",
    "provider": "Microsoft Sentinel community"
  },
  {
    "workbookKey": "VisualizationDemo",
    "logoFileName": "",
    "description": "Learn and explore the many ways of displaying information within Microsoft Sentinel workbooks",
    "dataTypesDependencies": [ "SecurityAlert" ],
    "dataConnectorsDependencies": [],
    "previewImagesFileNames": [ "VisualizationDemoBlack.png", "VisualizationDemoWhite.png" ],
    "version": "1.0.0",
    "title": "Visualizations Demo",
    "templateRelativePath": "VisualizationDemo.json",
    "subtitle": "",
    "provider": "Microsoft Sentinel Community",
    "support": {
      "tier": "Community"
    },
    "author": {
      "name": "Matt Lowe"
    },
    "source": {
      "kind": "Community"
    },
    "categories": {
      "domains": [ "Platform" ]
    }
  },
  {
    "workbookKey": "SophosXGFirewallWorkbook",
    "logoFileName": "sophos_logo.svg",
    "description": "Gain insight into Sophos XG Firewall by analyzing, collecting and correlating firewall data.\nThis workbook provides visibility into network traffic",
    "dataTypesDependencies": [ "Syslog" ],
    "dataConnectorsDependencies": [ "SophosXGFirewall" ],
    "previewImagesFileNames": [ "SophosXGFirewallWhite.png", "SophosXGFirewallBlack.png" ],
    "version": "1.0.0",
    "title": "Sophos XG Firewall",
    "templateRelativePath": "SophosXGFirewall.json",
    "subtitle": "",
    "provider": "Sophos"
  },
  {
    "workbookKey": "SysmonThreatHuntingWorkbook",
    "logoFileName": "",
    "description": "Simplify your threat hunts using Sysmon data mapped to MITRE ATT&CK data. This workbook gives you the ability to drilldown into system activity based on known ATT&CK techniques as well as other threat hunting entry points such as user activity, network connections or virtual machine Sysmon events.\nPlease note that for this workbook to work you must have deployed Sysmon on your virtual machines in line with the instructions at https://github.com/BlueTeamLabs/sentinel-attack/wiki/Onboarding-sysmon-data-to-Azure-Sentinel",
    "dataTypesDependencies": [ "Event" ],
    "dataConnectorsDependencies": [],
    "previewImagesFileNames": [ "SysmonThreatHuntingWhite1.png", "SysmonThreatHuntingBlack1.png" ],
    "version": "1.4.0",
    "title": "Sysmon Threat Hunting",
    "templateRelativePath": "SysmonThreatHunting.json",
    "subtitle": "",
    "provider": "Microsoft Sentinel community",
    "support": {
      "tier": "Community"
    },
    "author": {
      "name": "Edoardo Gerosa"
    },
    "source": {
      "kind": "Community"
    },
    "categories": {
      "domains": [ "Security - Threat Protection", "Application" ]
    }
  },
  {
    "workbookKey": "WebApplicationFirewallWAFTypeEventsWorkbook",
    "logoFileName": "webapplicationfirewall(WAF)_logo.svg",
    "description": "Gain insights into your organization's Azure web application firewall (WAF) across various services such as Azure Front Door Service and Application Gateway. You can view event triggers, full messages, attacks over time, among other data. Several aspects of the workbook are interactable to allow users to further understand their data",
    "dataTypesDependencies": [ "AzureDiagnostics" ],
    "dataConnectorsDependencies": [ "WAF" ],
    "previewImagesFileNames": [ "WAFFirewallWAFTypeEventsBlack1.PNG", "WAFFirewallWAFTypeEventsBlack2.PNG", "WAFFirewallWAFTypeEventsBlack3.PNG", "WAFFirewallWAFTypeEventsBlack4.PNG", "WAFFirewallWAFTypeEventsWhite1.png", "WAFFirewallWAFTypeEventsWhite2.PNG", "WAFFirewallWAFTypeEventsWhite3.PNG", "WAFFirewallWAFTypeEventsWhite4.PNG" ],
    "version": "1.1.0",
    "title": "Microsoft Web Application Firewall (WAF) - Azure WAF",
    "templateRelativePath": "WebApplicationFirewallWAFTypeEvents.json",
    "subtitle": "",
    "provider": "Microsoft"
  },
  {
    "workbookKey": "OrcaAlertsOverviewWorkbook",
    "logoFileName": "Orca_logo.svg",
    "description": "A visualized overview of Orca security alerts.\nExplore, analize and learn about your security posture using Orca alerts Overview",
    "dataTypesDependencies": [ "OrcaAlerts_CL" ],
    "dataConnectorsDependencies": [ "OrcaSecurityAlerts" ],
    "previewImagesFileNames": [ "OrcaAlertsWhite.png", "OrcaAlertsBlack.png" ],
    "version": "1.1.0",
    "title": "Orca alerts overview",
    "templateRelativePath": "OrcaAlerts.json",
    "subtitle": "",
    "provider": "Orca Security"
  },
  {
    "workbookKey": "CyberArkWorkbook",
    "logoFileName": "CyberArk_Logo.svg",
    "description": "The CyberArk Syslog connector allows you to easily connect all your CyberArk security solution logs with your Microsoft Sentinel, to view dashboards, create custom alerts, and improve investigation. Integration between CyberArk and Microsoft Sentinel makes use of the CEF Data Connector to properly parse and display CyberArk Syslog messages.",
    "dataTypesDependencies": [ "CommonSecurityLog" ],
    "dataConnectorsDependencies": [ "CyberArk" ],
    "previewImagesFileNames": [ "CyberArkActivitiesWhite.PNG", "CyberArkActivitiesBlack.PNG" ],
    "version": "1.1.1",
    "title": "CyberArk EPV Events",
    "templateRelativePath": "CyberArkEPV.json",
    "subtitle": "",
    "provider": "CyberArk"
  },
  {
    "workbookKey": "UserEntityBehaviorAnalyticsWorkbook",
    "logoFileName": "Azure_Sentinel.svg",
    "description": "Identify compromised users and insider threats using User and Entity Behavior Analytics. Gain insights into anomalous user behavior from baselines learned from behavior patterns",
    "dataTypesDependencies": [ "BehaviorAnalytics" ],
    "dataConnectorsDependencies": [],
    "previewImagesFileNames": [ "UserEntityBehaviorAnalyticsBlack1.png", "UserEntityBehaviorAnalyticsWhite1.png" ],
    "version": "1.2.0",
    "title": "User And Entity Behavior Analytics",
    "templateRelativePath": "UserEntityBehaviorAnalytics.json",
    "subtitle": "",
    "provider": "Microsoft",
    "support": {
      "tier": "Microsoft"
    },
    "author": {
      "name": "Microsoft Corporation"
    },
    "source": {
      "kind": "Community"
    },
    "categories": {
      "domains": [ "User Behavior (UEBA)" ]
    }
  },
  {
    "workbookKey": "CitrixWAF",
    "logoFileName": "citrix_logo.svg",
    "description": "Gain insight into the Citrix WAF logs",
    "dataTypesDependencies": [ "CommonSecurityLog" ],
    "dataConnectorsDependencies": [ "CitrixWAF" ],
    "previewImagesFileNames": [ "CitrixWAFBlack.png", "CitrixWAFWhite.png" ],
    "version": "1.0.0",
    "title": "Citrix WAF (Web App Firewall)",
    "templateRelativePath": "CitrixWAF.json",
    "subtitle": "",
    "provider": "Citrix Systems Inc."
  },
  {
    "workbookKey": "UnifiSGWorkbook",
    "logoFileName": "",
    "description": "Gain insights into Unifi Security Gateways analyzing traffic and activities.",
    "dataTypesDependencies": [ "CommonSecurityLog" ],
    "dataConnectorsDependencies": [],
    "previewImagesFileNames": [ "UnifiSGBlack.png", "UnifiSGWhite.png" ],
    "version": "1.0.0",
    "title": "Unifi Security Gateway",
    "templateRelativePath": "UnifiSG.json",
    "subtitle": "",
    "provider": "Microsoft Sentinel community",
	"support": {
      "tier": "Community"
    },
    "author": {
      "name": "SecurityJedi"
    },
    "source": {
      "kind": "Community"
    },
    "categories": {
      "domains": [ "Security – Network" ]
    }
  },
  {
    "workbookKey": "UnifiSGNetflowWorkbook",
    "logoFileName": "",
    "description": "Gain insights into Unifi Security Gateways analyzing traffic and activities using Netflow.",
    "dataTypesDependencies": [ "netflow_CL" ],
    "dataConnectorsDependencies": [],
    "previewImagesFileNames": [ "UnifiSGNetflowBlack.png", "UnifiSGNetflowWhite.png" ],
    "version": "1.0.0",
    "title": "Unifi Security Gateway - NetFlow",
    "templateRelativePath": "UnfiSGNetflow.json",
    "subtitle": "",
    "provider": "Microsoft Sentinel community",
	"support": {
      "tier": "Community"
    },
    "author": {
      "name": "SecurityJedi"
    },
    "source": {
      "kind": "Community"
    },
    "categories": {
      "domains": [ "Security – Network" ]
    }
  },
  {
    "workbookKey": "NormalizedNetworkEventsWorkbook",
    "logoFileName": "Azure_Sentinel.svg",
    "description": "See insights on multiple networking appliances and other network sessions, that have been parsed or mapped to the normalized networking sessions table. Note this requires enabling parsers for the different products - to learn more, visit https://aka.ms/sentinelnormalizationdocs",
    "dataTypesDependencies": [],
    "dataConnectorsDependencies": [],
    "previewImagesFileNames": [ "NormalizedNetworkEventsWhite.png", "NormalizedNetworkEventsBlack.png" ],
    "version": "1.0.0",
    "title": "Normalized network events",
    "templateRelativePath": "NormalizedNetworkEvents.json",
    "subtitle": "",
    "provider": "Microsoft",
    "support": {
      "tier": "Community"
    },
    "author": {
      "name": "yoav fransis"
    },
    "source": {
      "kind": "Community"
    },
    "categories": {
      "domains": [ "Networking" ]
    }
  },
  {
    "workbookKey": "WorkspaceAuditingWorkbook",
    "logoFileName": "Azure_Sentinel.svg",
    "description": "Workspace auditing report\r\nUse this report to understand query runs across your workspace.",
    "dataTypesDependencies": [ "LAQueryLogs" ],
    "dataConnectorsDependencies": [],
    "previewImagesFileNames": [ "WorkspaceAuditingWhite.png", "WorkspaceAuditingBlack.png" ],
    "version": "1.0.0",
    "title": "Workspace audit",
    "templateRelativePath": "WorkspaceAuditing.json",
    "subtitle": "",
    "provider": "Microsoft Sentinel community",
    "support": {
      "tier": "Community"
    },
    "author": {
      "name": "Sarah Young"
    },
    "source": {
      "kind": "Community"
    },
    "categories": {
      "domains": [ "IT Operations" ]
    }
  },
  {
    "workbookKey": "MITREATTACKWorkbook",
    "logoFileName": "Azure_Sentinel.svg",
    "description": "Workbook to showcase MITRE ATT&CK Coverage for Microsoft Sentinel",
    "dataTypesDependencies": [],
    "dataConnectorsDependencies": [],
    "previewImagesFileNames": [ "MITREATTACKWhite1.PNG", "MITREATTACKWhite2.PNG", "MITREATTACKBlack1.PNG", "MITREATTACKBlack2.PNG" ],
    "version": "1.0.1",
    "title": "MITRE ATT&CK Workbook",
    "templateRelativePath": "MITREAttack.json",
    "subtitle": "",
    "provider": "Microsoft Sentinel community"
  },
  {
    "workbookKey": "BETTERMTDWorkbook",
    "logoFileName": "BETTER_MTD_logo.svg",
    "description": "Workbook using the BETTER Mobile Threat Defense (MTD) connector, to give insights into your mobile devices, installed application and overall device security posture.",
    "dataTypesDependencies": [ "BetterMTDDeviceLog_CL", "BetterMTDAppLog_CL", "BetterMTDIncidentLog_CL", "BetterMTDNetflowLog_CL" ],
    "dataConnectorsDependencies": [ "BetterMTD" ],
    "previewImagesFileNames": [ "BetterMTDWorkbookPreviewWhite1.png", "BetterMTDWorkbookPreviewWhite2.png", "BetterMTDWorkbookPreviewWhite3.png", "BetterMTDWorkbookPreviewBlack1.png", "BetterMTDWorkbookPreviewBlack2.png", "BetterMTDWorkbookPreviewBlack3.png" ],
    "version": "1.1.0",
    "title": "BETTER Mobile Threat Defense (MTD)",
    "templateRelativePath": "BETTER_MTD_Workbook.json",
    "subtitle": "",
    "provider": "BETTER Mobile"
  },
  {
    "workbookKey": "AlsidIoEWorkbook",
    "logoFileName": "Alsid.svg",
    "description": "Workbook showcasing the state and evolution of your Alsid for AD Indicators of Exposures alerts.",
    "dataTypesDependencies": [ "AlsidForADLog_CL" ],
    "dataConnectorsDependencies": [ "AlsidForAD" ],
    "previewImagesFileNames": [ "AlsidIoEBlack1.png", "AlsidIoEBlack2.png", "AlsidIoEBlack3.png", "AlsidIoEWhite1.png", "AlsidIoEWhite2.png", "AlsidIoEWhite3.png" ],
    "version": "1.0.0",
    "title": "Alsid for AD | Indicators of Exposure",
    "templateRelativePath": "AlsidIoE.json",
    "subtitle": "",
    "provider": "Alsid"
  },
  {
    "workbookKey": "AlsidIoAWorkbook",
    "logoFileName": "Alsid.svg",
    "description": "Workbook showcasing the state and evolution of your Alsid for AD Indicators of Attack alerts.",
    "dataTypesDependencies": [ "AlsidForADLog_CL" ],
    "dataConnectorsDependencies": [ "AlsidForAD" ],
    "previewImagesFileNames": [ "AlsidIoABlack1.png", "AlsidIoABlack2.png", "AlsidIoABlack3.png", "AlsidIoAWhite1.png", "AlsidIoAWhite2.png", "AlsidIoAWhite3.png" ],
    "version": "1.0.0",
    "title": "Alsid for AD | Indicators of Attack",
    "templateRelativePath": "AlsidIoA.json",
    "subtitle": "",
    "provider": "Alsid"
  },
  {
    "workbookKey": "InvestigationInsightsWorkbook",
    "logoFileName": "Microsoft_logo.svg",
    "description": "Help analysts gain insight into incident, bookmark and entity data through the Investigation Insights Workbook. This workbook provides common queries and detailed visualizations to help an analyst investigate suspicious activities quickly with an easy to use interface. Analysts can start their investigation from a Sentinel incident, bookmark, or by simply entering the entity data into the workbook manually.",
    "dataTypesDependencies": [ "AuditLogs", "AzureActivity", "CommonSecurityLog", "OfficeActivity", "SecurityEvent", "SigninLogs", "ThreatIntelligenceIndicator" ],
    "dataConnectorsDependencies": [ "AzureActivity", "SecurityEvents", "Office365", "AzureActiveDirectory", "ThreatIntelligence", "ThreatIntelligenceTaxii", "WindowsSecurityEvents" ],
    "previewImagesFileNames": [ "InvestigationInsightsWhite1.png", "InvestigationInsightsBlack1.png", "InvestigationInsightsWhite2.png", "InvestigationInsightsBlack2.png" ],
    "version": "1.5.0",
    "title": "Investigation Insights",
    "templateRelativePath": "InvestigationInsights.json",
    "subtitle": "",
    "provider": "Microsoft Sentinel community"
  },
  {
    "workbookKey": "AksSecurityWorkbook",
    "logoFileName": "Kubernetes_services.svg",
    "description": "See insights about the security of your AKS clusters. The workbook helps to identify sensitive operations in the clusters and get insights based on Azure Defender alerts.",
    "dataTypesDependencies": [ "SecurityAlert", "AzureDiagnostics" ],
    "dataConnectorsDependencies": [ "AzureSecurityCenter", "AzureKubernetes" ],
    "previewImagesFileNames": [ "AksSecurityWhite.png", "AksSecurityBlack.png" ],
    "version": "1.5.0",
    "title": "Azure Kubernetes Service (AKS) Security",
    "templateRelativePath": "AksSecurity.json",
    "subtitle": "",
    "provider": "Microsoft"
  },
  {
    "workbookKey": "AzureKeyVaultWorkbook",
    "logoFileName": "KeyVault.svg",
    "description": "See insights about the security of your Azure key vaults. The workbook helps to identify sensitive operations in the key vaults and get insights based on Azure Defender alerts.",
    "dataTypesDependencies": [ "SecurityAlert", "AzureDiagnostics" ],
    "dataConnectorsDependencies": [ "AzureSecurityCenter", "AzureKeyVault" ],
    "previewImagesFileNames": [ "AkvSecurityWhite.png", "AkvSecurityBlack.png" ],
    "version": "1.1.0",
    "title": "Azure Key Vault Security",
    "templateRelativePath": "AzureKeyVaultWorkbook.json",
    "subtitle": "",
    "provider": "Microsoft"
  },
  {
    "workbookKey": "IncidentOverview",
    "logoFileName": "Azure_Sentinel.svg",
    "description": "The Incident Overview workbook is designed to assist in triaging and investigation by providing in-depth information about the incident, including:\r\n* General information\r\n* Entity data\r\n* Triage time (time between incident creation and first response)\r\n* Mitigation time (time between incident creation and closing)\r\n* Comments\r\n\r\nCustomize this workbook by saving and editing it. \r\nYou can reach this workbook template from the incidents panel as well. Once you have customized it, the link from the incident panel will open the customized workbook instead of the template.\r\n",
    "dataTypesDependencies": [ "SecurityAlert", "SecurityIncident" ],
    "dataConnectorsDependencies": [],
    "previewImagesFileNames": [ "IncidentOverviewBlack1.png", "IncidentOverviewWhite1.png", "IncidentOverviewBlack2.png", "IncidentOverviewWhite2.png" ],
    "version": "2.2.0",
    "title": "Incident overview",
    "templateRelativePath": "IncidentOverview.json",
    "subtitle": "",
    "provider": "Microsoft"
  },
  {
    "workbookKey": "SecurityOperationsEfficiency",
    "logoFileName": "Azure_Sentinel.svg",
    "description": "Security operations center managers can view overall efficiency metrics and measures regarding the performance of their team. They can find operations by multiple indicators over time including severity, MITRE tactics, mean time to triage, mean time to resolve and more. The SOC manager can develop a picture of the performance in both general and specific areas over time and use it to improve efficiency.",
    "dataTypesDependencies": [ "SecurityAlert", "SecurityIncident" ],
    "dataConnectorsDependencies": [],
    "previewImagesFileNames": [ "SecurityEfficiencyWhite1.png", "SecurityEfficiencyWhite2.png", "SecurityEfficiencyBlack1.png", "SecurityEfficiencyBlack2.png" ],
    "version": "1.5.0",
    "title": "Security Operations Efficiency",
    "templateRelativePath": "SecurityOperationsEfficiency.json",
    "subtitle": "",
    "provider": "Microsoft"
  },
  {
    "workbookKey": "DataCollectionHealthMonitoring",
    "logoFileName": "Azure_Sentinel.svg",
    "description": "Gain insights into your workspace's data ingestion status. In this workbook, you can view additional monitors and detect anomalies that will help you determine your workspace’s data collection health.",
    "dataTypesDependencies": [],
    "dataConnectorsDependencies": [],
    "previewImagesFileNames": [ "HealthMonitoringWhite1.png", "HealthMonitoringWhite2.png", "HealthMonitoringWhite3.png", "HealthMonitoringBlack1.png", "HealthMonitoringBlack2.png", "HealthMonitoringBlack3.png" ],
    "version": "1.0.1",
    "title": "Data collection health monitoring",
    "templateRelativePath": "DataCollectionHealthMonitoring.json",
    "subtitle": "",
    "provider": "Microsoft",
    "support": { "tier": "Community" },
    "author": { "name": "morshabi" },
    "source": { "kind": "Community" },
    "categories": { "domains": [ "IT Operations", "Platform" ] }
  },
  {
    "workbookKey": "OnapsisAlarmsWorkbook",
    "logoFileName": "onapsis_logo.svg",
    "description": "Gain insights into what is going on in your SAP Systems with this overview of the alarms triggered in the Onapsis Platform. Incidents are enriched with context and next steps to help your Security team respond effectively.",
    "dataTypesDependencies": [ "CommonSecurityLog" ],
    "dataConnectorsDependencies": [ "OnapsisPlatform" ],
    "previewImagesFileNames": [ "OnapsisWhite1.PNG", "OnapsisBlack1.PNG", "OnapsisWhite2.PNG", "OnapsisBlack2.PNG" ],
    "version": "1.0.0",
    "title": "Onapsis Alarms Overview",
    "templateRelativePath": "OnapsisAlarmsOverview.json",
    "subtitle": "",
    "provider": "Onapsis"
  },
  {
    "workbookKey": "DelineaWorkbook",
    "logoFileName": "DelineaLogo.svg",
    "description": "The Delinea Secret Server Syslog connector",
    "dataTypesDependencies": [ "CommonSecurityLog" ],
    "dataConnectorsDependencies": [ "DelineaSecretServer_CEF" ],
    "previewImagesFileNames": [ "DelineaWorkbookWhite.PNG", "DelineaWorkbookBlack.PNG" ],
    "version": "1.0.0",
    "title": "Delinea Secret Server Workbook",
    "templateRelativePath": "DelineaWorkbook.json",
    "subtitle": "",
    "provider": "Delinea"
  },
  {
    "workbookKey": "ForcepointCloudSecurityGatewayWorkbook",
    "logoFileName": "Forcepoint_new_logo.svg",
    "description": "Use this report to understand query runs across your workspace.",
    "dataTypesDependencies": [ "CommonSecurityLog" ],
    "dataConnectorsDependencies": [ "ForcepointCSG" ],
    "previewImagesFileNames": [ "ForcepointCloudSecurityGatewayWhite.png", "ForcepointCloudSecurityGatewayBlack.png" ],
    "version": "1.0.0",
    "title": "Forcepoint Cloud Security Gateway Workbook",
    "templateRelativePath": "ForcepointCloudSecuirtyGatewayworkbook.json",
    "subtitle": "",
    "provider": "Forcepoint"
  },
  {
    "workbookKey": "IntsightsIOCWorkbook",
    "logoFileName": "IntSights_logo.svg",
    "description": "",
    "dataTypesDependencies": [ "ThreatIntelligenceIndicator", "SecurityAlert" ],
    "dataConnectorsDependencies": [ "ThreatIntelligenceTaxii" ],
    "previewImagesFileNames": [ "IntsightsIOCWhite.png", "IntsightsMatchedWhite.png", "IntsightsMatchedBlack.png", "IntsightsIOCBlack.png" ],
    "version": "2.0.0",
    "title": "IntSights IOC Workbook",
    "templateRelativePath": "IntsightsIOCWorkbook.json",
    "subtitle": "",
    "provider": "IntSights Cyber Intelligence"
  },
  {
    "workbookKey": "DarktraceSummaryWorkbook",
    "logoFileName": "Darktrace.svg",
    "description": "A workbook containing relevant KQL queries to help you visualise the data in model breaches from the Darktrace Connector",
    "dataTypesDependencies": [ "CommonSecurityLog" ],
    "dataConnectorsDependencies": [ "Darktrace" ],
    "previewImagesFileNames": [ "AIA-DarktraceSummaryWhite.png", "AIA-DarktraceSummaryBlack.png" ],
    "version": "1.1.0",
    "title": "AI Analyst Darktrace Model Breach Summary",
    "templateRelativePath": "AIA-Darktrace.json",
    "subtitle": "",
    "provider": "Darktrace"
  },
  {
    "workbookKey": "DarktraceWorkbook",
    "logoFileName": "",
    "description": "A workbook containing relevant KQL queries to help you visualise the data in model breaches from the Darktrace Connector",
    "dataTypesDependencies": [ "DarktraceRESTConnector" ],
    "dataConnectorsDependencies": [],
    "previewImagesFileNames": [ "DarktraceWorkbookWhite01.png", "DarktraceWorkbookWhite02.png", "DarktraceWorkbookBlack01.png", "DarktraceWorkbookBlack02.png" ],
    "version": "1.0.0",
    "title": "Darktrace",
    "templateRelativePath": "DarktraceWorkbook.json",
    "subtitle": "",
    "provider": "Darktrace"
  },
  {
    "workbookKey": "TrendMicroXDR",
    "logoFileName": "trendmicro_logo.svg",
    "description": "Gain insights from Trend Micro Vision One with this overview of the Alerts triggered.",
    "dataTypesDependencies": [ "TrendMicro_XDR_WORKBENCH_CL" ],
    "dataConnectorsDependencies": [ "TrendMicroXDR" ],
    "previewImagesFileNames": [ "TrendMicroXDROverviewWhite.png", "TrendMicroXDROverviewBlack.png" ],
    "version": "1.3.0",
    "title": "Trend Micro Vision One Alert Overview",
    "templateRelativePath": "TrendMicroXDROverview.json",
    "subtitle": "",
    "provider": "Trend Micro"
  },
  {
    "workbookKey": "CyberpionOverviewWorkbook",
    "logoFileName": "cyberpion_logo.svg",
    "description": "Use Cyberpion's Security Logs and this workbook, to get an overview of your online assets, gain insights into their current state, and find ways to better secure your ecosystem.",
    "dataTypesDependencies": [ "CyberpionActionItems_CL" ],
    "dataConnectorsDependencies": [ "CyberpionSecurityLogs" ],
    "previewImagesFileNames": [ "CyberpionActionItemsBlack.png", "CyberpionActionItemsWhite.png" ],
    "version": "1.0.0",
    "title": "Cyberpion Overview",
    "templateRelativePath": "CyberpionOverviewWorkbook.json",
    "subtitle": "",
    "provider": "Cyberpion"
  },
  {
    "workbookKey": "SolarWindsPostCompromiseHuntingWorkbook",
    "logoFileName": "MSTIC-Logo.svg",
    "description": "This hunting workbook is intended to help identify activity related to the Solorigate compromise and subsequent attacks discovered in December 2020",
    "dataTypesDependencies": [ "CommonSecurityLog", "SigninLogs", "AuditLogs", "AADServicePrincipalSignInLogs", "OfficeActivity", "BehaviorAnalytics", "SecurityEvent", "DeviceProcessEvents", "SecurityAlert", "DnsEvents" ],
    "dataConnectorsDependencies": [ "AzureActiveDirectory", "SecurityEvents", "Office365", "MicrosoftThreatProtection", "DNS", "WindowsSecurityEvents" ],
    "previewImagesFileNames": [ "SolarWindsPostCompromiseHuntingWhite.png", "SolarWindsPostCompromiseHuntingBlack.png" ],
    "version": "1.5.0",
    "title": "SolarWinds Post Compromise Hunting",
    "templateRelativePath": "SolarWindsPostCompromiseHunting.json",
    "subtitle": "",
    "provider": "Microsoft"
  },
  {
    "workbookKey": "ProofpointPODWorkbook",
    "logoFileName": "proofpointlogo.svg",
    "description": "Gain insights into your Proofpoint on Demand Email Security activities, including maillog and messages data. The Workbook provides users with an executive dashboard showing the reporting capabilities, message traceability and monitoring.",
    "dataTypesDependencies": [ "ProofpointPOD_maillog_CL", "ProofpointPOD_message_CL" ],
    "dataConnectorsDependencies": [ "ProofpointPOD" ],
    "previewImagesFileNames": [ "ProofpointPODMainBlack1.png", "ProofpointPODMainBlack2.png", "ProofpointPODMainWhite1.png", "ProofpointPODMainWhite2.png", "ProofpointPODMessageSummaryBlack.png", "ProofpointPODMessageSummaryWhite.png", "ProofpointPODTLSBlack.png", "ProofpointPODTLSWhite.png" ],
    "version": "1.0.1",
    "title": "Proofpoint On-Demand Email Security",
    "templateRelativePath": "ProofpointPOD.json",
    "subtitle": "",
    "provider": "Proofpoint"
  },
  {
    "workbookKey": "CiscoUmbrellaWorkbook",
    "logoFileName": "cisco_logo.svg",
    "description": "Gain insights into Cisco Umbrella activities, including the DNS, Proxy and Cloud Firewall data. Workbook shows general information along with threat landscape including categories, blocked destinations and URLs.",
    "dataTypesDependencies": [ "Cisco_Umbrella_dns_CL", "Cisco_Umbrella_proxy_CL", "Cisco_Umbrella_ip_CL", "Cisco_Umbrella_cloudfirewall_CL" ],
    "dataConnectorsDependencies": [ "CiscoUmbrellaDataConnector" ],
    "previewImagesFileNames": [ "CiscoUmbrellaDNSBlack1.png", "CiscoUmbrellaDNSBlack2.png", "CiscoUmbrellaDNSWhite1.png", "CiscoUmbrellaDNSWhite2.png", "CiscoUmbrellaFirewallBlack.png", "CiscoUmbrellaFirewallWhite.png", "CiscoUmbrellaMainBlack1.png", "CiscoUmbrellaMainBlack2.png", "CiscoUmbrellaMainWhite1.png", "CiscoUmbrellaMainWhite2.png", "CiscoUmbrellaProxyBlack1.png", "CiscoUmbrellaProxyBlack2.png", "CiscoUmbrellaProxyWhite1.png", "CiscoUmbrellaProxyWhite2.png" ],
    "version": "1.0.0",
    "title": "Cisco Umbrella",
    "templateRelativePath": "CiscoUmbrella.json",
    "subtitle": "",
    "provider": "Cisco"
  },
  {
    "workbookKey": "AnalyticsEfficiencyWorkbook",
    "logoFileName": "Azure_Sentinel.svg",
    "description": "Gain insights into the efficacy of your analytics rules. In this workbook you can analyze and monitor the analytics rules found in your workspace to achieve better performance by your SOC.",
    "dataTypesDependencies": [ "SecurityAlert", "SecurityIncident" ],
    "dataConnectorsDependencies": [],
    "previewImagesFileNames": [ "AnalyticsEfficiencyBlack.png", "AnalyticsEfficiencyWhite.png" ],
    "version": "1.2.0",
    "title": "Analytics Efficiency",
    "templateRelativePath": "AnalyticsEfficiency.json",
    "subtitle": "",
    "provider": "Microsoft"
  },
  {
    "workbookKey": "WorkspaceUsage",
    "logoFileName": "Azure_Sentinel.svg",
    "description": "Gain insights into your workspace's usage. In this workbook, you can view your workspace’s data consumption, latency, recommended tasks and Cost and Usage statistics.",
    "dataTypesDependencies": [],
    "dataConnectorsDependencies": [],
    "previewImagesFileNames": [ "WorkspaceUsageBlack.png", "WorkspaceUsageWhite.png" ],
    "version": "1.6.2",
    "title": "Workspace Usage Report",
    "templateRelativePath": "WorkspaceUsage.json",
    "subtitle": "",
    "provider": "Microsoft Sentinel community",
    "support": {
      "tier": "Community"
    },
    "author": {
      "name": "Clive Watson"
    },
    "source": {
      "kind": "Community"
    },
    "categories": {
      "domains": [ "IT Operations" ]
    }
  },
  {
    "workbookKey": "SentinelCentral",
    "logoFileName": "Azure_Sentinel.svg",
    "description": "Use this report to view Incident (and Alert data) across many workspaces, this works with Azure Lighthouse and across any subscription you have access to.",
    "dataTypesDependencies": [],
    "dataConnectorsDependencies": [],
    "previewImagesFileNames": [ "SentinelCentralBlack.png", "SentinelCentralWhite.png" ],
    "version": "2.1.0",
    "title": "Sentinel Central",
    "templateRelativePath": "SentinelCentral.json",
    "subtitle": "",
    "provider": "Microsoft Sentinel community"
  },
  {
    "workbookKey": "CognniIncidentsWorkbook",
    "logoFileName": "cognni-logo.svg",
    "description": "Gain intelligent insights into the risks to your important financial, legal, HR, and governance information. This workbook lets you monitor your at-risk information to determine when and why incidents occurred, as well as who was involved. These incidents are broken into high, medium, and low risk incidents for each information category.",
    "dataTypesDependencies": [ "CognniIncidents_CL" ],
    "dataConnectorsDependencies": [ "CognniSentinelDataConnector" ],
    "previewImagesFileNames": [ "CognniBlack.PNG", "CognniWhite.PNG" ],
    "version": "1.0.0",
    "title": "Cognni Important Information Incidents",
    "templateRelativePath": "CognniIncidentsWorkbook.json",
    "subtitle": "",
    "provider": "Cognni"
  },
  {
    "workbookKey": "pfsense",
    "logoFileName": "pfsense_logo.svg",
    "description": "Gain insights into pfsense logs from both filterlog and nginx.",
    "dataTypesDependencies": [ "CommonSecurityLog" ],
    "dataConnectorsDependencies": [],
    "previewImagesFileNames": [ "pfsenseBlack.png", "pfsenseWhite.png" ],
    "version": "1.0.0",
    "title": "pfsense",
    "templateRelativePath": "pfsense.json",
    "subtitle": "",
    "provider": "Microsoft Sentinel community",
    "support": {
      "tier": "Community"
    },
    "author": {
      "name": "dicolanl"
    },
    "source": {
      "kind": "Community"
    },
    "categories": {
      "domains": [ "Security - Network" ]
    }
  },
  {
    "workbookKey": "ExchangeCompromiseHunting",
    "logoFileName": "MSTIC-Logo.svg",
    "description": "This workbook is intended to help defenders in responding to the Exchange Server vulnerabilities disclosed in March 2021, as well as hunting for potential compromise activity. More details on these vulnearbilities can be found at: https://aka.ms/exchangevulns",
    "dataTypesDependencies": [ "SecurityEvent", "W3CIISLog" ],
    "dataConnectorsDependencies": [ "SecurityEvents", "AzureMonitor(IIS)", "WindowsSecurityEvents" ],
    "previewImagesFileNames": [ "ExchangeBlack.png", "ExchangeWhite.png" ],
    "version": "1.0.0",
    "title": "Exchange Compromise Hunting",
    "templateRelativePath": "ExchangeCompromiseHunting.json",
    "subtitle": "",
    "provider": "Microsoft",
    "support": {
      "tier": "Community"
    },
    "author": {
      "name": "Pete Bryan"
    },
    "source": {
      "kind": "Community"
    },
    "categories": {
      "domains": [ "Security - Threat Protection" ]
    }
  },
  {
    "workbookKey": "SOCProcessFramework",
    "logoFileName": "Azure_Sentinel.svg",
    "description": "Built by Microsoft's Sentinel GBB's - This workbook contains years of SOC Best Practices and is intended to help SOCs mature and leverage industry standards in Operationalizing their SOC in using Microsoft Sentinel. It contains Processes and Procedures every SOC should consider and builds a high level of operational excellence.",
    "dataTypesDependencies": [],
    "dataConnectorsDependencies": [],
    "previewImagesFileNames": [ "SOCProcessFrameworkCoverImage1White.png", "SOCProcessFrameworkCoverImage1Black.png", "SOCProcessFrameworkCoverImage2White.png", "SOCProcessFrameworkCoverImage2Black.png" ],
    "version": "1.1.0",
    "title": "SOC Process Framework",
    "templateRelativePath": "SOCProcessFramework.json",
    "subtitle": "",
    "provider": "Microsoft Sentinel Community"
  },
  {
    "workbookKey": "Microsoft365SecurityPosture",
    "logoFileName": "M365securityposturelogo.svg",
    "description": "This workbook presents security posture data collected from Azure Security Center, M365 Defender, Defender for Endpoint, and Microsoft Cloud App Security. This workbook relies on the M365 Security Posture Playbook in order to bring the data in.",
    "dataTypesDependencies": [ "M365SecureScore_CL", "MDfESecureScore_CL", "MDfEExposureScore_CL", "MDfERecommendations_CL", "MDfEVulnerabilitiesList_CL", "McasShadowItReporting" ],
    "dataConnectorsDependencies": [],
    "previewImagesFileNames": [ "M365securitypostureblack.png", "M365securityposturewhite.png" ],
    "version": "1.0.0",
    "title": "Microsoft 365 Security Posture",
    "templateRelativePath": "M365SecurityPosture.json",
    "subtitle": "",
    "provider": "Microsoft Sentinel Community",
    "support": {
      "tier": "Community"
    },
    "author": {
      "name": "Matt Lowe"
    },
    "source": {
      "kind": "Community"
    },
    "categories": {
      "domains": [ "Security - Others" ]
    }
  },
  {
    "workbookKey": "AzureSentinelCost",
    "logoFileName": "Azure_Sentinel.svg",
    "description": "This workbook provides an estimated cost across the main billed items in Microsoft Sentinel: ingestion, retention and automation. It also provides insight about the possible impact of the Microsoft 365 E5 offer.",
    "dataTypesDependencies": [],
    "dataConnectorsDependencies": [],
    "previewImagesFileNames": [ "AzureSentinelCostWhite.png", "AzureSentinelCostBlack.png" ],
    "version": "1.6.0",
    "title": "Microsoft Sentinel Cost",
    "templateRelativePath": "AzureSentinelCost.json",
    "subtitle": "",
    "provider": "Microsoft Sentinel Community"
  },
  {
    "workbookKey": "ADXvsLA",
    "logoFileName": "Azure_Sentinel.svg",
    "description": "This workbook shows the tables from Microsoft Sentinel which are backed up in ADX. It also provides a comparison between the entries in the Microsoft Sentinel tables and the ADX tables. Lastly some general information about the queries and ingestion on ADX is shown.",
    "dataTypesDependencies": [],
    "dataConnectorsDependencies": [],
    "previewImagesFileNames": [ "ADXvsLABlack.PNG", "ADXvsLAWhite.PNG" ],
    "version": "1.0.0",
    "title": "ADXvsLA",
    "templateRelativePath": "ADXvsLA.json",
    "subtitle": "",
    "provider": "Microsoft Sentinel Community",
    "support": {
      "tier": "Community"
    },
    "author": {
      "name": "Naomi"
    },
    "source": {
      "kind": "Community"
    },
    "categories": {
      "domains": [ "Platform" ]
    }
  },
  {
    "workbookKey": "MicrosoftDefenderForOffice365",
    "logoFileName": "office365_logo.svg",
    "description": "Gain insights into your Microsoft Defender for Office 365 raw data logs.  This workbook lets you look at trends in email senders, attachments and embedded URL data to find anomalies. You can also search by, sender, recipient, subject, attachment or embedded URL to find where the related messages have been sent.",
    "dataTypesDependencies": [ "EmailEvents", "EmailUrlInfo", "EmailAttachmentInfo" ],
    "dataConnectorsDependencies": [],
    "previewImagesFileNames": [ "MDOWhite1.png", "MDOBlack1.png", "MDOWhite2.png", "MDOBlack2.png" ],
    "version": "1.0.2",
    "title": "Microsoft Defender For Office 365",
    "templateRelativePath": "MicrosoftDefenderForOffice365.json",
    "subtitle": "",
    "provider": "Microsoft Sentinel Community",
    "support": {
        "tier": "Community"
      },
      "author": {
        "name": "Brian Delaney"
      },
      "source": {
        "kind": "Community"
      },
      "categories": {
        "domains": [ "Security - Others" ]
      }
  },
  {
    "workbookKey": "ProofPointThreatDashboard",
    "logoFileName": "",
    "description": "Provides an overview of email threat activity based on log data provided by ProofPoint",
    "dataTypesDependencies": [ "ProofpointPOD_message_CL", "ProofpointPOD_maillog_CL", "ProofPointTAPClicksBlocked_CL", "ProofPointTAPClicksPermitted_CL", "ProofPointTAPMessagesBlocked_CL", "ProofPointTAPMessagesDelivered_CL" ],
    "dataConnectorsDependencies": [ "ProofpointTAP", "ProofpointPOD" ],
    "previewImagesFileNames": [ "ProofPointThreatDashboardBlack1.png", "ProofPointThreatDashboardWhite1.png" ],
    "version": "1.0.0",
    "title": "ProofPoint Threat Dashboard",
    "templateRelativePath": "ProofPointThreatDashboard.json",
    "subtitle": "",
    "provider": "Microsoft Sentinel Community",
    "support": {
      "tier": "Community"
    },
    "author": {
      "name": "reprise99"
    },
    "source": {
      "kind": "Community"
    },
    "categories": {
      "domains": [ "Security - Others" ]
    }
  },
  {
    "workbookKey": "AMAmigrationTracker",
    "logoFileName": "Azure_Sentinel.svg",
    "description": "See what Azure and Azure Arc servers have Log Analytics agent or Azure Monitor agent installed. Review what DCR (data collection rules) apply to your machines and whether you are collecting logs from those machines into your selected workspaces.",
    "dataTypesDependencies": [],
    "dataConnectorsDependencies": [],
    "previewImagesFileNames": [ "AMAtrackingWhite1.png", "AMAtrackingWhite2.png", "AMAtrackingWhite3.png", "AMAtrackingWhite4.png", "AMAtrackingBlack1.png", "AMAtrackingBlack2.png", "AMAtrackingBlack3.png", "AMAtrackingBlack4.png" ],
    "version": "1.2.0",
    "title": "AMA migration tracker",
    "templateRelativePath": "AMAmigrationTracker.json",
    "subtitle": "",
    "provider": "Microsoft Sentinel Community",
    "support": {
      "tier": "Community"
    },
    "author": {
      "name": "mariavaladas"
    },
    "source": {
      "kind": "Community"
    },
    "categories": {
      "domains": [ "Platform", "Migration" ]
    }
  },
  {
    "workbookKey": "AdvancedKQL",
    "logoFileName": "Azure_Sentinel.svg",
    "description": "This interactive Workbook is designed to improve your KQL proficiency by using a use-case driven approach.",
    "dataTypesDependencies": [],
    "dataConnectorsDependencies": [],
    "previewImagesFileNames": [ "AdvancedKQLWhite.png", "AdvancedKQLBlack.png" ],
    "version": "1.3.0",
    "title": "Advanced KQL for Microsoft Sentinel",
    "templateRelativePath": "AdvancedKQL.json",
    "subtitle": "",
    "provider": "Microsoft Sentinel Community"
  },
  {
    "workbookKey": "DSTIMWorkbook",
    "logoFileName": "DSTIM.svg",
    "description": "Identify sensitive data blast radius (i.e., who accessed sensitive data, what kinds of sensitive data, from where and when) in a given data security incident investigation or as part of Threat Hunting. Prioritize your investigation based on insights provided with integrations with Watchlists(VIPUsers, TerminatedEmployees and HighValueAssets), Threat Intelligence feed, UEBA baselines and much more.",
    "dataTypesDependencies": [ "DSMAzureBlobStorageLogs", "DSMDataClassificationLogs", "DSMDataLabelingLogs", "Anomalies", "ThreatIntelligenceIndicator", "AADManagedIdentitySignInLogs", "SecurityAlert", "SigninLogs" ],
    "dataConnectorsDependencies": [],
    "previewImagesFileNames": [ "DSTIMWorkbookBlack.png", "DSTIMWorkbookWhite.png" ],
    "version": "1.9.0",
    "title": "Data Security - Sensitive Data Impact Assessment",
    "templateRelativePath": "DSTIMWorkbook.json",
    "subtitle": "",
    "provider": "Microsoft",
    "featureFlag": "DSTIMWorkbook",
    "support": {
      "tier": "Community"
    },
    "author": {
      "name": "avital-m"
    },
    "source": {
      "kind": "Community"
    },
    "categories": {
      "domains": [ "Security - Others" ]
    }
  },
  {
    "workbookKey": "IntrotoKQLWorkbook",
    "logoFileName": "",
    "description": "Learn and practice the Kusto Query Language. This workbook introduces and provides 100 to 200 level content for new and existing users looking to learn KQL. This workbook will be updated with content over time.",
    "dataTypesDependencies": [],
    "dataConnectorsDependencies": [],
    "previewImagesFileNames": [ "IntrotoKQL-black.png", "IntrotoKQL-white.png" ],
    "version": "2.0.0",
    "title": "Intro to KQL",
    "templateRelativePath": "IntrotoKQL.json",
    "subtitle": "",
    "provider": "Microsoft Sentinel Community"
  },
  {
    "workbookKey": "Log4jPostCompromiseHunting",
    "logoFileName": "",
    "description": "This hunting workbook is intended to help identify activity related to the Log4j compromise discovered in December 2021.",
    "dataTypesDependencies": [ "SecurityNestedRecommendation", "AzureDiagnostics", "OfficeActivity", "W3CIISLog", "AWSCloudTrail", "SigninLogs", "AADNonInteractiveUserSignInLogs", "imWebSessions", "imNetworkSession" ],
    "dataConnectorsDependencies": [],
    "previewImagesFileNames": [ "Log4jPostCompromiseHuntingBlack.png", "Log4jPostCompromiseHuntingWhite.png" ],
    "version": "1.0.0",
    "title": "Log4j Post Compromise Hunting",
    "templateRelativePath": "Log4jPostCompromiseHunting.json",
    "subtitle": "",
    "provider": "Microsoft Sentinel Community"
  },
  {
    "workbookKey": "UserMap",
    "logoFileName": "",
    "description": "This Workbook shows MaliciousIP, User SigninLog Data (this shows user Signin Locations and distance between as well as order visited) and WAF information.",
    "dataTypesDependencies": [ "SigninLogs", "AzureDiagnostics", "WireData", "VMconnection", "CommonSecurityLog", "WindowsFirewall", "W3CIISLog", "DnsEvents" ],
    "dataConnectorsDependencies": [ "AzureActiveDirectory" ],
    "previewImagesFileNames": [ "UserMapBlack.png", "UserMapWhite.png" ],
    "version": "1.0.0",
    "title": "User Map information",
    "templateRelativePath": "UserMap.json",
    "subtitle": "",
    "provider": "Microsoft Sentinel Community",
    "support": {
      "tier": "Community"
    },
    "author": {
      "name": "Clive Watson"
    },
    "source": {
      "kind": "Community"
    },
    "categories": {
      "domains": [ "Security - Threat Protection" ]
    }
  },
  {
    "workbookKey": "AWSS3",
    "logoFileName": "",
    "description": "This workbook shows quick summary of AWS S3 data (AWSCloudTrail, AWSGuardDuty, AWSVPCFlow). To visulaize the data, make sure you configure AWS S3 connector and data geting ingested into Sentinel",
    "dataTypesDependencies": [ "AWSCloudTrail", "AWSGuardDuty", "AWSVPCFlow" ],
    "dataConnectorsDependencies": [ "AWSS3" ],
    "previewImagesFileNames": [ "AWSS3Black.png", "AWSS3White.png", "AWSS3White1.png" ],
    "version": "1.0.0",
    "title": "AWS S3 Workbook",
    "templateRelativePath": "AWSS3.json",
    "subtitle": "",
    "provider": "Microsoft Sentinel Community",
    "support": {
      "tier": "Community"
    },
    "author": {
      "name": "Clive Watson"
    },
    "source": {
      "kind": "Community"
    },
    "categories": {
      "domains": [ "Security – Cloud Security" ]
    }
  },
  {
    "workbookKey": "LogSourcesAndAnalyticRulesCoverageWorkbook",
    "logoFileName": "",
    "description": "This workbook is intended to show how the different tables in a Log Analytics workspace are being used by the different Microsoft Sentinel features, like analytics, hunting queries, playbooks and queries in general.",
    "dataTypesDependencies": [],
    "dataConnectorsDependencies": [],
    "previewImagesFileNames": [ "LogSourcesAndAnalyticRulesCoverageBlack.png", "LogSourcesAndAnalyticRulesCoverageWhite.png" ],
    "version": "1.2.0",
    "title": "Log Sources & Analytic Rules Coverage",
    "templateRelativePath": "LogSourcesAndAnalyticRulesCoverage.json",
    "subtitle": "",
    "provider": "Microsoft Sentinel Community",
    "support": {
      "tier": "Community"
    },
    "author": {
      "name": "Eli Forbes"
    },
    "source": {
      "kind": "Community"
    },
    "categories": {
      "domains": [ "Security - Others" ]
    }
  },
  {
    "workbookKey": "CiscoFirepower",
    "logoFileName": "",
    "description": "Gain insights into your Cisco Firepower firewalls. This workbook analyzes Cisco Firepower device logs.",
    "dataTypesDependencies": [ "CommonSecurityLog" ],
    "dataConnectorsDependencies": [],
    "previewImagesFileNames": [ "CiscoFirepowerBlack.png", "CiscoFirepowerWhite.png" ],
    "version": "1.0.1",
    "title": "Cisco Firepower",
    "templateRelativePath": "CiscoFirepower.json",
    "subtitle": "",
    "provider": "Microsoft Sentinel Community",
    "support": {
      "tier": "Community"
    },
    "author": {
      "name": "Samik Roy"
    },
    "source": {
      "kind": "Community"
    },
    "categories": {
      "domains": [ "Security - Network" ]
    }
  },
  {
    "workbookKey": "MicrorosftTeams",
    "logoFileName": "microsoftteams.svg",
    "description": "This workbook is intended to identify the activities on Microrsoft Teams.",
    "dataTypesDependencies": [ "OfficeActivity" ],
    "dataConnectorsDependencies": [],
    "previewImagesFileNames": [ "MicrosoftTeamsBlack.png", "MicrosoftTeamsWhite.png" ],
    "version": "1.0.0",
    "title": "Microsoft Teams",
    "templateRelativePath": "MicrosoftTeams.json",
    "subtitle": "",
    "provider": "Microsoft Sentinel Community"
  },
  {
    "workbookKey": "ArchivingBasicLogsRetention",
    "logoFileName": "ArchivingBasicLogsRetention.svg",
    "description": "This workbooks shows workspace and table retention periods, basic logs, and search & restore tables. It also allows you to update table retention periods, plans, and delete search or restore tables.",
    "dataTypesDependencies": [],
    "dataConnectorsDependencies": [],
    "previewImagesFileNames": [ "ArchivingBasicLogsRetentionBlack1.png", "ArchivingBasicLogsRetentionWhite1.png" ],
    "version": "1.2.0",
    "title": "Archiving, Basic Logs, and Retention",
    "templateRelativePath": "ArchivingBasicLogsRetention.json",
    "subtitle": "",
    "provider": "Microsoft Sentinel Community",
    "support": {
      "tier": "Community"
    },
    "author": {
      "name": "seanstark-ms"
    },
    "source": {
      "kind": "Community"
    },
    "categories": {
      "domains": [ "Platform", "IT Operations" ]
    }
  },
  {
    "workbookKey": "MicrosoftDefenderForEndPoint",
    "logoFileName": "",
    "description": "A wokbook to provide details about Microsoft Defender for Endpoint Advance Hunting to Overview & Analyse data brought through M365 Defender Connector.",
    "dataTypesDependencies": [],
    "dataConnectorsDependencies": [],
    "previewImagesFileNames": [ "microsoftdefenderforendpointwhite.png", "microsoftdefenderforendpointblack.png" ],
    "version": "1.0.0",
    "title": "MicrosoftDefenderForEndPoint",
    "templateRelativePath": "MicrosoftDefenderForEndPoint.json",
    "subtitle": "",
    "provider": "Microsoft Sentinel Community"
  },
  {
    "workbookKey": "MicrosoftSentinelDeploymentandMigrationTracker",
    "logoFileName": "",
    "description": "Use this workbook as a tool to define, track, and complete key deployment/migraiton tasks for Microsoft Sentinel. This workbook serves as a central hub for monitoring and configuring key areas of the product without having to leave the workbook and start over.",
    "dataTypesDependencies": [],
    "dataConnectorsDependencies": [],
    "previewImagesFileNames": [ "microsoftsentineldeploymentandmigration-black.png", "microsoftsentineldeploymentandmigration-white.png" ],
    "version": "1.1.0",
    "title": "Microsoft Sentinel Deployment and Migration Tracker",
    "templateRelativePath": "MicrosoftSentinelDeploymentandMigrationTracker.json",
    "subtitle": "",
    "provider": "Microsoft Sentinel Community",
    "support": {
      "tier": "Community"
    },
    "author": {
      "name": "Matt Lowe"
    },
    "source": {
      "kind": "Community"
    },
    "categories": {
      "domains": [ "Platform" ]
    }
  },
  {
    "workbookKey": "MicrosoftDefenderForIdentity",
    "logoFileName": "",
    "description": "Use this workbook to analyse the advance hunting data ingested for Defender For Identity.",
    "dataTypesDependencies": [ "IdentityLogonEvents", "IdentityQueryEvents", "IdentityDirectoryEvents", "SecurityAlert" ],
    "dataConnectorsDependencies": [],
    "previewImagesFileNames": [ "microsoftdefenderforidentity-black.png", "microsoftdefenderforidentity-white.png" ],
    "version": "1.1.0",
    "title": "Microsoft Defender For Identity",
    "templateRelativePath": "microsoftdefenderforidentity.json",
    "subtitle": "",
    "provider": "Microsoft Sentinel Community",
    "support": {
      "tier": "Community"
    },
    "author": {
      "name": "Samik Roy"
    },
    "source": {
      "kind": "Community"
    },
    "categories": {
      "domains": [ "Identity", "Security - Threat Protection" ]
    }
  },
  {
    "workbookKey": "AnomaliesVisualizationWorkbook",
    "logoFileName": "",
    "description": "A workbook that provides contextual information to a user for better insight on Anomalies and their impact. The workbook will help with investigation of anomalies as well as identify patterns that can lead to a threat.",
    "dataTypesDependencies": [ "Anomalies" ],
    "dataConnectorsDependencies": [],
    "previewImagesFileNames": [ "AnomaliesVisualizationWorkbookWhite.png", "AnomaliesVisualizationWorkbookBlack.png" ],
    "version": "1.0.0",
    "title": "Anomalies Visualization",
    "templateRelativePath": "AnomaliesVisualization.json",
    "subtitle": "",
    "provider": "Microsoft Sentinel Community"
  },
  {
    "workbookKey": "AnomalyDataWorkbook",
    "logoFileName": "",
    "description": "A workbook providing details, related Incident, and related Hunting Workbook for a specific Anomaly.",
    "dataTypesDependencies": [ "Anomalies" ],
    "dataConnectorsDependencies": [],
    "previewImagesFileNames": [ "AnomalyDataWorkbookWhite.png", "AnomalyDataWorkbookBlack.png" ],
    "version": "1.0.0",
    "title": "Anomaly Data",
    "templateRelativePath": "AnomalyData.json",
    "subtitle": "",
    "provider": "Microsoft Sentinel Community"
  },
  {
    "workbookKey": "SentinelWorkspaceReconTools",
    "logoFileName": "",
    "description": "A workbook providing investigation tools for key tables. Good for incident response, tuning, and cost optimizaiton. An attempt to bring the Windows EventViewer experience to the cloud.",
    "dataTypesDependencies": [ "AzureActivity", "AuditLogs", "SigninLogs", "SecurityIncident", "SecurityAlert", "CommonSecurityLog", "Events", "SecurityEvents", "Syslog", "WindowsSecurityEvents" ],
    "dataConnectorsDependencies": [ "AzureActivity", "AzureActiveDirectory", "SecurityEvents", "WindowsSecurityEvents" ],
    "previewImagesFileNames": [ "SentinelWorkspaceReconToolsWhite.png", "SentinelWorkspaceReconToolsBlack.png" ],
    "version": "1.0.0",
    "title": "Sentinel Workspace Recon Tools",
    "templateRelativePath": "SentinelWorkspaceReconTools.json",
    "subtitle": "",
    "provider": "Microsoft Sentinel Community",
    "support": {
      "tier": "Community"
    },
    "author": {
      "name": "Andrew Blumhardt"
    },
    "source": {
      "kind": "Community"
    },
    "categories": {
      "domains": [ "Security - Others" ]
    }
  },
  {
    "workbookKey": "SyslogOverview",
    "logoFileName": "",
    "description": "A workbook designed to show an overview about the data ingested through Syslog.",
    "dataTypesDependencies": [ "Syslog" ],
    "dataConnectorsDependencies": [],
    "previewImagesFileNames": [ "syslogoverview-white.png", "syslogoverview-black.png" ],
    "version": "1.0.0",
    "title": "Syslog Overview",
    "templateRelativePath": "syslogoverview.json",
    "subtitle": "",
    "provider": "Microsoft Sentinel Community",
    "support": {
      "tier": "Community"
    },
    "author": {
      "name": "Samik Roy"
    },
    "source": {
      "kind": "Community"
    },
    "categories": {
      "domains": [ "Application" ]
    }
  },
  {
    "workbookKey": "SentinelHealth",
    "logoFileName": "",
    "description": "A workbook to show data fo Sentinel Health.",
    "dataTypesDependencies": [ "SentinelHealth" ],
    "dataConnectorsDependencies": [],
    "previewImagesFileNames": [ "SentinelHealthWhite.png", "SentinelHealthBlack.png" ],
    "version": "1.0.0",
    "title": "Sentinel Health",
    "templateRelativePath": "SentinelHealth.json",
    "subtitle": "",
    "provider": "Microsoft Sentinel Community"
  },
  {
    "workbookKey": "MicrosoftSentinelCostGBP",
    "logoFileName": "Azure_Sentinel.svg",
    "description": "This workbook provides an estimated cost in GBP (£) across the main billed items in Microsoft Sentinel: ingestion, retention and automation. It also provides insight about the possible impact of the Microsoft 365 E5 offer.",
    "dataTypesDependencies": [],
    "dataConnectorsDependencies": [],
    "previewImagesFileNames": [ "MicrosoftSentinelCostGBPWhite.png", "MicrosoftSentinelCostGBPBlack.png"],
    "version": "1.5.0",
    "title": "Microsoft Sentinel Cost (GBP)",
    "templateRelativePath": "MicrosoftSentinelCostGBP.json",
    "subtitle": "",
    "provider": "Microsoft Sentinel Community"
  },
   {
    "workbookKey": "SentinelCosts",
    "logoFileName": "Azure_Sentinel.svg",
    "description": "A workbook to demonstrate insights into the costs of Sentinel environment.",
    "dataTypesDependencies": [],
    "dataConnectorsDependencies": [],
    "previewImagesFileNames": [ "SentinelCostsWhite.png", "SentinelCostsBlack.png"],
    "version": "1.5.0",
    "title": "Sentinel Costs",
    "templateRelativePath": "SentinelCosts.json",
    "subtitle": "",
    "provider": "Microsoft Sentinel Community"
  },
  {
    "workbookKey": "AutomationHealth",
    "logoFileName": "Azure_Sentinel.svg",
    "description": "Have a holistic overview of your automation health, gain insights about failures, correlate Microsoft Sentinel health with Logic Apps diagnostics logs and deep dive automation details per incident",
    "dataTypesDependencies": ["SentinelHealth"],
    "dataConnectorsDependencies": [],
    "previewImagesFileNames": [ "AutomationHealthBlack.png", "AutomationHealthWhite.png" ], 
    "version": "1.0.0",
    "title": "Automation health",
    "templateRelativePath": "AutomationHealth.json",
    "subtitle": "",
    "provider": "Microsoft Sentinel Community",
    "support": {
            "tier": "Microsoft"
        },
     "author": {
            "name": "Microsoft Corporation"
        },
     "source": {
            "kind": "Community"
        },
     "categories": {
            "domains": [
                "IT Operations",
                "Platform"
            ]
        }
  },
  {
    "workbookKey": "Dynamics365Workbooks",
    "logoFileName": "DynamicsLogo.svg",
    "description": "This workbook brings together queries and visualizations to assist you in identifying potential threats in your Dynamics 365 audit data.",
    "dataTypesDependencies": [
      "Dynamics365Activity"
    ],
    "dataConnectorsDependencies": [
      "Dynamics365"
    ],
    "previewImagesFileNames": [
      "Dynamics365WorkbookBlack.png",
      "Dynamics365WorkbookWhite.png"
    ],
    "version": "1.0.3",
    "title": "Dynamics365Workbooks",
    "templateRelativePath": "Dynamics365Workbooks.json",
    "subtitle": "",
    "provider": "Microsoft Sentinel Community",
	"support": {
            "tier": "Microsoft"
        },
     "author": {
            "name": "Microsoft Corporation"
        },
     "source": {
            "kind": "Community"
        },
     "categories": {
            "domains": [
                "Cloud Provider",
                "IT Operations",
				"Storage"
            ]
        }
	},	
  {
    "workbookKey": "AnalyticsHealthAudit",
    "logoFileName": "Azure_Sentinel.svg",
    "description": "This workbook provides visibility on the health and audit of your analytics rules. You will be able to find out whether an analytics rule is running as expected and get a list of changes made to an analytic rule.",
    "dataTypesDependencies": ["SentinelHealth", "SentinelAudit"],
    "dataConnectorsDependencies": [],
    "previewImagesFileNames": [ "AnalyticsHealthAuditWhite.png", "AnalyticsHealthAuditBlack.png" ],
    "version": "1.0.0",
    "title": "Analytics Health & Audit",
    "templateRelativePath": "AnalyticsHealthAudit.json",
    "subtitle": "",
    "provider": "Microsoft Sentinel Community",
    "support": {
      "tier": "Microsoft"
    },
    "author": {
      "name": "Microsoft Corporation"
    },
    "source": {
      "kind": "Community"
    },
    "categories": {
      "domains": [ "Analytics" ]
    }
  },
	{
		"workbookKey": "AzureSensitiveOperationsReview",
		"logoFileName": "",
		"description": "Monitor Sesnitive Operations in Azure Activity using Azure Threat Research Matrix ",
		"dataTypesDependencies": [ "AzureActivity" ],
		"dataConnectorsDependencies": [ "AzureActivity" ],
		"previewImagesFileNames": [ "SensitiveoperationSecurityBlack.png", "SensitiveoperationSecurityWhite.png" ],
		"version": "1.0.0",
		"title": "Azure SensitiveOperations Review Workbook",
		"templateRelativePath": "SensitiveOperationsinAzureActivityLogReview.json",
		"subtitle": "",
		"provider": "Microsoft Sentinel community",
		"support": {
            "tier": "Microsoft"
        },
		"author": {
            "name": "Microsoft Corporation"
        },
		"source": {
            "kind": "Community"
        },
		"categories": {
            "domains": [
                "IT Operations",
                "Platform"
            ]
        }
    },   
    {
      "workbookKey": "MicrosoftSentinelCostEUR",
      "logoFileName": "Azure_Sentinel.svg",
      "description": "This workbook provides an estimated cost in EUR (€) across the main billed items in Microsoft Sentinel: ingestion, retention and automation. It also provides insight about the possible impact of the Microsoft 365 E5 offer.",
      "dataTypesDependencies": [],
      "dataConnectorsDependencies": [],
      "previewImagesFileNames": [ "MicrosoftSentinelCostEURWhite.png", "MicrosoftSentinelCostEURBlack.png"],
      "version": "1.0.0",
      "title": "Microsoft Sentinel Cost (EUR)",
      "templateRelativePath": "MicrosoftSentinelCostEUR.json",
      "subtitle": "",
      "provider": "Microsoft Sentinel Community"
    },
    {
      "workbookKey": "LogAnalyticsQueryAnalysis",
      "logoFileName": "Azure_Sentinel.svg",
      "description": "This workbook provides an analysis on Log Analytics Query Logs.",
      "dataTypesDependencies": [],
      "dataConnectorsDependencies": [],
      "previewImagesFileNames": [ "LogAnalyticsQueryAnalysisBlack.PNG", "LogAnalyticsQueryAnalysisWhite.PNG"],
      "version": "1.0.0",
      "title": "Log Analytics Query Analysis",
      "templateRelativePath": "LogAnalyticsQueryAnalysis.json",
      "subtitle": "",
      "provider": "Microsoft Sentinel Community"
    },
    {
<<<<<<< HEAD
      "workbookKey": "TalonInsights",
      "logoFileName": "", 
      "description": "This workbook provides Talon Security Insights on Log Analytics Query Logs",
      "dataTypesDependencies": [],
      "dataConnectorsDependencies": [],
      "previewImagesFileNames": [ "TalonInsightsBlack.png", "TalonInsightsWhite.png"],
      "version": "1.0.0",
      "title": "Talon Insights",
      "templateRelativePath": "TalonInsights.json",
      "subtitle": "",
      "provider": "Talon Cyber Security"
    }
=======
      "workbookKey": "AcscEssential8",
      "logoFileName": "",
      "description": "This workbook provides insights on the health state of Azure resources against requirements by the ACSC Essential 8.",
      "dataTypesDependencies": [ "DeviceTvmSecureConfigurationAssessment" ],
      "dataConnectorsDependencies": [],
      "previewImagesFileNames": [ "AcscEssential8Black1.png", "AcscEssential8White1.png", "AcscEssential8Black2.png", "AcscEssential8White2.png" ],
      "version": "1.0.0",
      "title": "ACSC Essential 8",
      "templateRelativePath": "AcscEssential8.json",
      "subtitle": "",
      "provider": "Microsoft",
		"support": {
            "tier": "Microsoft"
        },
		"author": {
            "name": "Microsoft Corporation"
        },
		"source": {
            "kind": "Community"
        },
		"categories": {
            "domains": [
                "Compliance",
				"IT Operations"
            ]
        }	  
    } 	
>>>>>>> 19f8b891
 ]<|MERGE_RESOLUTION|>--- conflicted
+++ resolved
@@ -2297,20 +2297,6 @@
       "provider": "Microsoft Sentinel Community"
     },
     {
-<<<<<<< HEAD
-      "workbookKey": "TalonInsights",
-      "logoFileName": "", 
-      "description": "This workbook provides Talon Security Insights on Log Analytics Query Logs",
-      "dataTypesDependencies": [],
-      "dataConnectorsDependencies": [],
-      "previewImagesFileNames": [ "TalonInsightsBlack.png", "TalonInsightsWhite.png"],
-      "version": "1.0.0",
-      "title": "Talon Insights",
-      "templateRelativePath": "TalonInsights.json",
-      "subtitle": "",
-      "provider": "Talon Cyber Security"
-    }
-=======
       "workbookKey": "AcscEssential8",
       "logoFileName": "",
       "description": "This workbook provides insights on the health state of Azure resources against requirements by the ACSC Essential 8.",
@@ -2337,6 +2323,18 @@
 				"IT Operations"
             ]
         }	  
-    } 	
->>>>>>> 19f8b891
+    } ,
+    {      
+      "workbookKey": "TalonInsights",
+      "logoFileName": "", 
+      "description": "This workbook provides Talon Security Insights on Log Analytics Query Logs",
+      "dataTypesDependencies": [],
+      "dataConnectorsDependencies": [],
+      "previewImagesFileNames": [ "TalonInsightsBlack.png", "TalonInsightsWhite.png"],
+      "version": "1.0.0",
+      "title": "Talon Insights",
+      "templateRelativePath": "TalonInsights.json",
+      "subtitle": "",
+      "provider": "Talon Cyber Security"
+    }
  ]