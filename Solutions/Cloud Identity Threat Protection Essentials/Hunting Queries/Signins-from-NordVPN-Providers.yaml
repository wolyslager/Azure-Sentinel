--- conflicted
+++ resolved
@@ -1,14 +1,9 @@
 ﻿id: cdc9b092-8a16-4559-9e5e-831877e8209a
 name: Sign-ins from Nord VPN Providers
 description: |
-<<<<<<< HEAD
   'This query looks for sign-in activity from Nord VPN providers using the Public feed leveraging NordVPN API which is updated daily. 
   Investigation any unknown sign-in attempts from VPN providers such as Nord VPN unless it is commonly seen from users in the organization.
   This query has also been updated to include UEBA logs IdentityInfo and BehaviorAnalytics for contextual information around the results.'
-=======
-  'This query searches for sign-in activity from Nord VPN providers, using Nord VPN's Public feed API which is updated on a daily basis.
-  The purpose is to identify any unfamiliar sign-in attempts from VPN providers, such as Nord VPN, that are not typically observed among users in the organization.'
->>>>>>> b020fc66
 requiredDataConnectors:
   - connectorId: AzureActiveDirectory
     dataTypes:
@@ -29,11 +24,11 @@
   let nord_vpn_feed = (externaldata(id:int,ip_address: string,search_keywords: dynamic,categories:dynamic,name: string,domain:string,price:int,flag:string,country:string,location:dynamic ,load: int ,features:dynamic)
     [@"https://raw.githubusercontent.com/microsoft/mstic/master/nordvpn-servers.csv"] with (format="csv", ignoreFirstRecord=True));
   SigninLogs 
+    | where TimeGenerated > ago(4h) 
     | where ResultType == 0 
-    | summarize TotalEvents = count(), AppList = make_set(AppDisplayName, 100),  StartTime = min(TimeGenerated), EndTime = max(TimeGenerated) by IPAddress, UserPrincipalName, ClientAppUsed, ConditionalAccessStatus, AuthenticationRequirement, RiskDetail 
+    | summarize TotalEvents = count(), AppList = make_set(AppDisplayName),  StartTime = min(TimeGenerated), EndTime = max(TimeGenerated) by IPAddress, UserPrincipalName, ClientAppUsed, ConditionalAccessStatus, AuthenticationRequirement, RiskDetail 
     | join kind= inner nord_vpn_feed on $left.IPAddress == $right.ip_address
     | project StartTime , EndTime, IPAddress, UserPrincipalName, AppList, ClientAppUsed, ConditionalAccessStatus, AuthenticationRequirement, RiskDetail, categories, domain, country
-<<<<<<< HEAD
     | extend timestamp = StartTime, UserPrincipalName = tolower(UserPrincipalName), AccountCustomEntity = UserPrincipalName, IPCustomEntity = IPAddress
     | join kind=leftouter (
         IdentityInfo
@@ -65,26 +60,13 @@
     ) on IPAddress
     | extend UEBARiskScore = BlastRadiusInt + IPInvestigationPriority
     | sort by UEBARiskScore desc
-=======
-    | extend timestamp = StartTime, UserName = tostring(split(UserPrincipalName, '@', 0)[0]), UPNSuffix = tostring(split(UserPrincipalName, '@', 1)[0])
-    | extend Account_0_Name = UserName
-    | extend Account_0_UPNSuffix = UPNSuffix
-    | extend IP_0_Address = IPAddress
->>>>>>> b020fc66
 entityMappings:
   - entityType: Account
     fieldMappings:
-      - identifier: Name
-        columnName: UserName
-      - identifier: UPNSuffix
-        columnName: UPNSuffix
+      - identifier: FullName
+        columnName: AccountCustomEntity
   - entityType: IP
     fieldMappings:
       - identifier: Address
-<<<<<<< HEAD
         columnName: IPCustomEntity
-version: 2.0.1
-=======
-        columnName: IPAddress
-version: 1.0.2
->>>>>>> b020fc66
+version: 2.0.1