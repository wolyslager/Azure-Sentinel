{
  "$schema": "https://schema.management.azure.com/schemas/2019-04-01/deploymentTemplate.json#",
  "contentVersion": "1.0.0.0",
  "metadata": {
    "author": "Recorded Future Premier Integrations - support@recordedfuture.com",
    "comments": "Solution template for Recorded Future"
  },
  "parameters": {
    "location": {
      "type": "string",
      "minLength": 1,
      "defaultValue": "[resourceGroup().location]",
      "metadata": {
        "description": "Not used, but needed to pass arm-ttk test `Location-Should-Not-Be-Hardcoded`.  We instead use the `workspace-location` which is derived from the LA workspace"
      }
    },
    "workspace-location": {
      "type": "string",
      "defaultValue": "",
      "metadata": {
        "description": "[concat('Region to deploy solution resources -- separate from location selection',parameters('location'))]"
      }
    },
    "workspace": {
      "defaultValue": "",
      "type": "string",
      "metadata": {
        "description": "Workspace name for Log Analytics where Microsoft Sentinel is setup"
      }
    },
    "workbook1-name": {
      "type": "string",
      "defaultValue": "Recorded Future -  C&C DNS Name to DNS Events - Correlation&Threat Hunting",
      "minLength": 1,
      "metadata": {
        "description": "Name for the workbook"
      }
    },
    "workbook2-name": {
      "type": "string",
      "defaultValue": "Recorded Future - Actively Communicating C&C IPs to DNS Events - Correlation&Threat Hunting",
      "minLength": 1,
      "metadata": {
        "description": "Name for the workbook"
      }
    }
  },
  "variables": {
    "solutionId": "recordedfuture1605638642586.recorded_future_sentinel_solution",
    "_solutionId": "[variables('solutionId')]",
    "email": "support@recordedfuture.com",
    "_email": "[variables('email')]",
    "analyticRuleVersion1": "1.0.0",
    "analyticRulecontentId1": "a1c02815-4248-4728-a9ae-dac73c67db23",
    "_analyticRulecontentId1": "[variables('analyticRulecontentId1')]",
    "analyticRuleId1": "[resourceId('Microsoft.SecurityInsights/AlertRuleTemplates', variables('analyticRulecontentId1'))]",
    "analyticRuleTemplateSpecName1": "[concat(parameters('workspace'),'-ar-',uniquestring(variables('_analyticRulecontentId1')))]",
    "workspaceResourceId": "[resourceId('microsoft.OperationalInsights/Workspaces', parameters('workspace'))]",
    "analyticRuleVersion2": "1.0.0",
    "analyticRulecontentId2": "dffd068f-fdab-440e-bbc0-34c14b623c89",
    "_analyticRulecontentId2": "[variables('analyticRulecontentId2')]",
    "analyticRuleId2": "[resourceId('Microsoft.SecurityInsights/AlertRuleTemplates', variables('analyticRulecontentId2'))]",
    "analyticRuleTemplateSpecName2": "[concat(parameters('workspace'),'-ar-',uniquestring(variables('_analyticRulecontentId2')))]",
    "analyticRuleVersion3": "1.0.0",
    "analyticRulecontentId3": "388e197d-ec9e-46b6-addb-947d74d2a5c4",
    "_analyticRulecontentId3": "[variables('analyticRulecontentId3')]",
    "analyticRuleId3": "[resourceId('Microsoft.SecurityInsights/AlertRuleTemplates', variables('analyticRulecontentId3'))]",
    "analyticRuleTemplateSpecName3": "[concat(parameters('workspace'),'-ar-',uniquestring(variables('_analyticRulecontentId3')))]",
    "analyticRuleVersion4": "1.0.0",
    "analyticRulecontentId4": "588dc717-7583-452c-a743-dee96705898e",
    "_analyticRulecontentId4": "[variables('analyticRulecontentId4')]",
    "analyticRuleId4": "[resourceId('Microsoft.SecurityInsights/AlertRuleTemplates', variables('analyticRulecontentId4'))]",
    "analyticRuleTemplateSpecName4": "[concat(parameters('workspace'),'-ar-',uniquestring(variables('_analyticRulecontentId4')))]",
    "analyticRuleVersion5": "1.0.0",
    "analyticRulecontentId5": "22cc1dff-14ad-481d-97e1-0602895e429e",
    "_analyticRulecontentId5": "[variables('analyticRulecontentId5')]",
    "analyticRuleId5": "[resourceId('Microsoft.SecurityInsights/AlertRuleTemplates', variables('analyticRulecontentId5'))]",
    "analyticRuleTemplateSpecName5": "[concat(parameters('workspace'),'-ar-',uniquestring(variables('_analyticRulecontentId5')))]",
    "analyticRuleVersion6": "1.0.0",
    "analyticRulecontentId6": "9acb3664-72c4-4676-80fa-9f81912e347e",
    "_analyticRulecontentId6": "[variables('analyticRulecontentId6')]",
    "analyticRuleId6": "[resourceId('Microsoft.SecurityInsights/AlertRuleTemplates', variables('analyticRulecontentId6'))]",
    "analyticRuleTemplateSpecName6": "[concat(parameters('workspace'),'-ar-',uniquestring(variables('_analyticRulecontentId6')))]",
    "RecordedFuture-ImportToSentinel": "RecordedFuture-ImportToSentinel",
    "_RecordedFuture-ImportToSentinel": "[variables('RecordedFuture-ImportToSentinel')]",
    "playbookVersion1": "1.0",
    "playbookContentId1": "RecordedFuture-ImportToSentinel",
    "_playbookContentId1": "[variables('playbookContentId1')]",
    "playbookId1": "[resourceId('Microsoft.Logic/workflows', variables('playbookContentId1'))]",
    "playbookTemplateSpecName1": "[concat(parameters('workspace'),'-pl-',uniquestring(variables('_playbookContentId1')))]",
    "RecordedFuture-DOMAIN-C2_DNS_Name-IndicatorProcessor": "RecordedFuture-DOMAIN-C2_DNS_Name-IndicatorProcessor",
    "_RecordedFuture-DOMAIN-C2_DNS_Name-IndicatorProcessor": "[variables('RecordedFuture-DOMAIN-C2_DNS_Name-IndicatorProcessor')]",
    "playbookVersion2": "1.0",
    "playbookContentId2": "RecordedFuture-DOMAIN-C2_DNS_Name-IndicatorProcessor",
    "_playbookContentId2": "[variables('playbookContentId2')]",
    "playbookId2": "[resourceId('Microsoft.Logic/workflows', variables('playbookContentId2'))]",
    "playbookTemplateSpecName2": "[concat(parameters('workspace'),'-pl-',uniquestring(variables('_playbookContentId2')))]",
    "RecordedFuture-HASH-Observed_in_Underground_Virus_Test_Sites-IndicatorProcessor": "RecordedFuture-HASH-Observed_in_Underground_Virus_Test_Sites-IndicatorProcessor",
    "_RecordedFuture-HASH-Observed_in_Underground_Virus_Test_Sites-IndicatorProcessor": "[variables('RecordedFuture-HASH-Observed_in_Underground_Virus_Test_Sites-IndicatorProcessor')]",
    "playbookVersion3": "1.0",
    "playbookContentId3": "RecordedFuture-HASH-Observed_in_Underground_Virus_Test_Sites-IndicatorProcessor",
    "_playbookContentId3": "[variables('playbookContentId3')]",
    "playbookId3": "[resourceId('Microsoft.Logic/workflows', variables('playbookContentId3'))]",
    "playbookTemplateSpecName3": "[concat(parameters('workspace'),'-pl-',uniquestring(variables('_playbookContentId3')))]",
    "RecordedFuture-IOC_Enrichment-IP_Domain_URL_Hash": "RecordedFuture-IOC_Enrichment-IP_Domain_URL_Hash",
    "_RecordedFuture-IOC_Enrichment-IP_Domain_URL_Hash": "[variables('RecordedFuture-IOC_Enrichment-IP_Domain_URL_Hash')]",
    "playbookVersion4": "1.0",
    "playbookContentId4": "RecordedFuture-IOC_Enrichment-IP_Domain_URL_Hash",
    "_playbookContentId4": "[variables('playbookContentId4')]",
    "playbookId4": "[resourceId('Microsoft.Logic/workflows', variables('playbookContentId4'))]",
    "playbookTemplateSpecName4": "[concat(parameters('workspace'),'-pl-',uniquestring(variables('_playbookContentId4')))]",
    "RecordedFuture-IP-Actively_Comm_C2_Server-IndicatorProcessor": "RecordedFuture-IP-Actively_Comm_C2_Server-IndicatorProcessor",
    "_RecordedFuture-IP-Actively_Comm_C2_Server-IndicatorProcessor": "[variables('RecordedFuture-IP-Actively_Comm_C2_Server-IndicatorProcessor')]",
    "playbookVersion5": "1.0",
    "playbookContentId5": "RecordedFuture-IP-Actively_Comm_C2_Server-IndicatorProcessor",
    "_playbookContentId5": "[variables('playbookContentId5')]",
    "playbookId5": "[resourceId('Microsoft.Logic/workflows', variables('playbookContentId5'))]",
    "playbookTemplateSpecName5": "[concat(parameters('workspace'),'-pl-',uniquestring(variables('_playbookContentId5')))]",
    "RecordedFuture-URL-Recent_Rep_by_Insikt_Group-IndicatorProcessor": "RecordedFuture-URL-Recent_Rep_by_Insikt_Group-IndicatorProcessor",
    "_RecordedFuture-URL-Recent_Rep_by_Insikt_Group-IndicatorProcessor": "[variables('RecordedFuture-URL-Recent_Rep_by_Insikt_Group-IndicatorProcessor')]",
    "playbookVersion6": "1.0",
    "playbookContentId6": "RecordedFuture-URL-Recent_Rep_by_Insikt_Group-IndicatorProcessor",
    "_playbookContentId6": "[variables('playbookContentId6')]",
    "playbookId6": "[resourceId('Microsoft.Logic/workflows', variables('playbookContentId6'))]",
    "playbookTemplateSpecName6": "[concat(parameters('workspace'),'-pl-',uniquestring(variables('_playbookContentId6')))]",
    "RecordedFuture-Ukraine-IndicatorProcessor": "RecordedFuture-Ukraine-IndicatorProcessor",
    "_RecordedFuture-Ukraine-IndicatorProcessor": "[variables('RecordedFuture-Ukraine-IndicatorProcessor')]",
    "playbookVersion7": "1.0",
    "playbookContentId7": "RecordedFuture-Ukraine-IndicatorProcessor",
    "_playbookContentId7": "[variables('playbookContentId7')]",
    "playbookId7": "[resourceId('Microsoft.Logic/workflows', variables('playbookContentId7'))]",
    "playbookTemplateSpecName7": "[concat(parameters('workspace'),'-pl-',uniquestring(variables('_playbookContentId7')))]",
    "blanks": "[replace('b', 'b', '')]",
    "workbookVersion1": "1.0.0",
<<<<<<< HEAD
    "workbookContentId1": "RecordedFutureCnCDNStoDNSEvents",
    "RecordedFuture-Sandbox_Enrichment-Url": "RecordedFuture-Sandbox_Enrichment-Url",
    "_RecordedFuture-Sandbox_Enrichment-Url": "[variables('RecordedFuture-Sandbox_Enrichment-Url')]",
    "playbookVersion8": "1.0",
    "playbookContentId8": "RecordedFuture-Sandbox_Enrichment-Url",
    "_playbookContentId8": "[variables('playbookContentId8')]",
    "playbookId8": "[resourceId('Microsoft.Logic/workflows', variables('playbookContentId8'))]",
    "playbookTemplateSpecName8": "[concat(parameters('workspace'),'-pl-',uniquestring(variables('_playbookContentId8')))]",
=======
    "workbookContentId1": "RecordedFutureDomainC2DNSWorkbook",
>>>>>>> 3fab76c6
    "workbookId1": "[resourceId('Microsoft.Insights/workbooks', variables('workbookContentId1'))]",
    "workbookTemplateSpecName1": "[concat(parameters('workspace'),'-wb-',uniquestring(variables('_workbookContentId1')))]",
    "_workbookContentId1": "[variables('workbookContentId1')]",
    "workbookVersion2": "1.0.0",
    "workbookContentId2": "RecordedFutureIPActiveC2Workbook",
    "workbookId2": "[resourceId('Microsoft.Insights/workbooks', variables('workbookContentId2'))]",
    "workbookTemplateSpecName2": "[concat(parameters('workspace'),'-wb-',uniquestring(variables('_workbookContentId2')))]",
    "_workbookContentId2": "[variables('workbookContentId2')]"
  },
  "resources": [
    {
      "type": "Microsoft.Resources/templateSpecs",
      "apiVersion": "2021-05-01",
      "name": "[variables('analyticRuleTemplateSpecName1')]",
      "location": "[parameters('workspace-location')]",
      "tags": {
        "hidden-sentinelWorkspaceId": "[variables('workspaceResourceId')]",
        "hidden-sentinelContentType": "AnalyticsRule"
      },
      "properties": {
        "description": "Recorded Future Analytics Rule 1 with template",
        "displayName": "Recorded Future Analytics Rule template"
      }
    },
    {
      "type": "Microsoft.Resources/templateSpecs/versions",
      "apiVersion": "2021-05-01",
      "name": "[concat(variables('analyticRuleTemplateSpecName1'),'/',variables('analyticRuleVersion1'))]",
      "location": "[parameters('workspace-location')]",
      "tags": {
        "hidden-sentinelWorkspaceId": "[variables('workspaceResourceId')]",
        "hidden-sentinelContentType": "AnalyticsRule"
      },
      "dependsOn": [
        "[resourceId('Microsoft.Resources/templateSpecs', variables('analyticRuleTemplateSpecName1'))]"
      ],
      "properties": {
<<<<<<< HEAD
        "description": "RecordedFutureDomainMalwareC2inDNSEvents_AnalyticalRules Analytics Rule with template version 2.4.0",
=======
        "description": "RecordedFutureDomainMalwareC2inDNSEvents_AnalyticalRules Analytics Rule with template version 2.3.1",
>>>>>>> 3fab76c6
        "mainTemplate": {
          "$schema": "https://schema.management.azure.com/schemas/2019-04-01/deploymentTemplate.json#",
          "contentVersion": "[variables('analyticRuleVersion1')]",
          "parameters": {},
          "variables": {},
          "resources": [
            {
              "type": "Microsoft.SecurityInsights/AlertRuleTemplates",
              "name": "[variables('AnalyticRulecontentId1')]",
              "apiVersion": "2022-04-01-preview",
              "kind": "Scheduled",
              "location": "[parameters('workspace-location')]",
              "properties": {
                "description": "Identifies a match in DNSEvents from Recorded Future C2 DNS Name Domains Risklist.",
                "displayName": "Detection of Malware C2 Domains in DNS Events",
                "enabled": false,
                "query": "// Identifies a match in DnsEvent from the Recorded Future DOMAIN Malware C2 DNS Name \nlet dt_lookBack = 1h;\nlet ioc_lookBack = 1d;\n//Create a list of TLDs in our threat feed for later validation\nlet list_tlds = ThreatIntelligenceIndicator\n| where TimeGenerated > ago(ioc_lookBack)\n// Picking up only Recorded Future IOC's that are pertinent to the use case (Malware C2 Detection)\n| where Description == 'Recorded Future - DOMAIN - C2 DNS Name'\n| where isnotempty(DomainName)\n| extend parts = split(DomainName, '.')\n| extend tld = parts[(array_length(parts)-1)]\n| summarize count() by tostring(tld)\n| summarize make_list(tld);\nThreatIntelligenceIndicator\n| where TimeGenerated >= ago(ioc_lookBack) and ExpirationDateTime > now()\n| where Active == true\n// Picking up only Recorded Future IOC's that are pertinent to the use case (Malware C2 Detection)\n| where Description == 'Recorded Future - DOMAIN - C2 DNS Name'\n// Picking up only IOC's that contain the entities we want\n| where isnotempty(DomainName)\n| join (\n  DnsEvents\n  | where TimeGenerated > ago(dt_lookBack)\n  //Extract Domain patterns from syslog message\n  | where isnotempty(Name)\n  | extend parts = split(Name, '.')\n  //Split out the TLD\n  | extend tld = parts[(array_length(parts)-1)]\n  //Validate parsed Domain by checking if the TLD is in the list of TLDs in our threat feed\n  | where tld in~ (list_tlds)\n  | extend DNS_TimeGenerated = TimeGenerated\n  ) \non $left.DomainName==$right.Name\n| where DNS_TimeGenerated >= TimeGenerated and DNS_TimeGenerated < ExpirationDateTime\n| summarize LatestIndicatorTime = arg_max(TimeGenerated, *) by IndicatorId\n| project LatestIndicatorTime, DomainName, Description, ConfidenceScore, AdditionalInformation, ActivityGroupNames, IndicatorId, ThreatType, ExpirationDateTime, DNS_TimeGenerated, Computer, ClientIP, Name, QueryType\n| extend timestamp = DNS_TimeGenerated, HostCustomEntity = Computer, IPCustomEntity = ClientIP, DomainCustomEntity = DomainName\n",
                "queryFrequency": "PT1H",
                "queryPeriod": "P1D",
                "severity": "Medium",
                "suppressionDuration": "PT1H",
                "suppressionEnabled": false,
                "triggerOperator": "GreaterThan",
                "triggerThreshold": 0,
                "status": "Available",
                "requiredDataConnectors": [
                  {
                    "connectorId": "DNS",
                    "dataTypes": [
                      "DnsEvents"
                    ]
                  }
                ],
                "tactics": [
                  "CommandAndControl"
                ],
                "entityMappings": [
                  {
                    "entityType": "Host",
                    "fieldMappings": [
                      {
                        "columnName": "HostCustomEntity",
                        "identifier": "FullName"
                      }
                    ]
                  },
                  {
                    "entityType": "IP",
                    "fieldMappings": [
                      {
                        "columnName": "IPCustomEntity",
                        "identifier": "Address"
                      }
                    ]
                  },
                  {
                    "entityType": "DNS",
                    "fieldMappings": [
                      {
                        "columnName": "DomainCustomEntity",
                        "identifier": "DomainName"
                      }
                    ]
                  }
                ]
              }
            },
            {
              "type": "Microsoft.OperationalInsights/workspaces/providers/metadata",
              "apiVersion": "2022-01-01-preview",
              "name": "[concat(parameters('workspace'),'/Microsoft.SecurityInsights/',concat('AnalyticsRule-', last(split(variables('analyticRuleId1'),'/'))))]",
              "properties": {
                "description": "Recorded Future Analytics Rule 1",
                "parentId": "[variables('analyticRuleId1')]",
                "contentId": "[variables('_analyticRulecontentId1')]",
                "kind": "AnalyticsRule",
                "version": "[variables('analyticRuleVersion1')]",
                "source": {
                  "kind": "Solution",
                  "name": "Recorded Future",
                  "sourceId": "[variables('_solutionId')]"
                },
                "author": {
                  "name": "Recorded Future Premier Integrations",
                  "email": "[variables('_email')]"
                },
                "support": {
                  "name": "Recorded Future Support Team",
                  "email": "support@recordedfuture.com",
                  "tier": "Partner",
                  "link": "http://support.recordedfuture.com/"
                }
              }
            }
          ]
        }
      }
    },
    {
      "type": "Microsoft.Resources/templateSpecs",
      "apiVersion": "2021-05-01",
      "name": "[variables('analyticRuleTemplateSpecName2')]",
      "location": "[parameters('workspace-location')]",
      "tags": {
        "hidden-sentinelWorkspaceId": "[variables('workspaceResourceId')]",
        "hidden-sentinelContentType": "AnalyticsRule"
      },
      "properties": {
        "description": "Recorded Future Analytics Rule 2 with template",
        "displayName": "Recorded Future Analytics Rule template"
      }
    },
    {
      "type": "Microsoft.Resources/templateSpecs/versions",
      "apiVersion": "2021-05-01",
      "name": "[concat(variables('analyticRuleTemplateSpecName2'),'/',variables('analyticRuleVersion2'))]",
      "location": "[parameters('workspace-location')]",
      "tags": {
        "hidden-sentinelWorkspaceId": "[variables('workspaceResourceId')]",
        "hidden-sentinelContentType": "AnalyticsRule"
      },
      "dependsOn": [
        "[resourceId('Microsoft.Resources/templateSpecs', variables('analyticRuleTemplateSpecName2'))]"
      ],
      "properties": {
<<<<<<< HEAD
        "description": "RecordedFutureDomainMalwareC2inSyslogEvents_AnalyticalRules Analytics Rule with template version 2.4.0",
=======
        "description": "RecordedFutureDomainMalwareC2inSyslogEvents_AnalyticalRules Analytics Rule with template version 2.3.1",
>>>>>>> 3fab76c6
        "mainTemplate": {
          "$schema": "https://schema.management.azure.com/schemas/2019-04-01/deploymentTemplate.json#",
          "contentVersion": "[variables('analyticRuleVersion2')]",
          "parameters": {},
          "variables": {},
          "resources": [
            {
              "type": "Microsoft.SecurityInsights/AlertRuleTemplates",
              "name": "[variables('AnalyticRulecontentId2')]",
              "apiVersion": "2022-04-01-preview",
              "kind": "Scheduled",
              "location": "[parameters('workspace-location')]",
              "properties": {
                "description": "Identifies a match in Syslog from Recorded Future C2 DNS Name Domains Risklist.",
                "displayName": "Detection of Malware C2 Domains in Syslog Events",
                "enabled": false,
                "query": "// Identifies a match in Syslog from the Recorded Future DOMAIN Malware C2 DNS Name \nlet dt_lookBack = 1h;\nlet ioc_lookBack = 1d;\n//Create a list of TLDs in our threat feed for later validation\nlet list_tlds = ThreatIntelligenceIndicator\n| where TimeGenerated > ago(ioc_lookBack)\n// Picking up only Recorded Future IOC's that are pertinent to the use case (Malware C2 Detection)\n| where Description == 'Recorded Future - DOMAIN - C2 DNS Name'\n| where isnotempty(DomainName)\n| extend parts = split(DomainName, '.')\n| extend tld = parts[(array_length(parts)-1)]\n| summarize count() by tostring(tld)\n| summarize make_list(tld);\nThreatIntelligenceIndicator\n| where TimeGenerated >= ago(ioc_lookBack) and ExpirationDateTime > now()\n| where Active == true\n// Picking up only Recorded Future IOC's that are pertinent to the use case (Malware C2 Detection)\n| where Description == 'Recorded Future - DOMAIN - C2 DNS Name'\n// Picking up only IOC's that contain the entities we want\n| where isnotempty(DomainName)\n| join (\n  Syslog\n  | where TimeGenerated > ago(dt_lookBack)\n  //Extract domain patterns from syslog message\n  | extend domain = extract(\"(([a-z0-9]+(-[a-z0-9]+)*\\\\.)+[a-z]{2,})\",1, tolower(SyslogMessage))\n  | where isnotempty(domain)\n  | extend parts = split(domain, '.')\n  //Split out the TLD\n  | extend tld = parts[(array_length(parts)-1)]\n  //Validate parsed domain by checking if the TLD is in the list of TLDs in our threat feed\n  | where tld in~ (list_tlds)\n  | extend Syslog_TimeGenerated = TimeGenerated\n  ) \non $left.DomainName==$right.domain\n| where Syslog_TimeGenerated >= TimeGenerated and Syslog_TimeGenerated < ExpirationDateTime\n| summarize LatestIndicatorTime = arg_max(TimeGenerated, *) by IndicatorId\n| project LatestIndicatorTime, Description, ActivityGroupNames, IndicatorId, ThreatType, ExpirationDateTime, ConfidenceScore, Syslog_TimeGenerated, SyslogMessage, Computer, ProcessName, domain, HostIP, Url\n| extend timestamp = Syslog_TimeGenerated, HostCustomEntity = Computer, IPCustomEntity = HostIP, URLCustomEntity = Url\n",
                "queryFrequency": "PT1H",
                "queryPeriod": "P1D",
                "severity": "Medium",
                "suppressionDuration": "PT1H",
                "suppressionEnabled": false,
                "triggerOperator": "GreaterThan",
                "triggerThreshold": 0,
                "status": "Available",
                "requiredDataConnectors": [
                  {
                    "connectorId": "Syslog",
                    "dataTypes": [
                      "Syslog"
                    ]
                  }
                ],
                "tactics": [
                  "CommandAndControl"
                ],
                "entityMappings": [
                  {
                    "entityType": "Host",
                    "fieldMappings": [
                      {
                        "columnName": "HostCustomEntity",
                        "identifier": "FullName"
                      }
                    ]
                  },
                  {
                    "entityType": "IP",
                    "fieldMappings": [
                      {
                        "columnName": "IPCustomEntity",
                        "identifier": "Address"
                      }
                    ]
                  },
                  {
                    "entityType": "URL",
                    "fieldMappings": [
                      {
                        "columnName": "URLCustomEntity",
                        "identifier": "Url"
                      }
                    ]
                  },
                  {
                    "entityType": "DNS",
                    "fieldMappings": [
                      {
                        "columnName": "domain",
                        "identifier": "DomainName"
                      }
                    ]
                  }
                ]
              }
            },
            {
              "type": "Microsoft.OperationalInsights/workspaces/providers/metadata",
              "apiVersion": "2022-01-01-preview",
              "name": "[concat(parameters('workspace'),'/Microsoft.SecurityInsights/',concat('AnalyticsRule-', last(split(variables('analyticRuleId2'),'/'))))]",
              "properties": {
                "description": "Recorded Future Analytics Rule 2",
                "parentId": "[variables('analyticRuleId2')]",
                "contentId": "[variables('_analyticRulecontentId2')]",
                "kind": "AnalyticsRule",
                "version": "[variables('analyticRuleVersion2')]",
                "source": {
                  "kind": "Solution",
                  "name": "Recorded Future",
                  "sourceId": "[variables('_solutionId')]"
                },
                "author": {
                  "name": "Recorded Future Premier Integrations",
                  "email": "[variables('_email')]"
                },
                "support": {
                  "name": "Recorded Future Support Team",
                  "email": "support@recordedfuture.com",
                  "tier": "Partner",
                  "link": "http://support.recordedfuture.com/"
                }
              }
            }
          ]
        }
      }
    },
    {
      "type": "Microsoft.Resources/templateSpecs",
      "apiVersion": "2021-05-01",
      "name": "[variables('analyticRuleTemplateSpecName3')]",
      "location": "[parameters('workspace-location')]",
      "tags": {
        "hidden-sentinelWorkspaceId": "[variables('workspaceResourceId')]",
        "hidden-sentinelContentType": "AnalyticsRule"
      },
      "properties": {
        "description": "Recorded Future Analytics Rule 3 with template",
        "displayName": "Recorded Future Analytics Rule template"
      }
    },
    {
      "type": "Microsoft.Resources/templateSpecs/versions",
      "apiVersion": "2021-05-01",
      "name": "[concat(variables('analyticRuleTemplateSpecName3'),'/',variables('analyticRuleVersion3'))]",
      "location": "[parameters('workspace-location')]",
      "tags": {
        "hidden-sentinelWorkspaceId": "[variables('workspaceResourceId')]",
        "hidden-sentinelContentType": "AnalyticsRule"
      },
      "dependsOn": [
        "[resourceId('Microsoft.Resources/templateSpecs', variables('analyticRuleTemplateSpecName3'))]"
      ],
      "properties": {
<<<<<<< HEAD
        "description": "RecordedFutureHashObservedInUndergroundinCommonSecurityLog_AnalyticalRules Analytics Rule with template version 2.4.0",
=======
        "description": "RecordedFutureHashObservedInUndergroundinCommonSecurityLog_AnalyticalRules Analytics Rule with template version 2.3.1",
>>>>>>> 3fab76c6
        "mainTemplate": {
          "$schema": "https://schema.management.azure.com/schemas/2019-04-01/deploymentTemplate.json#",
          "contentVersion": "[variables('analyticRuleVersion3')]",
          "parameters": {},
          "variables": {},
          "resources": [
            {
              "type": "Microsoft.SecurityInsights/AlertRuleTemplates",
              "name": "[variables('AnalyticRulecontentId3')]",
              "apiVersion": "2022-04-01-preview",
              "kind": "Scheduled",
              "location": "[parameters('workspace-location')]",
              "properties": {
                "description": "Identifies a match in CommonSecurityLog from Recorded Future Hash Observed in Underground Virus Testing Sites RiskList.",
                "displayName": "Detection of Specific Hashes in CommonSecurityLog",
                "enabled": false,
                "query": "// Identifies a match in CommonSecurityLog from the Recorded Future Hashes Observed in Underground Virus Testing Sites\nlet dt_lookBack = 1h;\nlet ioc_lookBack = 1d;\nlet fileHashIndicators = ThreatIntelligenceIndicator\n| where TimeGenerated >= ago(ioc_lookBack) and ExpirationDateTime > now()\n// Picking up only Recorded Future IOC's that have been observed in undersground testing sites\n| where Description == \"Recorded Future - HASH - Observed in Underground Virus Testing Sites\"\n| where Active == true\n| where isnotempty(FileHashValue);\n// Handle matches against both lower case and uppercase versions of the hash:\n(fileHashIndicators | extend  FileHashValue = tolower(FileHashValue)\n| union (fileHashIndicators | extend FileHashValue = toupper(FileHashValue)))\n| join (\n  CommonSecurityLog | where TimeGenerated >= ago(dt_lookBack)\n  | where isnotempty(FileHash)\n  | extend CommonSecurityLog_TimeGenerated = TimeGenerated\n  )\non $left.FileHashValue == $right.FileHash\n| where CommonSecurityLog_TimeGenerated >= TimeGenerated and CommonSecurityLog_TimeGenerated < ExpirationDateTime\n| summarize LatestIndicatorTime = arg_max(TimeGenerated, *) by IndicatorId\n| project LatestIndicatorTime, Description, ActivityGroupNames, IndicatorId, ThreatType, Url, ExpirationDateTime, ConfidenceScore,\nCommonSecurityLog_TimeGenerated, SourceIP, SourcePort, DestinationIP, DestinationPort, SourceUserID, SourceUserName, DeviceName, DeviceAction, RequestURL, DestinationUserName, DestinationUserID, ApplicationProtocol, Activity, FileHash, AdditionalInformation\n| extend timestamp = CommonSecurityLog_TimeGenerated, IPCustomEntity = SourceIP, HostCustomEntity = DeviceName, AccountCustomEntity = SourceUserName, URLCustomEntity = Url\n",
                "queryFrequency": "PT1H",
                "queryPeriod": "P1D",
                "severity": "Medium",
                "suppressionDuration": "PT1H",
                "suppressionEnabled": false,
                "triggerOperator": "GreaterThan",
                "triggerThreshold": 0,
                "status": "Available",
                "requiredDataConnectors": [
                  {
                    "connectorId": "CEF",
                    "dataTypes": [
                      "CommonSecurityLog"
                    ]
                  }
                ],
                "tactics": [
                  "PreAttack"
                ],
                "techniques": [
                  "T1587"
                ],
                "entityMappings": [
                  {
                    "entityType": "Account",
                    "fieldMappings": [
                      {
                        "columnName": "AccountCustomEntity",
                        "identifier": "FullName"
                      }
                    ]
                  },
                  {
                    "entityType": "Host",
                    "fieldMappings": [
                      {
                        "columnName": "HostCustomEntity",
                        "identifier": "FullName"
                      }
                    ]
                  },
                  {
                    "entityType": "IP",
                    "fieldMappings": [
                      {
                        "columnName": "IPCustomEntity",
                        "identifier": "Address"
                      }
                    ]
                  },
                  {
                    "entityType": "URL",
                    "fieldMappings": [
                      {
                        "columnName": "URLCustomEntity",
                        "identifier": "Url"
                      }
                    ]
                  }
                ]
              }
            },
            {
              "type": "Microsoft.OperationalInsights/workspaces/providers/metadata",
              "apiVersion": "2022-01-01-preview",
              "name": "[concat(parameters('workspace'),'/Microsoft.SecurityInsights/',concat('AnalyticsRule-', last(split(variables('analyticRuleId3'),'/'))))]",
              "properties": {
                "description": "Recorded Future Analytics Rule 3",
                "parentId": "[variables('analyticRuleId3')]",
                "contentId": "[variables('_analyticRulecontentId3')]",
                "kind": "AnalyticsRule",
                "version": "[variables('analyticRuleVersion3')]",
                "source": {
                  "kind": "Solution",
                  "name": "Recorded Future",
                  "sourceId": "[variables('_solutionId')]"
                },
                "author": {
                  "name": "Recorded Future Premier Integrations",
                  "email": "[variables('_email')]"
                },
                "support": {
                  "name": "Recorded Future Support Team",
                  "email": "support@recordedfuture.com",
                  "tier": "Partner",
                  "link": "http://support.recordedfuture.com/"
                }
              }
            }
          ]
        }
      }
    },
    {
      "type": "Microsoft.Resources/templateSpecs",
      "apiVersion": "2021-05-01",
      "name": "[variables('analyticRuleTemplateSpecName4')]",
      "location": "[parameters('workspace-location')]",
      "tags": {
        "hidden-sentinelWorkspaceId": "[variables('workspaceResourceId')]",
        "hidden-sentinelContentType": "AnalyticsRule"
      },
      "properties": {
        "description": "Recorded Future Analytics Rule 4 with template",
        "displayName": "Recorded Future Analytics Rule template"
      }
    },
    {
      "type": "Microsoft.Resources/templateSpecs/versions",
      "apiVersion": "2021-05-01",
      "name": "[concat(variables('analyticRuleTemplateSpecName4'),'/',variables('analyticRuleVersion4'))]",
      "location": "[parameters('workspace-location')]",
      "tags": {
        "hidden-sentinelWorkspaceId": "[variables('workspaceResourceId')]",
        "hidden-sentinelContentType": "AnalyticsRule"
      },
      "dependsOn": [
        "[resourceId('Microsoft.Resources/templateSpecs', variables('analyticRuleTemplateSpecName4'))]"
      ],
      "properties": {
<<<<<<< HEAD
        "description": "RecordedFutureIPMalwareC2inAzureActivityEvents_AnalyticalRules Analytics Rule with template version 2.4.0",
=======
        "description": "RecordedFutureIPMalwareC2inAzureActivityEvents_AnalyticalRules Analytics Rule with template version 2.3.1",
>>>>>>> 3fab76c6
        "mainTemplate": {
          "$schema": "https://schema.management.azure.com/schemas/2019-04-01/deploymentTemplate.json#",
          "contentVersion": "[variables('analyticRuleVersion4')]",
          "parameters": {},
          "variables": {},
          "resources": [
            {
              "type": "Microsoft.SecurityInsights/AlertRuleTemplates",
              "name": "[variables('AnalyticRulecontentId4')]",
              "apiVersion": "2022-04-01-preview",
              "kind": "Scheduled",
              "location": "[parameters('workspace-location')]",
              "properties": {
                "description": "Identifies a match in Azure Activity Events from Recorded Future Actively Communicating C&C Server Risklist.",
                "displayName": "Detection of Malware C2 IPs in Azure Act. Events",
                "enabled": false,
                "query": "// Identifies a match in AzureActivity from the Recorded Future C2 Malware Detection IPs (Actively Communicating C&C Server RiskList)\nlet dt_lookBack = 1h;\nlet ioc_lookBack = 1d;\nThreatIntelligenceIndicator\n// Picking up only Recorded Future IOC's that are pertinent to the use case (Malware C2 Detection)\n| where Description == \"Recorded Future - IP - Actively Communicating C&C Server\"\n| where TimeGenerated >= ago(ioc_lookBack) and ExpirationDateTime > now()\n| where Active == true\n| extend TI_ipEntity = NetworkIP\n| join (\n  AzureActivity | where TimeGenerated >= ago(dt_lookBack)\n  // renaming time column so it is clear the log this came from\n  | extend AzureActivity_TimeGenerated = TimeGenerated\n  )\non $left.TI_ipEntity == $right.CallerIpAddress\n| where AzureActivity_TimeGenerated >= TimeGenerated and AzureActivity_TimeGenerated < ExpirationDateTime\n| summarize LatestIndicatorTime = arg_max(TimeGenerated, *) by IndicatorId\n| project LatestIndicatorTime, ActivityGroupNames, IndicatorId, ThreatType, Url, ExpirationDateTime, ConfidenceScore, AzureActivity_TimeGenerated, TI_ipEntity, CallerIpAddress, Caller, OperationNameValue, ActivityStatusValue, CategoryValue, ResourceId, NetworkIP, Description, AdditionalInformation\n| extend timestamp = AzureActivity_TimeGenerated, IPCustomEntity = CallerIpAddress, AccountCustomEntity = Caller, URLCustomEntity = Url\n",
                "queryFrequency": "PT1H",
                "queryPeriod": "P1D",
                "severity": "Medium",
                "suppressionDuration": "PT1H",
                "suppressionEnabled": false,
                "triggerOperator": "GreaterThan",
                "triggerThreshold": 0,
                "status": "Available",
                "requiredDataConnectors": [
                  {
                    "connectorId": "AzureActivity",
                    "dataTypes": [
                      "AzureActivity"
                    ]
                  }
                ],
                "tactics": [
                  "CommandAndControl"
                ],
                "entityMappings": [
                  {
                    "entityType": "Account",
                    "fieldMappings": [
                      {
                        "columnName": "AccountCustomEntity",
                        "identifier": "FullName"
                      }
                    ]
                  },
                  {
                    "entityType": "IP",
                    "fieldMappings": [
                      {
                        "columnName": "IPCustomEntity",
                        "identifier": "Address"
                      }
                    ]
                  },
                  {
                    "entityType": "URL",
                    "fieldMappings": [
                      {
                        "columnName": "URLCustomEntity",
                        "identifier": "Url"
                      }
                    ]
                  },
                  {
                    "entityType": "IP",
                    "fieldMappings": [
                      {
                        "columnName": "TI_ipEntity",
                        "identifier": "Address"
                      }
                    ]
                  }
                ]
              }
            },
            {
              "type": "Microsoft.OperationalInsights/workspaces/providers/metadata",
              "apiVersion": "2022-01-01-preview",
              "name": "[concat(parameters('workspace'),'/Microsoft.SecurityInsights/',concat('AnalyticsRule-', last(split(variables('analyticRuleId4'),'/'))))]",
              "properties": {
                "description": "Recorded Future Analytics Rule 4",
                "parentId": "[variables('analyticRuleId4')]",
                "contentId": "[variables('_analyticRulecontentId4')]",
                "kind": "AnalyticsRule",
                "version": "[variables('analyticRuleVersion4')]",
                "source": {
                  "kind": "Solution",
                  "name": "Recorded Future",
                  "sourceId": "[variables('_solutionId')]"
                },
                "author": {
                  "name": "Recorded Future Premier Integrations",
                  "email": "[variables('_email')]"
                },
                "support": {
                  "name": "Recorded Future Support Team",
                  "email": "support@recordedfuture.com",
                  "tier": "Partner",
                  "link": "http://support.recordedfuture.com/"
                }
              }
            }
          ]
        }
      }
    },
    {
      "type": "Microsoft.Resources/templateSpecs",
      "apiVersion": "2021-05-01",
      "name": "[variables('analyticRuleTemplateSpecName5')]",
      "location": "[parameters('workspace-location')]",
      "tags": {
        "hidden-sentinelWorkspaceId": "[variables('workspaceResourceId')]",
        "hidden-sentinelContentType": "AnalyticsRule"
      },
      "properties": {
        "description": "Recorded Future Analytics Rule 5 with template",
        "displayName": "Recorded Future Analytics Rule template"
      }
    },
    {
      "type": "Microsoft.Resources/templateSpecs/versions",
      "apiVersion": "2021-05-01",
      "name": "[concat(variables('analyticRuleTemplateSpecName5'),'/',variables('analyticRuleVersion5'))]",
      "location": "[parameters('workspace-location')]",
      "tags": {
        "hidden-sentinelWorkspaceId": "[variables('workspaceResourceId')]",
        "hidden-sentinelContentType": "AnalyticsRule"
      },
      "dependsOn": [
        "[resourceId('Microsoft.Resources/templateSpecs', variables('analyticRuleTemplateSpecName5'))]"
      ],
      "properties": {
<<<<<<< HEAD
        "description": "RecordedFutureIPMalwareC2inDNSEvents_AnalyticalRules Analytics Rule with template version 2.4.0",
=======
        "description": "RecordedFutureIPMalwareC2inDNSEvents_AnalyticalRules Analytics Rule with template version 2.3.1",
>>>>>>> 3fab76c6
        "mainTemplate": {
          "$schema": "https://schema.management.azure.com/schemas/2019-04-01/deploymentTemplate.json#",
          "contentVersion": "[variables('analyticRuleVersion5')]",
          "parameters": {},
          "variables": {},
          "resources": [
            {
              "type": "Microsoft.SecurityInsights/AlertRuleTemplates",
              "name": "[variables('AnalyticRulecontentId5')]",
              "apiVersion": "2022-04-01-preview",
              "kind": "Scheduled",
              "location": "[parameters('workspace-location')]",
              "properties": {
                "description": "Identifies a match in DnsEvents from Recorded Future Actively Communicating C&C Server Risklist.",
                "displayName": "Detection of Malware C2 IPs in DNS Events",
                "enabled": false,
                "query": "// Identifies a match in DnsEvent from the Recorded Future C2 Malware Detection IPs (Actively Communicating C&C Server RiskList)\nlet dt_lookBack = 1h;\nlet ioc_lookBack = 1d;\nThreatIntelligenceIndicator\n// Picking up only Recorded Future IOC's that are pertinent to the use case (Malware C2 Detection)\n| where Description == \"Recorded Future - IP - Actively Communicating C&C Server\"\n| where TimeGenerated >= ago(ioc_lookBack) and ExpirationDateTime > now()\n| where Active == true\n| extend TI_ipEntity = NetworkIP\n| join (\n  DnsEvents | where TimeGenerated >= ago(dt_lookBack)\n  | where SubType =~ \"LookupQuery\" and isnotempty(IPAddresses)\n  | extend SingleIP = split(IPAddresses, \",\")\n  | mvexpand SingleIP\n  | extend SingleIP = tostring(SingleIP)\n  // renaming time column so it is clear the log this came from\n  | extend DNS_TimeGenerated = TimeGenerated\n  )\non $left.TI_ipEntity == $right.SingleIP\n| where DNS_TimeGenerated >= TimeGenerated and DNS_TimeGenerated < ExpirationDateTime\n| summarize LatestIndicatorTime = arg_max(TimeGenerated, *) by IndicatorId\n| project LatestIndicatorTime, ActivityGroupNames, IndicatorId, ThreatType, Url, ExpirationDateTime, ConfidenceScore, DNS_TimeGenerated, TI_ipEntity, Computer, EventId, SubType, ClientIP, Name, IPAddresses, NetworkIP, Description, AdditionalInformation\n| extend timestamp = DNS_TimeGenerated, IPCustomEntity = ClientIP, HostCustomEntity = Computer, URLCustomEntity = Url\n",
                "queryFrequency": "PT1H",
                "queryPeriod": "P1D",
                "severity": "Medium",
                "suppressionDuration": "PT1H",
                "suppressionEnabled": false,
                "triggerOperator": "GreaterThan",
                "triggerThreshold": 0,
                "status": "Available",
                "requiredDataConnectors": [
                  {
                    "connectorId": "DNS",
                    "dataTypes": [
                      "DnsEvents"
                    ]
                  }
                ],
                "tactics": [
                  "CommandAndControl"
                ],
                "entityMappings": [
                  {
                    "entityType": "Host",
                    "fieldMappings": [
                      {
                        "columnName": "HostCustomEntity",
                        "identifier": "FullName"
                      }
                    ]
                  },
                  {
                    "entityType": "IP",
                    "fieldMappings": [
                      {
                        "columnName": "IPCustomEntity",
                        "identifier": "Address"
                      }
                    ]
                  },
                  {
                    "entityType": "URL",
                    "fieldMappings": [
                      {
                        "columnName": "URLCustomEntity",
                        "identifier": "Url"
                      }
                    ]
                  },
                  {
                    "entityType": "IP",
                    "fieldMappings": [
                      {
                        "columnName": "TI_ipEntity",
                        "identifier": "Address"
                      }
                    ]
                  }
                ]
              }
            },
            {
              "type": "Microsoft.OperationalInsights/workspaces/providers/metadata",
              "apiVersion": "2022-01-01-preview",
              "name": "[concat(parameters('workspace'),'/Microsoft.SecurityInsights/',concat('AnalyticsRule-', last(split(variables('analyticRuleId5'),'/'))))]",
              "properties": {
                "description": "Recorded Future Analytics Rule 5",
                "parentId": "[variables('analyticRuleId5')]",
                "contentId": "[variables('_analyticRulecontentId5')]",
                "kind": "AnalyticsRule",
                "version": "[variables('analyticRuleVersion5')]",
                "source": {
                  "kind": "Solution",
                  "name": "Recorded Future",
                  "sourceId": "[variables('_solutionId')]"
                },
                "author": {
                  "name": "Recorded Future Premier Integrations",
                  "email": "[variables('_email')]"
                },
                "support": {
                  "name": "Recorded Future Support Team",
                  "email": "support@recordedfuture.com",
                  "tier": "Partner",
                  "link": "http://support.recordedfuture.com/"
                }
              }
            }
          ]
        }
      }
    },
    {
      "type": "Microsoft.Resources/templateSpecs",
      "apiVersion": "2021-05-01",
      "name": "[variables('analyticRuleTemplateSpecName6')]",
      "location": "[parameters('workspace-location')]",
      "tags": {
        "hidden-sentinelWorkspaceId": "[variables('workspaceResourceId')]",
        "hidden-sentinelContentType": "AnalyticsRule"
      },
      "properties": {
        "description": "Recorded Future Analytics Rule 6 with template",
        "displayName": "Recorded Future Analytics Rule template"
      }
    },
    {
      "type": "Microsoft.Resources/templateSpecs/versions",
      "apiVersion": "2021-05-01",
      "name": "[concat(variables('analyticRuleTemplateSpecName6'),'/',variables('analyticRuleVersion6'))]",
      "location": "[parameters('workspace-location')]",
      "tags": {
        "hidden-sentinelWorkspaceId": "[variables('workspaceResourceId')]",
        "hidden-sentinelContentType": "AnalyticsRule"
      },
      "dependsOn": [
        "[resourceId('Microsoft.Resources/templateSpecs', variables('analyticRuleTemplateSpecName6'))]"
      ],
      "properties": {
<<<<<<< HEAD
        "description": "RecordedFutureUrlReportedbyInsiktGroupinSyslogEvents_AnalyticalRules Analytics Rule with template version 2.4.0",
=======
        "description": "RecordedFutureUrlReportedbyInsiktGroupinSyslogEvents_AnalyticalRules Analytics Rule with template version 2.3.1",
>>>>>>> 3fab76c6
        "mainTemplate": {
          "$schema": "https://schema.management.azure.com/schemas/2019-04-01/deploymentTemplate.json#",
          "contentVersion": "[variables('analyticRuleVersion6')]",
          "parameters": {},
          "variables": {},
          "resources": [
            {
              "type": "Microsoft.SecurityInsights/AlertRuleTemplates",
              "name": "[variables('AnalyticRulecontentId6')]",
              "apiVersion": "2022-04-01-preview",
              "kind": "Scheduled",
              "location": "[parameters('workspace-location')]",
              "properties": {
                "description": "Identifies a match in Syslog from Recorded Future URLs Recently Reported as malicious by Insikt Group.",
                "displayName": "Detection of Malicious URLs in Syslog Events",
                "enabled": false,
                "query": "// Identifies a match in Syslog from the Recorded Future URLs Recently Reported by Insikt Group\nlet dt_lookBack = 1h;\nlet ioc_lookBack = 1d;\nThreatIntelligenceIndicator\n// Picking up only Recorded Future IOC's that have been recently reported as malicious by Insikt Group\n| where Description == 'Recorded Future - URL - Recently Reported by Insikt Group'\n| where TimeGenerated >= ago(ioc_lookBack) and ExpirationDateTime > now()\n| where Active == true\n// Picking up only IOC's that contain the entities we want\n| where isnotempty(Url)\n| join (\n  Syslog\n  | where TimeGenerated >= ago(dt_lookBack)\n  // Extract URL from the Syslog message but only take messages that include URLs\n  | extend Url = extract(\"(http[s]?://(?:[a-zA-Z]|[0-9]|[$-_@.&+]|[!*\\\\(\\\\),]|(?:%[0-9a-fA-F][0-9a-fA-F]))+)\", 1,SyslogMessage)\n  | where isnotempty(Url)\n  | extend Syslog_TimeGenerated = TimeGenerated\n  ) \non Url\n| where Syslog_TimeGenerated >= TimeGenerated and Syslog_TimeGenerated < ExpirationDateTime\n| summarize LatestIndicatorTime = arg_max(TimeGenerated, *) by IndicatorId\n| project LatestIndicatorTime, Description, ActivityGroupNames, IndicatorId, ThreatType, ExpirationDateTime, ConfidenceScore, Syslog_TimeGenerated, SyslogMessage, Computer, ProcessName, Url, AdditionalInformation, HostIP\n| extend timestamp = Syslog_TimeGenerated, HostCustomEntity = Computer, IPCustomEntity = HostIP, URLCustomEntity = Url\n",
                "queryFrequency": "PT1H",
                "queryPeriod": "P1D",
                "severity": "Medium",
                "suppressionDuration": "PT1H",
                "suppressionEnabled": false,
                "triggerOperator": "GreaterThan",
                "triggerThreshold": 0,
                "status": "Available",
                "requiredDataConnectors": [
                  {
                    "connectorId": "Syslog",
                    "dataTypes": [
                      "Syslog"
                    ]
                  }
                ],
                "tactics": [
                  "Impact"
                ],
                "entityMappings": [
                  {
                    "entityType": "Host",
                    "fieldMappings": [
                      {
                        "columnName": "HostCustomEntity",
                        "identifier": "FullName"
                      }
                    ]
                  },
                  {
                    "entityType": "IP",
                    "fieldMappings": [
                      {
                        "columnName": "IPCustomEntity",
                        "identifier": "Address"
                      }
                    ]
                  },
                  {
                    "entityType": "URL",
                    "fieldMappings": [
                      {
                        "columnName": "URLCustomEntity",
                        "identifier": "Url"
                      }
                    ]
                  }
                ]
              }
            },
            {
              "type": "Microsoft.OperationalInsights/workspaces/providers/metadata",
              "apiVersion": "2022-01-01-preview",
              "name": "[concat(parameters('workspace'),'/Microsoft.SecurityInsights/',concat('AnalyticsRule-', last(split(variables('analyticRuleId6'),'/'))))]",
              "properties": {
                "description": "Recorded Future Analytics Rule 6",
                "parentId": "[variables('analyticRuleId6')]",
                "contentId": "[variables('_analyticRulecontentId6')]",
                "kind": "AnalyticsRule",
                "version": "[variables('analyticRuleVersion6')]",
                "source": {
                  "kind": "Solution",
                  "name": "Recorded Future",
                  "sourceId": "[variables('_solutionId')]"
                },
                "author": {
                  "name": "Recorded Future Premier Integrations",
                  "email": "[variables('_email')]"
                },
                "support": {
                  "name": "Recorded Future Support Team",
                  "email": "support@recordedfuture.com",
                  "tier": "Partner",
                  "link": "http://support.recordedfuture.com/"
                }
              }
            }
          ]
        }
      }
    },
    {
      "type": "Microsoft.Resources/templateSpecs",
      "apiVersion": "2021-05-01",
      "name": "[variables('playbookTemplateSpecName1')]",
      "location": "[parameters('workspace-location')]",
      "tags": {
        "hidden-sentinelWorkspaceId": "[variables('workspaceResourceId')]",
        "hidden-sentinelContentType": "Playbook"
      },
      "properties": {
        "description": "RecordedFuture-ImportToSentinel playbook",
        "displayName": "RecordedFuture-ImportToSentinel playbook"
      }
    },
    {
      "type": "Microsoft.Resources/templateSpecs/versions",
      "apiVersion": "2021-05-01",
      "name": "[concat(variables('playbookTemplateSpecName1'),'/',variables('playbookVersion1'))]",
      "location": "[parameters('workspace-location')]",
      "tags": {
        "hidden-sentinelWorkspaceId": "[variables('workspaceResourceId')]",
        "hidden-sentinelContentType": "Playbook"
      },
      "dependsOn": [
        "[resourceId('Microsoft.Resources/templateSpecs', variables('playbookTemplateSpecName1'))]"
      ],
      "properties": {
<<<<<<< HEAD
        "description": "RecordedFuture-ImportToSentinel Playbook with template version 2.4.0",
=======
        "description": "RecordedFuture-ImportToSentinel Playbook with template version 2.3.1",
>>>>>>> 3fab76c6
        "mainTemplate": {
          "$schema": "https://schema.management.azure.com/schemas/2019-04-01/deploymentTemplate.json#",
          "contentVersion": "[variables('playbookVersion1')]",
          "parameters": {
            "PlaybookName": {
              "type": "string",
              "defaultValue": "RecordedFuture-ImportToSentinel"
            }
          },
          "variables": {
            "GraphSecurityConnectionName": "[[concat('microsoftgraphsecurity-', parameters('PlaybookName'))]",
            "connection-2": "[[concat('/subscriptions/',subscription().subscriptionId,'/providers/Microsoft.Web/locations/',variables('workspace-location-inline'),'/managedApis/microsoftgraphsecurity')]",
            "_connection-2": "[[variables('connection-2')]",
            "workspace-location-inline": "[concat('[resourceGroup().locatio', 'n]')]",
            "workspace-name": "[parameters('workspace')]",
            "workspaceResourceId": "[[resourceId('microsoft.OperationalInsights/Workspaces', variables('workspace-name'))]"
          },
          "resources": [
            {
              "type": "Microsoft.Logic/workflows",
              "apiVersion": "2019-05-01",
              "name": "[[parameters('PlaybookName')]",
              "location": "[[variables('workspace-location-inline')]",
              "dependsOn": [
                "[[resourceId('Microsoft.Web/connections', variables('GraphSecurityConnectionName'))]"
              ],
              "properties": {
                "definition": {
                  "$schema": "https://schema.management.azure.com/providers/Microsoft.Logic/schemas/2016-06-01/workflowdefinition.json#",
                  "actions": {
                    "Select": {
                      "inputs": {
                        "from": "@triggerBody()['items']",
                        "select": "@item()['content']"
                      },
                      "type": "Select"
                    },
                    "Submit_multiple_tiIndicators": {
                      "inputs": {
                        "body": {
                          "value": "@body('Select')"
                        },
                        "host": {
                          "connection": {
                            "name": "@parameters('$connections')['microsoftgraphsecurity']['connectionId']"
                          }
                        },
                        "method": "post",
                        "path": "/beta/security/tiIndicators/submitTiIndicators"
                      },
                      "runAfter": {
                        "Select": [
                          "Succeeded"
                        ]
                      },
                      "type": "ApiConnection"
                    }
                  },
                  "contentVersion": "1.0.0.0",
                  "parameters": {
                    "$connections": {
                      "type": "Object"
                    }
                  },
                  "triggers": {
                    "Batch_messages": {
                      "inputs": {
                        "configurations": {
                          "RFImportToSentinel": {
                            "releaseCriteria": {
                              "messageCount": 100,
                              "recurrence": {
                                "frequency": "Minute",
                                "interval": 10
                              }
                            }
                          }
                        },
                        "mode": "Inline"
                      },
                      "type": "Batch"
                    }
                  }
                },
                "parameters": {
                  "$connections": {
                    "value": {
                      "microsoftgraphsecurity": {
                        "id": "[[concat('/subscriptions/',subscription().subscriptionId,'/providers/Microsoft.Web/locations/',variables('workspace-location-inline'),'/managedApis/microsoftgraphsecurity')]",
                        "connectionId": "[[resourceId('Microsoft.Web/connections', variables('GraphSecurityConnectionName'))]",
                        "connectionName": "[[variables('GraphSecurityConnectionName')]"
                      }
                    }
                  }
                }
              },
              "tags": {
                "hidden-SentinelWorkspaceId": "[[variables('workspaceResourceId')]"
              }
            },
            {
              "type": "Microsoft.Web/connections",
              "apiVersion": "2016-06-01",
              "location": "[[variables('workspace-location-inline')]",
              "name": "[[variables('GraphSecurityConnectionName')]",
              "properties": {
                "api": {
                  "id": "[[variables('_connection-2')]"
                }
              }
            },
            {
              "type": "Microsoft.OperationalInsights/workspaces/providers/metadata",
              "apiVersion": "2022-01-01-preview",
              "name": "[concat(parameters('workspace'),'/Microsoft.SecurityInsights/',concat('Playbook-', last(split(variables('playbookId1'),'/'))))]",
              "properties": {
                "parentId": "[variables('playbookId1')]",
                "contentId": "[variables('_playbookContentId1')]",
                "kind": "Playbook",
                "version": "[variables('playbookVersion1')]",
                "source": {
                  "kind": "Solution",
                  "name": "Recorded Future",
                  "sourceId": "[variables('_solutionId')]"
                },
                "author": {
                  "name": "Recorded Future Premier Integrations",
                  "email": "[variables('_email')]"
                },
                "support": {
                  "name": "Recorded Future Support Team",
                  "email": "support@recordedfuture.com",
                  "tier": "Partner",
                  "link": "http://support.recordedfuture.com/"
                }
              }
            }
          ],
          "metadata": {
            "title": "RecordedFuture-ImportToSentinel",
            "description": "This playbook is purposed to listen (via batching mechanism provided by Microsoft Azure) for incoming messages from the IndicatorProcessor Playbooks and create submit the indicators for creation",
            "postDeployment": [
              "After deployment you have to open the playbook to configure all connections and press save."
            ],
            "prerequisites": [
              "None"
            ],
            "lastUpdateTime": "2022-08-01T00:00:00Z",
            "tags": [
              "Threat Intelligence"
            ],
            "releaseNotes": [
              {
                "version": "1.0.0",
                "title": "RecordedFuture-ImportToSentinel",
                "notes": [
                  "Initial version"
                ]
              }
            ]
          }
        }
      }
    },
    {
      "type": "Microsoft.Resources/templateSpecs",
      "apiVersion": "2021-05-01",
      "name": "[variables('playbookTemplateSpecName2')]",
      "location": "[parameters('workspace-location')]",
      "tags": {
        "hidden-sentinelWorkspaceId": "[variables('workspaceResourceId')]",
        "hidden-sentinelContentType": "Playbook"
      },
      "properties": {
        "description": "RecordedFuture-DOMAIN-C2_DNS_Name-TIProcessor playbook",
        "displayName": "RecordedFuture-DOMAIN-C2_DNS_Name-TIProcessor playbook"
      }
    },
    {
      "type": "Microsoft.Resources/templateSpecs/versions",
      "apiVersion": "2021-05-01",
      "name": "[concat(variables('playbookTemplateSpecName2'),'/',variables('playbookVersion2'))]",
      "location": "[parameters('workspace-location')]",
      "tags": {
        "hidden-sentinelWorkspaceId": "[variables('workspaceResourceId')]",
        "hidden-sentinelContentType": "Playbook"
      },
      "dependsOn": [
        "[resourceId('Microsoft.Resources/templateSpecs', variables('playbookTemplateSpecName2'))]"
      ],
      "properties": {
<<<<<<< HEAD
        "description": "RecordedFuture-DOMAIN-C2_DNS_Name-TIProcessor Playbook with template version 2.4.0",
=======
        "description": "RecordedFuture-DOMAIN-C2_DNS_Name-TIProcessor Playbook with template version 2.3.1",
>>>>>>> 3fab76c6
        "mainTemplate": {
          "$schema": "https://schema.management.azure.com/schemas/2019-04-01/deploymentTemplate.json#",
          "contentVersion": "[variables('playbookVersion2')]",
          "parameters": {
            "PlaybookName": {
              "defaultValue": "RecordedFuture-DOMAIN-C2_DNS_Name-TIProcessor",
              "type": "String"
            },
            "PlaybookNameBatching": {
              "defaultValue": "RecordedFuture-ImportToSentinel",
              "type": "String"
            }
          },
          "variables": {
            "RecordedFutureConnectionName": "recordedfuture-connectorv2",
            "connection-2": "[[concat('/subscriptions/',subscription().subscriptionId,'/providers/Microsoft.Web/locations/',variables('workspace-location-inline'),'/managedApis/recordedfuturev2')]",
            "_connection-2": "[[variables('connection-2')]",
            "workspace-location-inline": "[concat('[resourceGroup().locatio', 'n]')]",
            "workspace-name": "[parameters('workspace')]",
            "workspaceResourceId": "[[resourceId('microsoft.OperationalInsights/Workspaces', variables('workspace-name'))]"
          },
          "resources": [
            {
              "type": "Microsoft.Logic/workflows",
              "apiVersion": "2019-05-01",
              "name": "[[parameters('PlaybookName')]",
              "location": "[[variables('workspace-location-inline')]",
              "dependsOn": [
                "[[resourceId('Microsoft.Web/connections', variables('RecordedFutureConnectionName'))]"
              ],
              "properties": {
                "definition": {
                  "$schema": "https://schema.management.azure.com/providers/Microsoft.Logic/schemas/2016-06-01/workflowdefinition.json#",
                  "actions": {
                    "For_each": {
                      "actions": {
                        "Parse_JSON": {
                          "inputs": {
                            "content": "@items('For_each')",
                            "schema": {
                              "properties": {
                                "EvidenceDetails": {
                                  "properties": {
                                    "EvidenceDetails": {
                                      "items": {
                                        "properties": {
                                          "Criticality": {
                                            "type": "integer"
                                          },
                                          "CriticalityLabel": {
                                            "type": "string"
                                          },
                                          "EvidenceString": {
                                            "type": "string"
                                          },
                                          "Rule": {
                                            "type": "string"
                                          },
                                          "Timestamp": {
                                            "type": "integer"
                                          }
                                        },
                                        "required": [
                                          "Rule",
                                          "EvidenceString",
                                          "CriticalityLabel",
                                          "Timestamp",
                                          "Criticality"
                                        ],
                                        "type": "object"
                                      },
                                      "type": "array"
                                    }
                                  },
                                  "type": "object"
                                },
                                "Name": {
                                  "type": "string"
                                },
                                "Risk": {
                                  "type": "integer"
                                },
                                "riskString": {
                                  "type": "string"
                                }
                              },
                              "type": "object"
                            }
                          },
                          "type": "ParseJson"
                        },
                        "RecordedFuture-ImportToSentinel": {
                          "inputs": {
                            "batchName": "RFImportToSentinel",
                            "content": {
                              "action": "alert",
                              "additionalInformation": "@{body('Parse_JSON')?['EvidenceDetails']}",
                              "azureTenantId": "[[subscription().tenantId]",
                              "confidence": "@int(body('Parse_JSON')?['Risk'])",
                              "description": "Recorded Future - DOMAIN - C2 DNS Name",
                              "domainName": "@{body('Parse_JSON')?['Name']}",
                              "expirationDateTime": "@{addHours(utcNow(),2)}",
                              "ingestedDateTime": "@{utcNow()}",
                              "targetProduct": "Azure Sentinel",
                              "threatType": "C2",
                              "tlpLevel": "amber"
                            },
                            "host": {
                              "triggerName": "Batch_messages",
                              "workflow": {
                                "id": "[[concat('/subscriptions/', subscription().subscriptionId, '/resourceGroups/', resourceGroup().name, '/providers/Microsoft.Logic/workflows/', parameters('PlaybookNameBatching'))]"
                              }
                            }
                          },
                          "runAfter": {
                            "Parse_JSON": [
                              "Succeeded"
                            ]
                          },
                          "type": "SendToBatch"
                        }
                      },
                      "foreach": "@body('Recorded_Future_RiskLists_and_SCF_Download')",
                      "runAfter": {
                        "Recorded_Future_RiskLists_and_SCF_Download": [
                          "Succeeded"
                        ]
                      },
                      "type": "Foreach"
                    },
                    "Recorded_Future_RiskLists_and_SCF_Download": {
                      "inputs": {
                        "host": {
                          "connection": {
                            "name": "@parameters('$connections')['recordedfuture']['connectionId']"
                          }
                        },
                        "method": "get",
                        "path": "/fusion/files",
                        "queries": {
                          "path": "/public/MicrosoftAzure/domain_c2_dns.json"
                        }
                      },
                      "type": "ApiConnection"
                    }
                  },
                  "contentVersion": "1.0.0.0",
                  "parameters": {
                    "$connections": {
                      "type": "Object"
                    }
                  },
                  "triggers": {
                    "Recurrence": {
                      "recurrence": {
                        "frequency": "Hour",
                        "interval": 2
                      },
                      "type": "Recurrence"
                    }
                  }
                },
                "parameters": {
                  "$connections": {
                    "value": {
                      "recordedfuture": {
                        "id": "[[concat('/subscriptions/',subscription().subscriptionId,'/providers/Microsoft.Web/locations/',variables('workspace-location-inline'),'/managedApis/recordedfuturev2')]",
                        "connectionId": "[[resourceId('Microsoft.Web/connections', variables('RecordedFutureConnectionName'))]",
                        "connectionName": "[[variables('RecordedFutureConnectionName')]"
                      }
                    }
                  }
                }
              },
              "tags": {
                "hidden-SentinelWorkspaceId": "[[variables('workspaceResourceId')]"
              }
            },
            {
              "type": "Microsoft.Web/connections",
              "apiVersion": "2016-06-01",
              "name": "[[variables('RecordedFutureConnectionName')]",
              "location": "[[variables('workspace-location-inline')]",
              "properties": {
                "api": {
                  "id": "[[variables('_connection-2')]"
                }
              }
            },
            {
              "type": "Microsoft.OperationalInsights/workspaces/providers/metadata",
              "apiVersion": "2022-01-01-preview",
              "name": "[concat(parameters('workspace'),'/Microsoft.SecurityInsights/',concat('Playbook-', last(split(variables('playbookId2'),'/'))))]",
              "properties": {
                "parentId": "[variables('playbookId2')]",
                "contentId": "[variables('_playbookContentId2')]",
                "kind": "Playbook",
                "version": "[variables('playbookVersion2')]",
                "source": {
                  "kind": "Solution",
                  "name": "Recorded Future",
                  "sourceId": "[variables('_solutionId')]"
                },
                "author": {
                  "name": "Recorded Future Premier Integrations",
                  "email": "[variables('_email')]"
                },
                "support": {
                  "name": "Recorded Future Support Team",
                  "email": "support@recordedfuture.com",
                  "tier": "Partner",
                  "link": "http://support.recordedfuture.com/"
                }
              }
            }
          ],
          "metadata": {
            "title": "RecordedFuture-DOMAIN-C2_DNS_Name-TIProcessor",
            "description": "This playbook leverages the Recorded Future API and automatically imports the C&C DNS Name Domain RiskList, as Threat Intelligence Indicators, for detection purposes in Microsoft Sentinel.\n\nThis playbook depends on RecordedFuture-ImportToSentinel that need to be installed **manually** before installing current playbook.",
            "prerequisites": [
              "First install the RecordedFuture-ImportToSentinel playbook.",
              "To use the Recorded Future for Azure connector, you will need a valid API token from Recorded Future as described in the documentation https://learn.microsoft.com/en-us/connectors/recordedfuturev2/#how-to-get-credentials"
            ],
            "postDeployment": [
              "After deployment you have to open the playbook to configure all connections and press save."
            ],
            "lastUpdateTime": "2022-08-01T00:00:00Z",
            "tags": [
              "Threat Intelligence"
            ],
            "releaseNotes": [
              {
                "version": "1.0.0",
                "title": "RecordedFuture-DOMAIN-C2_DNS_Name-IndicatorProcessor",
                "notes": [
                  "Initial version"
                ]
              }
            ]
          }
        }
      }
    },
    {
      "type": "Microsoft.Resources/templateSpecs",
      "apiVersion": "2021-05-01",
      "name": "[variables('playbookTemplateSpecName3')]",
      "location": "[parameters('workspace-location')]",
      "tags": {
        "hidden-sentinelWorkspaceId": "[variables('workspaceResourceId')]",
        "hidden-sentinelContentType": "Playbook"
      },
      "properties": {
        "description": "RecordedFuture-HASH-Obs_in_Underground-TIProcessor playbook",
        "displayName": "RecordedFuture-HASH-Obs_in_Underground-TIProcessor playbook"
      }
    },
    {
      "type": "Microsoft.Resources/templateSpecs/versions",
      "apiVersion": "2021-05-01",
      "name": "[concat(variables('playbookTemplateSpecName3'),'/',variables('playbookVersion3'))]",
      "location": "[parameters('workspace-location')]",
      "tags": {
        "hidden-sentinelWorkspaceId": "[variables('workspaceResourceId')]",
        "hidden-sentinelContentType": "Playbook"
      },
      "dependsOn": [
        "[resourceId('Microsoft.Resources/templateSpecs', variables('playbookTemplateSpecName3'))]"
      ],
      "properties": {
<<<<<<< HEAD
        "description": "RecordedFuture-HASH-Obs_in_Underground-TIProcessor Playbook with template version 2.4.0",
=======
        "description": "RecordedFuture-HASH-Obs_in_Underground-TIProcessor Playbook with template version 2.3.1",
>>>>>>> 3fab76c6
        "mainTemplate": {
          "$schema": "https://schema.management.azure.com/schemas/2019-04-01/deploymentTemplate.json#",
          "contentVersion": "[variables('playbookVersion3')]",
          "parameters": {
            "PlaybookName": {
              "defaultValue": "RecordedFuture-HASH-Obs_in_Underground-TIProcessor",
              "type": "String"
            },
            "PlaybookNameBatching": {
              "defaultValue": "RecordedFuture-ImportToSentinel",
              "type": "String"
            }
          },
          "variables": {
            "RecordedFutureConnectionName": "recordedfuture-connectorv2",
            "connection-2": "[[concat('/subscriptions/',subscription().subscriptionId,'/providers/Microsoft.Web/locations/',variables('workspace-location-inline'),'/managedApis/recordedfuturev2')]",
            "_connection-2": "[[variables('connection-2')]",
            "workspace-location-inline": "[concat('[resourceGroup().locatio', 'n]')]",
            "workspace-name": "[parameters('workspace')]",
            "workspaceResourceId": "[[resourceId('microsoft.OperationalInsights/Workspaces', variables('workspace-name'))]"
          },
          "resources": [
            {
              "type": "Microsoft.Logic/workflows",
              "apiVersion": "2019-05-01",
              "name": "[[parameters('PlaybookName')]",
              "location": "[[variables('workspace-location-inline')]",
              "dependsOn": [
                "[[resourceId('Microsoft.Web/connections', variables('RecordedFutureConnectionName'))]"
              ],
              "properties": {
                "definition": {
                  "$schema": "https://schema.management.azure.com/providers/Microsoft.Logic/schemas/2016-06-01/workflowdefinition.json#",
                  "actions": {
                    "For_each": {
                      "actions": {
                        "Parse_JSON": {
                          "inputs": {
                            "content": "@items('For_each')",
                            "schema": {
                              "properties": {
                                "EvidenceDetails": {
                                  "properties": {
                                    "EvidenceDetails": {
                                      "items": {
                                        "properties": {
                                          "Criticality": {
                                            "type": "integer"
                                          },
                                          "CriticalityLabel": {
                                            "type": "string"
                                          },
                                          "EvidenceString": {
                                            "type": "string"
                                          },
                                          "Rule": {
                                            "type": "string"
                                          },
                                          "Timestamp": {
                                            "type": "integer"
                                          }
                                        },
                                        "required": [
                                          "Rule",
                                          "EvidenceString",
                                          "CriticalityLabel",
                                          "Timestamp",
                                          "Criticality"
                                        ],
                                        "type": "object"
                                      },
                                      "type": "array"
                                    }
                                  },
                                  "type": "object"
                                },
                                "Name": {
                                  "type": "string"
                                },
                                "Risk": {
                                  "type": "integer"
                                },
                                "riskString": {
                                  "type": "string"
                                }
                              },
                              "type": "object"
                            }
                          },
                          "type": "ParseJson"
                        },
                        "RecordedFuture-ImportToSentinel": {
                          "inputs": {
                            "batchName": "RFImportToSentinel",
                            "content": {
                              "action": "alert",
                              "additionalInformation": "@{body('Parse_JSON')?['EvidenceDetails']}",
                              "azureTenantId": "[[subscription().tenantId]",
                              "confidence": "@int(body('Parse_JSON')?['Risk'])",
                              "description": "Recorded Future - HASH - Observed in Underground Virus Testing Sites",
                              "expirationDateTime": "@{addDays(utcNow(),1)}",
                              "fileHashType": "unknown",
                              "fileHashValue": "@{body('Parse_JSON')?['Name']}",
                              "ingestedDateTime": "@{utcNow()}",
                              "targetProduct": "Azure Sentinel",
                              "threatType": "Malware",
                              "tlpLevel": "amber"
                            },
                            "host": {
                              "triggerName": "Batch_messages",
                              "workflow": {
                                "id": "[[concat('/subscriptions/', subscription().subscriptionId, '/resourceGroups/', resourceGroup().name, '/providers/Microsoft.Logic/workflows/', parameters('PlaybookNameBatching'))]"
                              }
                            }
                          },
                          "runAfter": {
                            "Parse_JSON": [
                              "Succeeded"
                            ]
                          },
                          "type": "SendToBatch"
                        }
                      },
                      "foreach": "@body('Recorded_Future_RiskLists_and_SCF_Download')",
                      "runAfter": {
                        "Recorded_Future_RiskLists_and_SCF_Download": [
                          "Succeeded"
                        ]
                      },
                      "type": "Foreach"
                    },
                    "Recorded_Future_RiskLists_and_SCF_Download": {
                      "inputs": {
                        "host": {
                          "connection": {
                            "name": "@parameters('$connections')['recordedfuture']['connectionId']"
                          }
                        },
                        "method": "get",
                        "path": "/fusion/files",
                        "queries": {
                          "path": "/public/MicrosoftAzure/hash_observed_testing.json"
                        }
                      },
                      "type": "ApiConnection"
                    }
                  },
                  "contentVersion": "1.0.0.0",
                  "parameters": {
                    "$connections": {
                      "type": "Object"
                    }
                  },
                  "triggers": {
                    "Recurrence": {
                      "recurrence": {
                        "frequency": "Day",
                        "interval": 1
                      },
                      "type": "Recurrence"
                    }
                  }
                },
                "parameters": {
                  "$connections": {
                    "value": {
                      "recordedfuture": {
                        "id": "[[concat('/subscriptions/',subscription().subscriptionId,'/providers/Microsoft.Web/locations/',variables('workspace-location-inline'),'/managedApis/recordedfuturev2')]",
                        "connectionId": "[[resourceId('Microsoft.Web/connections', variables('RecordedFutureConnectionName'))]",
                        "connectionName": "[[variables('RecordedFutureConnectionName')]"
                      }
                    }
                  }
                }
              },
              "tags": {
                "hidden-SentinelWorkspaceId": "[[variables('workspaceResourceId')]"
              }
            },
            {
              "type": "Microsoft.Web/connections",
              "apiVersion": "2016-06-01",
              "name": "[[variables('RecordedFutureConnectionName')]",
              "location": "[[variables('workspace-location-inline')]",
              "properties": {
                "api": {
                  "id": "[[variables('_connection-2')]"
                }
              }
            },
            {
              "type": "Microsoft.OperationalInsights/workspaces/providers/metadata",
              "apiVersion": "2022-01-01-preview",
              "name": "[concat(parameters('workspace'),'/Microsoft.SecurityInsights/',concat('Playbook-', last(split(variables('playbookId3'),'/'))))]",
              "properties": {
                "parentId": "[variables('playbookId3')]",
                "contentId": "[variables('_playbookContentId3')]",
                "kind": "Playbook",
                "version": "[variables('playbookVersion3')]",
                "source": {
                  "kind": "Solution",
                  "name": "Recorded Future",
                  "sourceId": "[variables('_solutionId')]"
                },
                "author": {
                  "name": "Recorded Future Premier Integrations",
                  "email": "[variables('_email')]"
                },
                "support": {
                  "name": "Recorded Future Support Team",
                  "email": "support@recordedfuture.com",
                  "tier": "Partner",
                  "link": "http://support.recordedfuture.com/"
                }
              }
            }
          ],
          "metadata": {
            "title": "RecordedFuture-HASH-Obs_in_Underground-TIProcessor",
            "description": "This playbook leverages the Recorded Future API and automatically imports the Observed in Underground Virus Testing Sites Hash RiskList, as Threat Intelligence Indicators, for detection purposes in Microsoft Sentinel.\n\nThis playbook depends on RecordedFuture-ImportToSentinel that need to be installed **manually** before installing current playbook.",
            "prerequisites": [
              "First install the RecordedFuture-ImportToSentinel playbook.",
              "To use the Recorded Future for Azure connector, you will need a valid API token from Recorded Future as described in the documentation https://learn.microsoft.com/en-us/connectors/recordedfuturev2/#how-to-get-credentials"
            ],
            "postDeployment": [
              "After deployment you have to open the playbook to configure all connections and press save."
            ],
            "lastUpdateTime": "2022-08-01T00:00:00Z",
            "tags": [
              "Threat Intelligence"
            ],
            "releaseNotes": [
              {
                "version": "1.0.0",
                "title": "RecordedFuture-HASH-Obs_in_Underground-TIProcessor",
                "notes": [
                  "Initial version"
                ]
              }
            ]
          }
        }
      }
    },
    {
      "type": "Microsoft.Resources/templateSpecs",
      "apiVersion": "2021-05-01",
      "name": "[variables('playbookTemplateSpecName4')]",
      "location": "[parameters('workspace-location')]",
      "tags": {
        "hidden-sentinelWorkspaceId": "[variables('workspaceResourceId')]",
        "hidden-sentinelContentType": "Playbook"
      },
      "properties": {
        "description": "RecordedFuture-IOC_Enrichment-IP_Domain_URL_Hash playbook",
        "displayName": "RecordedFuture-IOC_Enrichment-IP_Domain_URL_Hash playbook"
      }
    },
    {
      "type": "Microsoft.Resources/templateSpecs/versions",
      "apiVersion": "2021-05-01",
      "name": "[concat(variables('playbookTemplateSpecName4'),'/',variables('playbookVersion4'))]",
      "location": "[parameters('workspace-location')]",
      "tags": {
        "hidden-sentinelWorkspaceId": "[variables('workspaceResourceId')]",
        "hidden-sentinelContentType": "Playbook"
      },
      "dependsOn": [
        "[resourceId('Microsoft.Resources/templateSpecs', variables('playbookTemplateSpecName4'))]"
      ],
      "properties": {
<<<<<<< HEAD
        "description": "RecordedFuture-IOC_Enrichment-IP_Domain_URL_Hash Playbook with template version 2.4.0",
=======
        "description": "RecordedFuture-IOC_Enrichment-IP_Domain_URL_Hash Playbook with template version 2.3.1",
>>>>>>> 3fab76c6
        "mainTemplate": {
          "$schema": "https://schema.management.azure.com/schemas/2019-04-01/deploymentTemplate.json#",
          "contentVersion": "[variables('playbookVersion4')]",
          "parameters": {
            "PlaybookName": {
              "defaultValue": "RecordedFuture-IOC_Enrichment-IP_Domain_URL_Hash",
              "type": "string"
            }
          },
          "variables": {
            "RecordedFutureConnectionName": "recordedfuture-connectorv2",
            "AzureSentinelConnectionName": "[[concat('azuresentinel-', parameters('PlaybookName'))]",
            "connection-2": "[[concat('/subscriptions/',subscription().subscriptionId,'/providers/Microsoft.Web/locations/',variables('workspace-location-inline'),'/managedApis/recordedfuturev2')]",
            "_connection-2": "[[variables('connection-2')]",
            "connection-3": "[[concat('/subscriptions/',subscription().subscriptionId,'/providers/Microsoft.Web/locations/',variables('workspace-location-inline'),'/managedApis/azuresentinel')]",
            "_connection-3": "[[variables('connection-3')]",
            "workspace-location-inline": "[concat('[resourceGroup().locatio', 'n]')]",
            "workspace-name": "[parameters('workspace')]",
            "workspaceResourceId": "[[resourceId('microsoft.OperationalInsights/Workspaces', variables('workspace-name'))]"
          },
          "resources": [
            {
              "type": "Microsoft.Logic/workflows",
              "apiVersion": "2019-05-01",
              "name": "[[parameters('PlaybookName')]",
              "location": "[[variables('workspace-location-inline')]",
              "dependsOn": [
                "[[resourceId('Microsoft.Web/connections', variables('AzureSentinelConnectionName'))]",
                "[[resourceId('Microsoft.Web/connections', variables('RecordedFutureConnectionName'))]"
              ],
              "properties": {
                "definition": {
                  "$schema": "https://schema.management.azure.com/providers/Microsoft.Logic/schemas/2016-06-01/workflowdefinition.json#",
                  "actions": {
                    "For_each": {
                      "actions": {
                        "Parse_JSON_2": {
                          "inputs": {
                            "content": "@items('For_each')",
                            "schema": {
                              "properties": {
                                "id": {
                                  "type": "string"
                                },
                                "kind": {
                                  "type": "string"
                                },
                                "properties": {
                                  "type": "object"
                                },
                                "type": {
                                  "type": "string"
                                }
                              },
                              "type": "object"
                            }
                          },
                          "type": "ParseJson"
                        },
                        "Switch": {
                          "cases": {
                            "Case": {
                              "actions": {
                                "Add_comment_to_incident_(V3)_-_Domain": {
                                  "inputs": {
                                    "body": {
                                      "incidentArmId": "@triggerBody()?['object']?['id']",
                                      "message": "<p><img src=\"https://raw.githubusercontent.com/Azure/Azure-Sentinel/master/Solutions/Recorded%20Future/Playbooks/RecordedFuture-IOC_Enrichment-IP_Domain_URL_Hash/images/RecordedFuture.png\" /><br>\n<span style=\"font-size: 14px\">Enrichmed Domain:</span> <strong>@{body('Parse_JSON_-_DNS_Resolution')?['domainName']}</strong><br>\n<span style=\"font-size: 14px\">Risk Score:</span> <strong>@{body('Domain_Enrichment')?['data']?['risk']?['score']}</strong><span style=\"font-size: 14px\"> of 99</span><br>\n@{concat('<a target=\"_blank\" href=\"', body('Domain_Enrichment')?['data']?['intelCard'], '\">Open IOC Intelligence Card (Portal)</a><hr/>')}<br>\n<span style=\"font-size: 14px\"><strong>Infrastructure Detections:</strong></span> @{body('Domain_Observed_ioc_HTML_table')}<br>\n<span style=\"font-size: 14px\"><strong>Risk Rules:</strong></span> @{body('Domain_Evidence_Details_HTML_table')}<br>\n<span style=\"font-size: 14px\"><strong>Technical Links:</strong></span> @{body('Domain_Technical_Links_HTML_table')}<br>\n<span style=\"font-size: 14px\"><strong>Research Links:</strong></span> @{body('Domain_Research_Links_HTML_table')}</p>"
                                    },
                                    "host": {
                                      "connection": {
                                        "name": "@parameters('$connections')['azuresentinel']['connectionId']"
                                      }
                                    },
                                    "method": "post",
                                    "path": "/Incidents/Comment"
                                  },
                                  "runAfter": {
                                    "Domain_Observed_ioc_HTML_table": [
                                      "Succeeded"
                                    ]
                                  },
                                  "type": "ApiConnection"
                                },
                                "Add_comment_to_incident_(V3)_4": {
                                  "inputs": {
                                    "body": {
                                      "incidentArmId": "@triggerBody()?['object']?['id']",
                                      "message": "<p><img src=\"https://raw.githubusercontent.com/Azure/Azure-Sentinel/master/Solutions/Recorded%20Future/Playbooks/RecordedFuture-IOC_Enrichment-IP_Domain_URL_Hash/images/RecordedFuture.png\" /><br>\nNo Recorded Future data on @{body('Parse_JSON_-_DNS_Resolution')?['domainName']}<br>\n<a href=\"https://app.recordedfuture.com/live/sc/collection-request\" target=\"_blank\">Request Data Collection In The Recorded Future Portal</a></p>"
                                    },
                                    "host": {
                                      "connection": {
                                        "name": "@parameters('$connections')['azuresentinel']['connectionId']"
                                      }
                                    },
                                    "method": "post",
                                    "path": "/Incidents/Comment"
                                  },
                                  "runAfter": {
                                    "Add_comment_to_incident_(V3)_-_Domain": [
                                      "SKIPPED"
                                    ]
                                  },
                                  "type": "ApiConnection"
                                },
                                "Domain_Enrichment": {
                                  "inputs": {
                                    "host": {
                                      "connection": {
                                        "name": "@parameters('$connections')['recordedfuture']['connectionId']"
                                      }
                                    },
                                    "method": "get",
                                    "path": "/lookup/domain/@{encodeURIComponent(body('Parse_JSON_-_DNS_Resolution')?['domainName'])}",
                                    "queries": {
                                      "IntelligenceCloud": "@parameters('IntelligenceCloud')",
                                      "RFIncidentId": "@variables('RFIncidentId')",
                                      "Techniques": "@string(triggerBody()?['object']?['properties']?['additionalData']?['techniques'])",
                                      "WorkspaceId": "@triggerBody()?['workspaceInfo']?['WorkspaceName']",
                                      "fields": "intelCard,risk,links"
                                    }
                                  },
                                  "runAfter": {
                                    "Parse_JSON_-_DNS_Resolution": [
                                      "Succeeded"
                                    ]
                                  },
                                  "type": "ApiConnection"
                                },
                                "Domain_Evidence_Details_HTML_table": {
                                  "inputs": {
                                    "columns": [
                                      {
                                        "header": "Risk_Rules",
                                        "value": "@item()?['rule']"
                                      },
                                      {
                                        "header": "Severity",
                                        "value": "@item()?['criticalityLabel']"
                                      },
                                      {
                                        "header": "Evidence_Details",
                                        "value": "@item()?['evidenceString']"
                                      }
                                    ],
                                    "format": "HTML",
                                    "from": "@body('Domain_Enrichment')?['data']?['risk']?['evidenceDetails']"
                                  },
                                  "runAfter": {
                                    "Domain_Enrichment": [
                                      "Succeeded"
                                    ]
                                  },
                                  "type": "Table"
                                },
                                "Domain_Research_Links_HTML_table": {
                                  "inputs": {
                                    "columns": [
                                      {
                                        "header": "Entity",
                                        "value": "@replace(item()?['name'],'.','[.]')"
                                      },
                                      {
                                        "header": "Entity_Type",
                                        "value": "@item()?['type']"
                                      },
                                      {
                                        "header": "Category",
                                        "value": "@item()?['category']"
                                      },
                                      {
                                        "header": "Risk_Score",
                                        "value": "@item()?['score']"
                                      }
                                    ],
                                    "format": "HTML",
                                    "from": "@if(empty(body('Domain_Enrichment')?['data']?['links']?['research']),variables('EmptyArray'),body('Domain_Enrichment')?['data']?['links']?['research']?['entities'])"
                                  },
                                  "runAfter": {
                                    "Domain_Technical_Links_HTML_table": [
                                      "Succeeded"
                                    ]
                                  },
                                  "type": "Table"
                                },
                                "Domain_Technical_Links_HTML_table": {
                                  "inputs": {
                                    "columns": [
                                      {
                                        "header": "Entity",
                                        "value": "@replace(item()?['name'],'.','[.]')"
                                      },
                                      {
                                        "header": "Entity_Type",
                                        "value": "@item()?['type']"
                                      },
                                      {
                                        "header": "Category",
                                        "value": "@item()?['category']"
                                      },
                                      {
                                        "header": "Risk_Score",
                                        "value": "@item()?['score']"
                                      }
                                    ],
                                    "format": "HTML",
                                    "from": "@if(empty(body('Domain_Enrichment')?['data']?['links']?['technical']),variables('EmptyArray'),body('Domain_Enrichment')?['data']?['links']?['technical']?['entities'])"
                                  },
                                  "runAfter": {
                                    "Domain_Evidence_Details_HTML_table": [
                                      "Succeeded"
                                    ]
                                  },
                                  "type": "Table"
                                },
                                "Domain_Observed_ioc_HTML_table": {
                                  "inputs": {
                                    "columns": [
                                      {
                                        "header": "Timestamp",
                                        "value": "@item()?['timestamp']"
                                      },
                                      {
                                        "header": "Integration_Type",
                                        "value": "@item()?['integration_type']"
                                      },
                                      {
                                        "header": "Instance_Id",
                                        "value": "@item()?['integration_instance_id']"
                                      }
                                    ],
                                    "format": "HTML",
                                    "from": "@if(empty(body('Domain_Enrichment')?['observed_iocs_history']),variables('EmptyArray'),body('Domain_Enrichment')?['observed_iocs_history'])"
                                  },
                                  "runAfter": {
                                    "DOMAIN_Research_Links_HTML_table": [
                                      "Succeeded"
                                    ]
                                  },
                                  "type": "Table"
                                },
                                "Parse_JSON_-_DNS_Resolution": {
                                  "inputs": {
                                    "content": "@body('Parse_JSON_2')?['properties']",
                                    "schema": {
                                      "properties": {
                                        "domainName": {
                                          "type": "string"
                                        },
                                        "friendlyName": {
                                          "type": "string"
                                        }
                                      },
                                      "type": "object"
                                    }
                                  },
                                  "type": "ParseJson"
                                }
                              },
                              "case": "DnsResolution"
                            },
                            "Case_2": {
                              "actions": {
                                "Add_comment_to_incident_(V3)_-_Hash": {
                                  "inputs": {
                                    "body": {
                                      "incidentArmId": "@triggerBody()?['object']?['id']",
                                      "message": "<p><img src=\"https://raw.githubusercontent.com/Azure/Azure-Sentinel/master/Solutions/Recorded%20Future/Playbooks/RecordedFuture-IOC_Enrichment-IP_Domain_URL_Hash/images/RecordedFuture.png\" /><br>\n<span style=\"font-size: 14px\">Enriched Hash:</span> <strong>@{body('Parse_JSON_-_File_Hash')?['hashValue']}</strong><br>\n<span style=\"font-size: 14px\">Risk Score:</span> <strong></strong><strong>@{body('Hash_Enrichment')?['data']?['risk']?['score']}</strong><span style=\"font-size: 14px\"> of 99</span><br>\n@{concat('<a target=\"_blank\" href=\"', body('Hash_Enrichment')?['data']?['intelCard'], '\">Open Intelligence Card (Portal)</a><hr/>')}<br>\n<span style=\"font-size: 14px\"><strong>Infrastructure Detections:</strong></span> @{body('Hash_Observed_ioc_HTML_table')}<br>\n<span style=\"font-size: 14px\"><strong>Risk Rules:</strong></span> @{body('Hash_Evidence_Details_HTML_table')}<br>\n<span style=\"font-size: 14px\"><strong>Technical Links:</strong></span> @{body('Hash_Technical_Links_HTML_table')}<br>\n<span style=\"font-size: 14px\"><strong>Research Links:</strong></span> @{body('Hash_Research_Links_HTML_table')}</p>"
                                    },
                                    "host": {
                                      "connection": {
                                        "name": "@parameters('$connections')['azuresentinel']['connectionId']"
                                      }
                                    },
                                    "method": "post",
                                    "path": "/Incidents/Comment"
                                  },
                                  "runAfter": {
                                    "Hash_Observed_ioc_HTML_table": [
                                      "Succeeded"
                                    ]
                                  },
                                  "type": "ApiConnection"
                                },
                                "Add_comment_to_incident_(V3)_3": {
                                  "inputs": {
                                    "body": {
                                      "incidentArmId": "@triggerBody()?['object']?['id']",
                                      "message": "<p><img src=\"https://raw.githubusercontent.com/Azure/Azure-Sentinel/master/Solutions/Recorded%20Future/Playbooks/RecordedFuture-IOC_Enrichment-IP_Domain_URL_Hash/images/RecordedFuture.png\" /><br>\nNo Recorded Future data on @{body('Parse_JSON_-_File_Hash')?['hashValue']}<br>\n<a href=\"https://app.recordedfuture.com/live/sc/collection-request\" target=\"_blank\">Request Data Collection In The Recorded Future Portal</a></p>"
                                    },
                                    "host": {
                                      "connection": {
                                        "name": "@parameters('$connections')['azuresentinel']['connectionId']"
                                      }
                                    },
                                    "method": "post",
                                    "path": "/Incidents/Comment"
                                  },
                                  "runAfter": {
                                    "Add_comment_to_incident_(V3)_-_Hash": [
                                      "SKIPPED"
                                    ]
                                  },
                                  "type": "ApiConnection"
                                },
                                "Hash_Enrichment": {
                                  "inputs": {
                                    "host": {
                                      "connection": {
                                        "name": "@parameters('$connections')['recordedfuture']['connectionId']"
                                      }
                                    },
                                    "method": "get",
                                    "path": "/lookup/hash/@{encodeURIComponent(body('Parse_JSON_-_File_Hash')?['hashValue'])}",
                                    "queries": {
                                      "IntelligenceCloud": "@parameters('IntelligenceCloud')",
                                      "RFIncidentId": "@variables('RFIncidentId')",
                                      "Techniques": "@string(triggerBody()?['object']?['properties']?['additionalData']?['techniques'])",
                                      "WorkspaceId": "@triggerBody()?['workspaceInfo']?['WorkspaceName']",
                                      "fields": "intelCard,risk,links"
                                    }
                                  },
                                  "runAfter": {
                                    "Parse_JSON_-_File_Hash": [
                                      "Succeeded"
                                    ]
                                  },
                                  "type": "ApiConnection"
                                },
                                "Hash_Evidence_Details_HTML_table": {
                                  "inputs": {
                                    "columns": [
                                      {
                                        "header": "Risk_Rules",
                                        "value": "@item()?['rule']"
                                      },
                                      {
                                        "header": "Severity",
                                        "value": "@item()?['criticalityLabel']"
                                      },
                                      {
                                        "header": "Evidence_Details",
                                        "value": "@item()?['evidenceString']"
                                      }
                                    ],
                                    "format": "HTML",
                                    "from": "@body('Hash_Enrichment')?['data']?['risk']?['evidenceDetails']"
                                  },
                                  "runAfter": {
                                    "Hash_Enrichment": [
                                      "Succeeded"
                                    ]
                                  },
                                  "type": "Table"
                                },
                                "Hash_Research_Links_HTML_table": {
                                  "inputs": {
                                    "columns": [
                                      {
                                        "header": "Entity",
                                        "value": "@replace(item()?['name'],'.','[.]')"
                                      },
                                      {
                                        "header": "Entity_Type",
                                        "value": "@item()?['type']"
                                      },
                                      {
                                        "header": "Category",
                                        "value": "@item()?['category']"
                                      },
                                      {
                                        "header": "Risk_Score",
                                        "value": "@item()?['score']"
                                      }
                                    ],
                                    "format": "HTML",
                                    "from": "@if(empty(body('Hash_Enrichment')?['data']?['links']?['research']),variables('EmptyArray'),body('Hash_Enrichment')?['data']?['links']?['research']?['entities'])"
                                  },
                                  "runAfter": {
                                    "Hash_Evidence_Details_HTML_table": [
                                      "Succeeded"
                                    ]
                                  },
                                  "type": "Table"
                                },
                                "Hash_Technical_Links_HTML_table": {
                                  "inputs": {
                                    "columns": [
                                      {
                                        "header": "Entity",
                                        "value": "@replace(item()?['name'],'.','[.]')"
                                      },
                                      {
                                        "header": "Entity_Type",
                                        "value": "@item()?['type']"
                                      },
                                      {
                                        "header": "Category",
                                        "value": "@item()?['category']"
                                      },
                                      {
                                        "header": "Risk_Score",
                                        "value": "@item()?['score']"
                                      }
                                    ],
                                    "format": "HTML",
                                    "from": "@if(empty(body('Hash_Enrichment')?['data']?['links']?['technical']),variables('EmptyArray'),body('Hash_Enrichment')?['data']?['links']?['technical']?['entities'])"
                                  },
                                  "runAfter": {
                                    "Hash_Research_Links_HTML_table": [
                                      "Succeeded"
                                    ]
                                  },
                                  "type": "Table"
                                },
                                "Hash_Observed_ioc_HTML_table": {
                                  "inputs": {
                                    "columns": [
                                      {
                                        "header": "Timestamp",
                                        "value": "@item()?['timestamp']"
                                      },
                                      {
                                        "header": "Integration_Type",
                                        "value": "@item()?['integration_type']"
                                      },
                                      {
                                        "header": "Instance_Id",
                                        "value": "@item()?['integration_instance_id']"
                                      }
                                    ],
                                    "format": "HTML",
                                    "from": "@if(empty(body('Hash_Enrichment')?['observed_iocs_history']),variables('EmptyArray'),body('Hash_Enrichment')?['observed_iocs_history'])"
                                  },
                                  "runAfter": {
                                    "Hash_Technical_Links_HTML_table": [
                                      "Succeeded"
                                    ]
                                  },
                                  "type": "Table"
                                },
                                "Parse_JSON_-_File_Hash": {
                                  "inputs": {
                                    "content": "@body('Parse_JSON_2')?['properties']",
                                    "schema": {
                                      "properties": {
                                        "algorithm": {
                                          "type": "string"
                                        },
                                        "friendlyName": {
                                          "type": "string"
                                        },
                                        "hashValue": {
                                          "type": "string"
                                        }
                                      },
                                      "type": "object"
                                    }
                                  },
                                  "type": "ParseJson"
                                }
                              },
                              "case": "FileHash"
                            },
                            "Case_3": {
                              "actions": {
                                "Add_comment_to_incident_(V3)_-_URL": {
                                  "inputs": {
                                    "body": {
                                      "incidentArmId": "@triggerBody()?['object']?['id']",
                                      "message": "<p><img src=\"https://raw.githubusercontent.com/Azure/Azure-Sentinel/master/Solutions/Recorded%20Future/Playbooks/RecordedFuture-IOC_Enrichment-IP_Domain_URL_Hash/images/RecordedFuture.png\"/><br>\n<span style=\"font-size: 14px\">Enriched URL:</span> <strong></strong><strong>@{replace(body('Parse_JSON_-_Url')?['url'], '.', '[.]')}</strong><strong></strong><br>\n<span style=\"font-size: 14px\">Risk Score:</span> <strong></strong><strong>@{body('URL_Enrichment')?['data']?['risk']?['score']}</strong><strong></strong><span style=\"font-size: 14px\"> of 99</span>@{concat('<hr/>')}<br>\n<span style=\"font-size: 14px\"><strong>Infrastructure Detections:</strong></span> @{body('Url_Observed_ioc_HTML_table')}<br>\n<span style=\"font-size: 14px\"><strong>Risk Rules:</strong></span> @{body('URL_Evidence_Details_HTML_table')}<br>\n<span style=\"font-size: 14px\"><strong>Technical Links:</strong></span> @{body('URL_Technical_Links_HTML_table')}<br>\n<span style=\"font-size: 14px\"><strong>Research Links:</strong></span> @{body('URL_Research_Links_HTML_table')}</p>"
                                    },
                                    "host": {
                                      "connection": {
                                        "name": "@parameters('$connections')['azuresentinel']['connectionId']"
                                      }
                                    },
                                    "method": "post",
                                    "path": "/Incidents/Comment"
                                  },
                                  "runAfter": {
                                    "Url_Observed_ioc_HTML_table": [
                                      "Succeeded"
                                    ]
                                  },
                                  "type": "ApiConnection"
                                },
                                "Add_comment_to_incident_(V3)_2": {
                                  "inputs": {
                                    "body": {
                                      "incidentArmId": "@triggerBody()?['object']?['id']",
                                      "message": "<p><img src=\"https://raw.githubusercontent.com/Azure/Azure-Sentinel/master/Solutions/Recorded%20Future/Playbooks/RecordedFuture-IOC_Enrichment-IP_Domain_URL_Hash/images/RecordedFuture.png\" /><br>\nNo Recorded Future data on @{body('Parse_JSON_-_Url')?['url']}<br>\n<a href=\"https://app.recordedfuture.com/live/sc/collection-request\" target=\"_blank\">Request Data Collection In The Recorded Future Portal</a></p>"
                                    },
                                    "host": {
                                      "connection": {
                                        "name": "@parameters('$connections')['azuresentinel']['connectionId']"
                                      }
                                    },
                                    "method": "post",
                                    "path": "/Incidents/Comment"
                                  },
                                  "runAfter": {
                                    "Add_comment_to_incident_(V3)_-_URL": [
                                      "SKIPPED"
                                    ]
                                  },
                                  "type": "ApiConnection"
                                },
                                "Parse_JSON_-_Url": {
                                  "inputs": {
                                    "content": "@body('Parse_JSON_2')?['properties']",
                                    "schema": {
                                      "properties": {
                                        "friendlyName": {
                                          "type": "string"
                                        },
                                        "url": {
                                          "type": "string"
                                        }
                                      },
                                      "type": "object"
                                    }
                                  },
                                  "type": "ParseJson"
                                },
                                "URL_Enrichment": {
                                  "inputs": {
                                    "host": {
                                      "connection": {
                                        "name": "@parameters('$connections')['recordedfuture']['connectionId']"
                                      }
                                    },
                                    "method": "get",
                                    "path": "/lookup/url/@{encodeURIComponent(body('Parse_JSON_-_Url')?['url'])}",
                                    "queries": {
                                      "IntelligenceCloud": "@parameters('IntelligenceCloud')",
                                      "RFIncidentId": "@variables('RFIncidentId')",
                                      "Techniques": "@string(triggerBody()?['object']?['properties']?['additionalData']?['techniques'])",
                                      "WorkspaceId": "@triggerBody()?['workspaceInfo']?['WorkspaceName']",
                                      "fields": "intelCard,risk,links"
                                    }
                                  },
                                  "runAfter": {
                                    "Parse_JSON_-_Url": [
                                      "Succeeded"
                                    ]
                                  },
                                  "type": "ApiConnection"
                                },
                                "URL_Evidence_Details_HTML_table": {
                                  "inputs": {
                                    "columns": [
                                      {
                                        "header": "Risk_Rules",
                                        "value": "@item()?['rule']"
                                      },
                                      {
                                        "header": "Severity",
                                        "value": "@item()?['criticalityLabel']"
                                      },
                                      {
                                        "header": "Evidence_Details",
                                        "value": "@item()?['evidenceString']"
                                      }
                                    ],
                                    "format": "HTML",
                                    "from": "@body('URL_Enrichment')?['data']?['risk']?['evidenceDetails']"
                                  },
                                  "runAfter": {
                                    "URL_Enrichment": [
                                      "Succeeded"
                                    ]
                                  },
                                  "type": "Table"
                                },
                                "URL_Research_Links_HTML_table": {
                                  "inputs": {
                                    "columns": [
                                      {
                                        "header": "Entity",
                                        "value": "@replace(item()?['name'],'.','[.]')"
                                      },
                                      {
                                        "header": "Entity_Type",
                                        "value": "@item()?['type']"
                                      },
                                      {
                                        "header": "Category",
                                        "value": "@item()?['category']"
                                      },
                                      {
                                        "header": "Risk_Score",
                                        "value": "@item()?['score']"
                                      }
                                    ],
                                    "format": "HTML",
                                    "from": "@if(empty(body('URL_Enrichment')?['data']?['links']?['research']),variables('EmptyArray'),body('URL_Enrichment')?['data']?['links']?['research']?['entities'])"
                                  },
                                  "runAfter": {
                                    "URL_Technical_Links_HTML_table": [
                                      "Succeeded"
                                    ]
                                  },
                                  "type": "Table"
                                },
                                "URL_Technical_Links_HTML_table": {
                                  "inputs": {
                                    "columns": [
                                      {
                                        "header": "Entity",
                                        "value": "@replace(item()?['name'],'.','[.]')"
                                      },
                                      {
                                        "header": "Entity_Type",
                                        "value": "@item()?['type']"
                                      },
                                      {
                                        "header": "Category",
                                        "value": "@item()?['category']"
                                      },
                                      {
                                        "header": "Risk_Score",
                                        "value": "@item()?['score']"
                                      }
                                    ],
                                    "format": "HTML",
                                    "from": "@if(empty(body('URL_Enrichment')?['data']?['links']?['technical']),variables('EmptyArray'),body('URL_Enrichment')?['data']?['links']?['technical']?['entities'])"
                                  },
                                  "runAfter": {
                                    "URL_Evidence_Details_HTML_table": [
                                      "Succeeded"
                                    ]
                                  },
                                  "type": "Table"
                                },
                                "Url_Observed_ioc_HTML_table": {
                                  "inputs": {
                                    "columns": [
                                      {
                                        "header": "Timestamp",
                                        "value": "@item()?['timestamp']"
                                      },
                                      {
                                        "header": "Integration_Type",
                                        "value": "@item()?['integration_type']"
                                      },
                                      {
                                        "header": "Instance_Id",
                                        "value": "@item()?['integration_instance_id']"
                                      }
                                    ],
                                    "format": "HTML",
                                    "from": "@if(empty(body('URL_Enrichment')?['observed_iocs_history']),variables('EmptyArray'),body('URL_Enrichment')?['observed_iocs_history'])"
                                  },
                                  "runAfter": {
                                    "URL_Research_Links_HTML_table": [
                                      "Succeeded"
                                    ]
                                  },
                                  "type": "Table"
                                }
                              },
                              "case": "Url"
                            },
                            "Case_4": {
                              "actions": {
                                "Add_comment_to_incident_(V3)": {
                                  "inputs": {
                                    "body": {
                                      "incidentArmId": "@triggerBody()?['object']?['id']",
                                      "message": "<p><img src=\"https://raw.githubusercontent.com/Azure/Azure-Sentinel/master/Solutions/Recorded%20Future/Playbooks/RecordedFuture-IOC_Enrichment-IP_Domain_URL_Hash/images/RecordedFuture.png\" /><br>\nNo Recorded Future data on @{body('Parse_JSON_-_Ip')?['address']}<br>\n<a href=\"https://app.recordedfuture.com/live/sc/collection-request\" target=\"_blank\">Request Data Collection In The Recorded Future Portal</a></p>"
                                    },
                                    "host": {
                                      "connection": {
                                        "name": "@parameters('$connections')['azuresentinel']['connectionId']"
                                      }
                                    },
                                    "method": "post",
                                    "path": "/Incidents/Comment"
                                  },
                                  "runAfter": {
                                    "Add_comment_to_incident_(V3)_-_IP": [
                                      "Skipped"
                                    ]
                                  },
                                  "type": "ApiConnection"
                                },
                                "Add_comment_to_incident_(V3)_-_IP": {
                                  "inputs": {
                                    "body": {
                                      "incidentArmId": "@triggerBody()?['object']?['id']",
                                      "message": "<p><img src=\"https://raw.githubusercontent.com/Azure/Azure-Sentinel/master/Solutions/Recorded%20Future/Playbooks/RecordedFuture-IOC_Enrichment-IP_Domain_URL_Hash/images/RecordedFuture.png\"/><br>\n<span style=\"font-size: 14px\">Enriched IP: </span><span style=\"font-size: 14px\"><strong></strong></span><span style=\"font-size: 14px\"><strong>@{body('Parse_JSON_-_Ip')?['address']}</strong></span><span style=\"font-size: 14px\"><strong></strong></span><br>\n<span style=\"font-size: 14px\">Risk Score: </span><span style=\"font-size: 14px\"><strong></strong></span><span style=\"font-size: 14px\"><strong>@{body('IP_Enrichment')?['data']?['risk']?['score']}</strong></span><span style=\"font-size: 14px\"><strong></strong></span><span style=\"font-size: 14px\"> of 99</span><br>\n@{concat('<a target=\"_blank\" href=\"', body('IP_Enrichment')?['data']?['intelCard'], '\">Open Intelligence Card (Portal)</a><hr/>')}<br>\n<span style=\"font-size: 14px\"><strong>Infrastructure Detections:</strong></span> @{body('IP_Observed_ioc_HTML_table')}<br>\n<span style=\"font-size: 14px\"><strong>Risk Rules:</strong></span> @{body('IP_Evidence_Details_HTML_table')}<br>\n<span style=\"font-size: 14px\"><strong>Technical Links:</strong></span> @{body('IP_Technical_Links_HTML_table')}<br>\n<span style=\"font-size: 14px\"><strong>Research Links:</strong></span> @{body('IP_Research_Links_HTML_table')}</p>"
                                    },
                                    "host": {
                                      "connection": {
                                        "name": "@parameters('$connections')['azuresentinel']['connectionId']"
                                      }
                                    },
                                    "method": "post",
                                    "path": "/Incidents/Comment"
                                  },
                                  "runAfter": {
                                    "IP_Observed_ioc_HTML_table": [
                                      "Succeeded"
                                    ]
                                  },
                                  "type": "ApiConnection"
                                },
                                "IP_Enrichment": {
                                  "inputs": {
                                    "host": {
                                      "connection": {
                                        "name": "@parameters('$connections')['recordedfuture']['connectionId']"
                                      }
                                    },
                                    "method": "get",
                                    "path": "/lookup/ip/@{encodeURIComponent(body('Parse_JSON_-_Ip')?['address'])}",
                                    "queries": {
                                      "IntelligenceCloud": "@parameters('IntelligenceCloud')",
                                      "RFIncidentId": "@variables('RFIncidentId')",
                                      "Techniques": "@string(triggerBody()?['object']?['properties']?['additionalData']?['techniques'])",
                                      "WorkspaceId": "@triggerBody()?['workspaceInfo']?['WorkspaceName']",
                                      "fields": "intelCard,risk,links"
                                    }
                                  },
                                  "runAfter": {
                                    "Parse_JSON_-_Ip": [
                                      "Succeeded"
                                    ]
                                  },
                                  "type": "ApiConnection"
                                },
                                "IP_Evidence_Details_HTML_table": {
                                  "inputs": {
                                    "columns": [
                                      {
                                        "header": "Risk_Rules",
                                        "value": "@item()?['rule']"
                                      },
                                      {
                                        "header": "Severity",
                                        "value": "@item()?['criticalityLabel']"
                                      },
                                      {
                                        "header": "Evidence_Details",
                                        "value": "@item()?['evidenceString']"
                                      }
                                    ],
                                    "format": "HTML",
                                    "from": "@body('IP_Enrichment')?['data']?['risk']?['evidenceDetails']"
                                  },
                                  "runAfter": {
                                    "IP_Enrichment": [
                                      "Succeeded"
                                    ]
                                  },
                                  "type": "Table"
                                },
                                "IP_Research_Links_HTML_table": {
                                  "inputs": {
                                    "columns": [
                                      {
                                        "header": "Entity",
                                        "value": "@replace(item()?['name'],'.','[.]')"
                                      },
                                      {
                                        "header": "Entity_Type",
                                        "value": "@item()?['type']"
                                      },
                                      {
                                        "header": "Category",
                                        "value": "@item()?['category']"
                                      },
                                      {
                                        "header": "Risk_Score",
                                        "value": "@item()?['score']"
                                      }
                                    ],
                                    "format": "HTML",
                                    "from": "@if(empty(body('IP_Enrichment')?['data']?['links']?['research']),variables('EmptyArray'),body('IP_Enrichment')?['data']?['links']?['research']?['entities'])"
                                  },
                                  "runAfter": {
                                    "IP_Technical_Links_HTML_table": [
                                      "Succeeded"
                                    ]
                                  },
                                  "type": "Table"
                                },
                                "IP_Technical_Links_HTML_table": {
                                  "inputs": {
                                    "columns": [
                                      {
                                        "header": "Entity",
                                        "value": "@replace(item()?['name'],'.','[.]')"
                                      },
                                      {
                                        "header": "Entity_Type",
                                        "value": "@item()?['type']"
                                      },
                                      {
                                        "header": "Category",
                                        "value": "@item()?['category']"
                                      },
                                      {
                                        "header": "Risk_Score",
                                        "value": "@item()?['score']"
                                      }
                                    ],
                                    "format": "HTML",
                                    "from": "@if(empty(body('IP_Enrichment')?['data']?['links']?['technical']),variables('EmptyArray'),body('IP_Enrichment')?['data']?['links']?['technical']?['entities'])"
                                  },
                                  "runAfter": {
                                    "IP_Evidence_Details_HTML_table": [
                                      "Succeeded"
                                    ]
                                  },
                                  "type": "Table"
                                },
                                "IP_Observed_ioc_HTML_table": {
                                  "inputs": {
                                    "columns": [
                                      {
                                        "header": "Timestamp",
                                        "value": "@item()?['timestamp']"
                                      },
                                      {
                                        "header": "Integration_Type",
                                        "value": "@item()?['integration_type']"
                                      },
                                      {
                                        "header": "Instance_Id",
                                        "value": "@item()?['integration_instance_id']"
                                      }
                                    ],
                                    "format": "HTML",
                                    "from": "@if(empty(body('IP_Enrichment')?['observed_iocs_history']),variables('EmptyArray'),body('IP_Enrichment')?['observed_iocs_history'])"
                                  },
                                  "runAfter": {
                                    "IP_Research_Links_HTML_table": [
                                      "Succeeded"
                                    ]
                                  },
                                  "type": "Table"
                                },
                                "Parse_JSON_-_Ip": {
                                  "inputs": {
                                    "content": "@body('Parse_JSON_2')?['properties']",
                                    "schema": {
                                      "properties": {
                                        "address": {
                                          "type": "string"
                                        },
                                        "friendlyName": {
                                          "type": "string"
                                        }
                                      },
                                      "type": "object"
                                    }
                                  },
                                  "type": "ParseJson"
                                }
                              },
                              "case": "Ip"
                            }
                          },
                          "expression": "@body('Parse_JSON_2')?['kind']",
                          "runAfter": {
                            "Parse_JSON_2": [
                              "Succeeded"
                            ]
                          },
                          "type": "Switch"
                        }
                      },
                      "foreach": "@triggerBody()?['object']?['properties']?['relatedEntities']",
                      "runAfter": {
                        "RFIncidentId": [
                          "Succeeded"
                        ]
                      },
                      "type": "Foreach"
                    },
                    "Initialize_variable": {
                      "inputs": {
                        "variables": [
                          {
                            "name": "EmptyArray",
                            "type": "array"
                          }
                        ]
                      },
                      "type": "InitializeVariable"
                    },
                    "RFIncidentId": {
                      "inputs": {
                        "variables": [
                          {
                            "name": "RFIncidentId",
                            "type": "string",
                            "value": "@{guid()}"
                          }
                        ]
                      },
                      "runAfter": {
                        "Initialize_variable": [
                          "Succeeded"
                        ]
                      },
                      "type": "InitializeVariable"
                    }
                  },
                  "contentVersion": "1.0.0.0",
                  "parameters": {
                    "IntelligenceCloud": {
                      "defaultValue": true,
                      "type": "Bool"
                    },
                    "$connections": {
                      "type": "Object"
                    }
                  },
                  "triggers": {
                    "When_Azure_Sentinel_incident_creation_rule_was_triggered": {
                      "inputs": {
                        "body": {
                          "callback_url": "@{listCallbackUrl()}"
                        },
                        "host": {
                          "connection": {
                            "name": "@parameters('$connections')['azuresentinel']['connectionId']"
                          }
                        },
                        "path": "/incident-creation"
                      },
                      "type": "ApiConnectionWebhook"
                    }
                  }
                },
                "parameters": {
                  "$connections": {
                    "value": {
                      "azuresentinel": {
                        "id": "[[concat('/subscriptions/',subscription().subscriptionId,'/providers/Microsoft.Web/locations/',variables('workspace-location-inline'),'/managedApis/azuresentinel')]",
                        "connectionId": "[[resourceId('Microsoft.Web/connections', variables('AzureSentinelConnectionName'))]",
                        "connectionName": "[[variables('AzureSentinelConnectionName')]"
                      },
                      "recordedfuture": {
                        "id": "[[concat('/subscriptions/',subscription().subscriptionId,'/providers/Microsoft.Web/locations/',variables('workspace-location-inline'),'/managedApis/recordedfuturev2')]",
                        "connectionId": "[[resourceId('Microsoft.Web/connections', variables('RecordedFutureConnectionName'))]",
                        "connectionName": "[[variables('RecordedFutureConnectionName')]"
                      }
                    }
                  }
                }
              },
              "tags": {
                "hidden-SentinelWorkspaceId": "[[variables('workspaceResourceId')]"
              }
            },
            {
              "type": "Microsoft.Web/connections",
              "apiVersion": "2016-06-01",
              "name": "[[variables('RecordedFutureConnectionName')]",
              "location": "[[variables('workspace-location-inline')]",
              "properties": {
                "api": {
                  "id": "[[variables('_connection-2')]"
                }
              }
            },
            {
              "type": "Microsoft.Web/connections",
              "apiVersion": "2016-06-01",
              "name": "[[variables('AzureSentinelConnectionName')]",
              "location": "[[variables('workspace-location-inline')]",
              "properties": {
                "api": {
                  "id": "[[variables('_connection-3')]"
                }
              }
            },
            {
              "type": "Microsoft.OperationalInsights/workspaces/providers/metadata",
              "apiVersion": "2022-01-01-preview",
              "name": "[concat(parameters('workspace'),'/Microsoft.SecurityInsights/',concat('Playbook-', last(split(variables('playbookId4'),'/'))))]",
              "properties": {
                "parentId": "[variables('playbookId4')]",
                "contentId": "[variables('_playbookContentId4')]",
                "kind": "Playbook",
                "version": "[variables('playbookVersion4')]",
                "source": {
                  "kind": "Solution",
                  "name": "Recorded Future",
                  "sourceId": "[variables('_solutionId')]"
                },
                "author": {
                  "name": "Recorded Future Premier Integrations",
                  "email": "[variables('_email')]"
                },
                "support": {
                  "name": "Recorded Future Support Team",
                  "email": "support@recordedfuture.com",
                  "tier": "Partner",
                  "link": "http://support.recordedfuture.com/"
                }
              }
            }
          ],
          "metadata": {
            "title": "RecordedFuture-IOC_Enrichment-IP_Domain_URL_Hash",
            "description": "This playbook leverages the Recorded Future API to enrich IP, Domain, Url & Hash indicators, found in Sentinel incidents, with the following context: Risk Score, Risk Rules and Link to Intelligence Card. The enrichment content will be posted as a comment in the Sentinel incident <img alt=\"Sentinel incident comment\" src=\"https://raw.githubusercontent.com/Azure/Azure-Sentinel/master/Solutions/Recorded%20Future/Playbooks/RecordedFuture-IOC_Enrichment-IP_Domain_URL_Hash/images/EnrichmentExampleDark.png\"/>.",
            "prerequisites": [
              "To use the Recorded Future for Azure connector, you will need a valid API token from Recorded Future as described in the documentation https://learn.microsoft.com/en-us/connectors/recordedfuturev2/#how-to-get-credentials"
            ],
            "postDeployment": [
              "After deployment open the playbook in edit mode and configure/authorize all connections and press save.<img alt=\"Logic app schema\" src=\"https://raw.githubusercontent.com/Azure/Azure-Sentinel/master/Solutions/Recorded%20Future/Playbooks/RecordedFuture-IOC_Enrichment-IP_Domain_URL_Hash/images/LogicAppDark.png\" />"
            ],
            "lastUpdateTime": "2023-03-08T00:00:00Z",
            "entities": [
              "ip",
              "url",
              "dnsresolution",
              "filehash"
            ],
            "tags": [
              "Enrichment"
            ],
            "releaseNotes": [
              {
                "version": "2.3.1",
                "title": "RecordedFuture-IOC_Enrichment-IP_Domain_URL_Hash",
                "notes": [
                  "Handle 404 result from enrichment."
                ]
              },
              {
                "version": "2.3.0",
                "title": "RecordedFuture-IOC_Enrichment-IP_Domain_URL_Hash",
                "notes": [
                  "Added detections, updated readme and improved layout."
                ]
              },
              {
                "version": "1.1.1",
                "title": "RecordedFuture-IOC_Enrichment-IP_Domain_URL_Hash",
                "notes": [
                  "Fixed riskrule severity and correct image url."
                ]
              },
              {
                "version": "1.1.0",
                "title": "RecordedFuture-IOC_Enrichment-IP_Domain_URL_Hash",
                "notes": [
                  "Improved layout and added consent for intelligence Recorded Future cloud sharing."
                ]
              },
              {
                "version": "1.0.0",
                "title": "RecordedFuture-IOC_Enrichment-IP_Domain_URL_Hash",
                "notes": [
                  "Initial version"
                ]
              }
            ]
          }
        }
      }
    },
    {
      "type": "Microsoft.Resources/templateSpecs",
      "apiVersion": "2021-05-01",
      "name": "[variables('playbookTemplateSpecName5')]",
      "location": "[parameters('workspace-location')]",
      "tags": {
        "hidden-sentinelWorkspaceId": "[variables('workspaceResourceId')]",
        "hidden-sentinelContentType": "Playbook"
      },
      "properties": {
        "description": "RecordedFuture-IP-Actively_Comm_C2_Server-TIProcessor playbook",
        "displayName": "RecordedFuture-IP-Actively_Comm_C2_Server-TIProcessor playbook"
      }
    },
    {
      "type": "Microsoft.Resources/templateSpecs/versions",
      "apiVersion": "2021-05-01",
      "name": "[concat(variables('playbookTemplateSpecName5'),'/',variables('playbookVersion5'))]",
      "location": "[parameters('workspace-location')]",
      "tags": {
        "hidden-sentinelWorkspaceId": "[variables('workspaceResourceId')]",
        "hidden-sentinelContentType": "Playbook"
      },
      "dependsOn": [
        "[resourceId('Microsoft.Resources/templateSpecs', variables('playbookTemplateSpecName5'))]"
      ],
      "properties": {
<<<<<<< HEAD
        "description": "RecordedFuture-IP-Actively_Comm_C2_Server-TIProcessor Playbook with template version 2.4.0",
=======
        "description": "RecordedFuture-IP-Actively_Comm_C2_Server-TIProcessor Playbook with template version 2.3.1",
>>>>>>> 3fab76c6
        "mainTemplate": {
          "$schema": "https://schema.management.azure.com/schemas/2019-04-01/deploymentTemplate.json#",
          "contentVersion": "[variables('playbookVersion5')]",
          "parameters": {
            "PlaybookName": {
              "defaultValue": "RecordedFuture-IP-Actively_Comm_C2_Server-TIProcessor",
              "type": "String"
            },
            "PlaybookNameBatching": {
              "defaultValue": "RecordedFuture-ImportToSentinel",
              "type": "String"
            }
          },
          "variables": {
            "RecordedFutureConnectionName": "recordedfuture-connectorv2",
            "connection-2": "[[concat('/subscriptions/',subscription().subscriptionId,'/providers/Microsoft.Web/locations/',variables('workspace-location-inline'),'/managedApis/recordedfuturev2')]",
            "_connection-2": "[[variables('connection-2')]",
            "workspace-location-inline": "[concat('[resourceGroup().locatio', 'n]')]",
            "workspace-name": "[parameters('workspace')]",
            "workspaceResourceId": "[[resourceId('microsoft.OperationalInsights/Workspaces', variables('workspace-name'))]"
          },
          "resources": [
            {
              "type": "Microsoft.Logic/workflows",
              "apiVersion": "2019-05-01",
              "name": "[[parameters('PlaybookName')]",
              "location": "[[variables('workspace-location-inline')]",
              "dependsOn": [
                "[[resourceId('Microsoft.Web/connections', variables('RecordedFutureConnectionName'))]"
              ],
              "properties": {
                "definition": {
                  "$schema": "https://schema.management.azure.com/providers/Microsoft.Logic/schemas/2016-06-01/workflowdefinition.json#",
                  "actions": {
                    "For_each": {
                      "actions": {
                        "Parse_JSON": {
                          "inputs": {
                            "content": "@items('For_each')",
                            "schema": {
                              "properties": {
                                "EvidenceDetails": {
                                  "properties": {
                                    "EvidenceDetails": {
                                      "items": {
                                        "properties": {
                                          "Criticality": {
                                            "type": "integer"
                                          },
                                          "CriticalityLabel": {
                                            "type": "string"
                                          },
                                          "EvidenceString": {
                                            "type": "string"
                                          },
                                          "Rule": {
                                            "type": "string"
                                          },
                                          "Timestamp": {
                                            "type": "integer"
                                          }
                                        },
                                        "required": [
                                          "Rule",
                                          "EvidenceString",
                                          "CriticalityLabel",
                                          "Timestamp",
                                          "Criticality"
                                        ],
                                        "type": "object"
                                      },
                                      "type": "array"
                                    }
                                  },
                                  "type": "object"
                                },
                                "Name": {
                                  "type": "string"
                                },
                                "Risk": {
                                  "type": "integer"
                                },
                                "riskString": {
                                  "type": "string"
                                }
                              },
                              "type": "object"
                            }
                          },
                          "type": "ParseJson"
                        },
                        "RecordedFuture-ImportToSentinel": {
                          "inputs": {
                            "batchName": "RFImportToSentinel",
                            "content": {
                              "action": "alert",
                              "additionalInformation": "@{body('Parse_JSON')?['EvidenceDetails']}",
                              "azureTenantId": "[[subscription().tenantId]",
                              "confidence": "@int(body('Parse_JSON')?['Risk'])",
                              "description": "Recorded Future - IP - Actively Communicating C&C Server",
                              "expirationDateTime": "@{addHours(utcNow(),1)}",
                              "ingestedDateTime": "@{utcNow()}",
                              "networkIPv4": "@{body('Parse_JSON')?['Name']}",
                              "targetProduct": "Azure Sentinel",
                              "threatType": "C2",
                              "tlpLevel": "amber"
                            },
                            "host": {
                              "triggerName": "Batch_messages",
                              "workflow": {
                                "id": "[[concat('/subscriptions/', subscription().subscriptionId, '/resourceGroups/', resourceGroup().name, '/providers/Microsoft.Logic/workflows/', parameters('PlaybookNameBatching'))]"
                              }
                            }
                          },
                          "runAfter": {
                            "Parse_JSON": [
                              "Succeeded"
                            ]
                          },
                          "type": "SendToBatch"
                        }
                      },
                      "foreach": "@body('Recorded_Future_RiskLists_and_SCF_Download')",
                      "runAfter": {
                        "Recorded_Future_RiskLists_and_SCF_Download": [
                          "Succeeded"
                        ]
                      },
                      "type": "Foreach"
                    },
                    "Recorded_Future_RiskLists_and_SCF_Download": {
                      "inputs": {
                        "host": {
                          "connection": {
                            "name": "@parameters('$connections')['recordedfuture']['connectionId']"
                          }
                        },
                        "method": "get",
                        "path": "/fusion/files",
                        "queries": {
                          "path": "/public/MicrosoftAzure/ip_active_c2.json"
                        }
                      },
                      "type": "ApiConnection"
                    }
                  },
                  "contentVersion": "1.0.0.0",
                  "parameters": {
                    "$connections": {
                      "type": "Object"
                    }
                  },
                  "triggers": {
                    "Recurrence": {
                      "recurrence": {
                        "frequency": "Hour",
                        "interval": 1
                      },
                      "type": "Recurrence"
                    }
                  }
                },
                "parameters": {
                  "$connections": {
                    "value": {
                      "recordedfuture": {
                        "id": "[[concat('/subscriptions/',subscription().subscriptionId,'/providers/Microsoft.Web/locations/',variables('workspace-location-inline'),'/managedApis/recordedfuturev2')]",
                        "connectionId": "[[resourceId('Microsoft.Web/connections', variables('RecordedFutureConnectionName'))]",
                        "connectionName": "[[variables('RecordedFutureConnectionName')]"
                      }
                    }
                  }
                }
              },
              "tags": {
                "hidden-SentinelWorkspaceId": "[[variables('workspaceResourceId')]"
              }
            },
            {
              "type": "Microsoft.Web/connections",
              "apiVersion": "2016-06-01",
              "name": "[[variables('RecordedFutureConnectionName')]",
              "location": "[[variables('workspace-location-inline')]",
              "properties": {
                "api": {
                  "id": "[[variables('_connection-2')]"
                }
              }
            },
            {
              "type": "Microsoft.OperationalInsights/workspaces/providers/metadata",
              "apiVersion": "2022-01-01-preview",
              "name": "[concat(parameters('workspace'),'/Microsoft.SecurityInsights/',concat('Playbook-', last(split(variables('playbookId5'),'/'))))]",
              "properties": {
                "parentId": "[variables('playbookId5')]",
                "contentId": "[variables('_playbookContentId5')]",
                "kind": "Playbook",
                "version": "[variables('playbookVersion5')]",
                "source": {
                  "kind": "Solution",
                  "name": "Recorded Future",
                  "sourceId": "[variables('_solutionId')]"
                },
                "author": {
                  "name": "Recorded Future Premier Integrations",
                  "email": "[variables('_email')]"
                },
                "support": {
                  "name": "Recorded Future Support Team",
                  "email": "support@recordedfuture.com",
                  "tier": "Partner",
                  "link": "http://support.recordedfuture.com/"
                }
              }
            }
          ],
          "metadata": {
            "title": "RecordedFuture-IP-Actively_Comm_C2_Server-TIProcessor",
            "description": "This playbook leverages the Recorded Future API and automatically imports the Actively Communicating C&C Server IP RiskList, as Threat Intelligence Indicators, for detection purposes in Microsoft Sentinel.\n\nThis playbook depends on RecordedFuture-ImportToSentinel that need to be installed **manually** before installing current playbook.",
            "prerequisites": [
              "First install the RecordedFuture-ImportToSentinel playbook.",
              "To use the Recorded Future for Azure connector, you will need a valid API token from Recorded Future as described in the documentation https://learn.microsoft.com/en-us/connectors/recordedfuturev2/#how-to-get-credentials"
            ],
            "postDeployment": [
              "After deployment you have to open the playbook to configure all connections and press save."
            ],
            "lastUpdateTime": "2022-08-01T00:00:00Z",
            "tags": [
              "Threat Intelligence"
            ],
            "releaseNotes": [
              {
                "version": "1.0.0",
                "title": "RecordedFuture-IP-Actively_Comm_C2_Server-IndicatorProcessor",
                "notes": [
                  "Initial version"
                ]
              }
            ]
          }
        }
      }
    },
    {
      "type": "Microsoft.Resources/templateSpecs",
      "apiVersion": "2021-05-01",
      "name": "[variables('playbookTemplateSpecName6')]",
      "location": "[parameters('workspace-location')]",
      "tags": {
        "hidden-sentinelWorkspaceId": "[variables('workspaceResourceId')]",
        "hidden-sentinelContentType": "Playbook"
      },
      "properties": {
        "description": "RecordedFuture-URL-Recent_Rep_by_Insikt-TIProcessor playbook",
        "displayName": "RecordedFuture-URL-Recent_Rep_by_Insikt-TIProcessor playbook"
      }
    },
    {
      "type": "Microsoft.Resources/templateSpecs/versions",
      "apiVersion": "2021-05-01",
      "name": "[concat(variables('playbookTemplateSpecName6'),'/',variables('playbookVersion6'))]",
      "location": "[parameters('workspace-location')]",
      "tags": {
        "hidden-sentinelWorkspaceId": "[variables('workspaceResourceId')]",
        "hidden-sentinelContentType": "Playbook"
      },
      "dependsOn": [
        "[resourceId('Microsoft.Resources/templateSpecs', variables('playbookTemplateSpecName6'))]"
      ],
      "properties": {
<<<<<<< HEAD
        "description": "RecordedFuture-URL-Recent_Rep_by_Insikt-TIProcessor Playbook with template version 2.4.0",
=======
        "description": "RecordedFuture-URL-Recent_Rep_by_Insikt-TIProcessor Playbook with template version 2.3.1",
>>>>>>> 3fab76c6
        "mainTemplate": {
          "$schema": "https://schema.management.azure.com/schemas/2019-04-01/deploymentTemplate.json#",
          "contentVersion": "[variables('playbookVersion6')]",
          "parameters": {
            "PlaybookName": {
              "defaultValue": "RecordedFuture-URL-Recent_Rep_by_Insikt-TIProcessor",
              "type": "String"
            },
            "PlaybookNameBatching": {
              "defaultValue": "RecordedFuture-ImportToSentinel",
              "type": "String"
            }
          },
          "variables": {
            "RecordedFutureConnectionName": "recordedfuture-connectorv2",
            "connection-2": "[[concat('/subscriptions/',subscription().subscriptionId,'/providers/Microsoft.Web/locations/',variables('workspace-location-inline'),'/managedApis/recordedfuturev2')]",
            "_connection-2": "[[variables('connection-2')]",
            "workspace-location-inline": "[concat('[resourceGroup().locatio', 'n]')]",
            "workspace-name": "[parameters('workspace')]",
            "workspaceResourceId": "[[resourceId('microsoft.OperationalInsights/Workspaces', variables('workspace-name'))]"
          },
          "resources": [
            {
              "type": "Microsoft.Logic/workflows",
              "apiVersion": "2019-05-01",
              "name": "[[parameters('PlaybookName')]",
              "location": "[[variables('workspace-location-inline')]",
              "dependsOn": [
                "[[resourceId('Microsoft.Web/connections', variables('RecordedFutureConnectionName'))]"
              ],
              "properties": {
                "definition": {
                  "$schema": "https://schema.management.azure.com/providers/Microsoft.Logic/schemas/2016-06-01/workflowdefinition.json#",
                  "actions": {
                    "For_each": {
                      "actions": {
                        "Parse_JSON": {
                          "inputs": {
                            "content": "@items('For_each')",
                            "schema": {
                              "properties": {
                                "EvidenceDetails": {
                                  "properties": {
                                    "EvidenceDetails": {
                                      "items": {
                                        "properties": {
                                          "Criticality": {
                                            "type": "integer"
                                          },
                                          "CriticalityLabel": {
                                            "type": "string"
                                          },
                                          "EvidenceString": {
                                            "type": "string"
                                          },
                                          "Rule": {
                                            "type": "string"
                                          },
                                          "Timestamp": {
                                            "type": "integer"
                                          }
                                        },
                                        "required": [
                                          "Rule",
                                          "EvidenceString",
                                          "CriticalityLabel",
                                          "Timestamp",
                                          "Criticality"
                                        ],
                                        "type": "object"
                                      },
                                      "type": "array"
                                    }
                                  },
                                  "type": "object"
                                },
                                "Name": {
                                  "type": "string"
                                },
                                "Risk": {
                                  "type": "integer"
                                },
                                "riskString": {
                                  "type": "string"
                                }
                              },
                              "type": "object"
                            }
                          },
                          "type": "ParseJson"
                        },
                        "RecordedFuture-ImportToSentinel": {
                          "inputs": {
                            "batchName": "RFImportToSentinel",
                            "content": {
                              "action": "alert",
                              "additionalInformation": "@{body('Parse_JSON')?['EvidenceDetails']}",
                              "azureTenantId": "[[subscription().tenantId]",
                              "confidence": "@int(body('Parse_JSON')?['Risk'])",
                              "description": "Recorded Future - URL - Recently Reported by Insikt Group",
                              "expirationDateTime": "@{addHours(utcNow(),2)}",
                              "ingestedDateTime": "@{utcNow()}",
                              "targetProduct": "Azure Sentinel",
                              "threatType": "MaliciousUrl",
                              "tlpLevel": "amber",
                              "url": "@{body('Parse_JSON')?['Name']}"
                            },
                            "host": {
                              "triggerName": "Batch_messages",
                              "workflow": {
                                "id": "[[concat('/subscriptions/', subscription().subscriptionId, '/resourceGroups/', resourceGroup().name, '/providers/Microsoft.Logic/workflows/', parameters('PlaybookNameBatching'))]"
                              }
                            }
                          },
                          "runAfter": {
                            "Parse_JSON": [
                              "Succeeded"
                            ]
                          },
                          "type": "SendToBatch"
                        }
                      },
                      "foreach": "@body('Recorded_Future_RiskLists_and_SCF_Download')",
                      "runAfter": {
                        "Recorded_Future_RiskLists_and_SCF_Download": [
                          "Succeeded"
                        ]
                      },
                      "type": "Foreach"
                    },
                    "Recorded_Future_RiskLists_and_SCF_Download": {
                      "inputs": {
                        "host": {
                          "connection": {
                            "name": "@parameters('$connections')['recordedfuture']['connectionId']"
                          }
                        },
                        "method": "get",
                        "path": "/fusion/files",
                        "queries": {
                          "path": "/public/MicrosoftAzure/url_insikt.json"
                        }
                      },
                      "type": "ApiConnection"
                    }
                  },
                  "contentVersion": "1.0.0.0",
                  "parameters": {
                    "$connections": {
                      "type": "Object"
                    }
                  },
                  "triggers": {
                    "Recurrence": {
                      "recurrence": {
                        "frequency": "Hour",
                        "interval": 2
                      },
                      "type": "Recurrence"
                    }
                  }
                },
                "parameters": {
                  "$connections": {
                    "value": {
                      "recordedfuture": {
                        "id": "[[concat('/subscriptions/',subscription().subscriptionId,'/providers/Microsoft.Web/locations/',variables('workspace-location-inline'),'/managedApis/recordedfuturev2')]",
                        "connectionId": "[[resourceId('Microsoft.Web/connections', variables('RecordedFutureConnectionName'))]",
                        "connectionName": "[[variables('RecordedFutureConnectionName')]"
                      }
                    }
                  }
                }
              },
              "tags": {
                "hidden-SentinelWorkspaceId": "[[variables('workspaceResourceId')]"
              }
            },
            {
              "type": "Microsoft.Web/connections",
              "apiVersion": "2016-06-01",
              "name": "[[variables('RecordedFutureConnectionName')]",
              "location": "[[variables('workspace-location-inline')]",
              "properties": {
                "api": {
                  "id": "[[variables('_connection-2')]"
                }
              }
            },
            {
              "type": "Microsoft.OperationalInsights/workspaces/providers/metadata",
              "apiVersion": "2022-01-01-preview",
              "name": "[concat(parameters('workspace'),'/Microsoft.SecurityInsights/',concat('Playbook-', last(split(variables('playbookId6'),'/'))))]",
              "properties": {
                "parentId": "[variables('playbookId6')]",
                "contentId": "[variables('_playbookContentId6')]",
                "kind": "Playbook",
                "version": "[variables('playbookVersion6')]",
                "source": {
                  "kind": "Solution",
                  "name": "Recorded Future",
                  "sourceId": "[variables('_solutionId')]"
                },
                "author": {
                  "name": "Recorded Future Premier Integrations",
                  "email": "[variables('_email')]"
                },
                "support": {
                  "name": "Recorded Future Support Team",
                  "email": "support@recordedfuture.com",
                  "tier": "Partner",
                  "link": "http://support.recordedfuture.com/"
                }
              }
            }
          ],
          "metadata": {
            "title": "RecordedFuture-URL-Recent_Rep_by_Insikt-TIProcessor",
            "description": "This playbook leverages the Recorded Future API and automatically imports the Recently Reported by Insikt Group URL RiskList, as Threat Intelligence Indicators, for detection purposes in Microsoft Sentinel.\n\nThis playbook depends on RecordedFuture-ImportToSentinel that need to be installed **manually** before installing current playbook.",
            "prerequisites": [
              "First install the RecordedFuture-ImportToSentinel playbook.",
              "To use the Recorded Future for Azure connector, you will need a valid API token from Recorded Future as described in the documentation https://learn.microsoft.com/en-us/connectors/recordedfuturev2/#how-to-get-credentials"
            ],
            "postDeployment": [
              "After deployment you have to open the playbook to configure all connections and press save."
            ],
            "lastUpdateTime": "2022-08-01T00:00:00Z",
            "tags": [
              "Threat Intelligence"
            ],
            "releaseNotes": [
              {
                "version": "1.0.0",
                "title": "RecordedFuture-URL-Recent_Rep_by_Insikt_Group-IndicatorProcessor",
                "notes": [
                  "Initial version"
                ]
              }
            ]
          }
        }
      }
    },
    {
      "type": "Microsoft.Resources/templateSpecs",
      "apiVersion": "2021-05-01",
      "name": "[variables('playbookTemplateSpecName7')]",
      "location": "[parameters('workspace-location')]",
      "tags": {
        "hidden-sentinelWorkspaceId": "[variables('workspaceResourceId')]",
        "hidden-sentinelContentType": "Playbook"
      },
      "properties": {
        "description": "RecordedFuture-Ukraine-IndicatorProcessor playbook",
        "displayName": "RecordedFuture-Ukraine-IndicatorProcessor playbook"
      }
    },
    {
      "type": "Microsoft.Resources/templateSpecs/versions",
      "apiVersion": "2021-05-01",
      "name": "[concat(variables('playbookTemplateSpecName7'),'/',variables('playbookVersion7'))]",
      "location": "[parameters('workspace-location')]",
      "tags": {
        "hidden-sentinelWorkspaceId": "[variables('workspaceResourceId')]",
        "hidden-sentinelContentType": "Playbook"
      },
      "dependsOn": [
        "[resourceId('Microsoft.Resources/templateSpecs', variables('playbookTemplateSpecName7'))]"
      ],
      "properties": {
<<<<<<< HEAD
        "description": "RecordedFuture-Ukraine-IndicatorProcessor Playbook with template version 2.4.0",
=======
        "description": "RecordedFuture-Ukraine-IndicatorProcessor Playbook with template version 2.3.1",
>>>>>>> 3fab76c6
        "mainTemplate": {
          "$schema": "https://schema.management.azure.com/schemas/2019-04-01/deploymentTemplate.json#",
          "contentVersion": "[variables('playbookVersion7')]",
          "parameters": {
            "PlaybookName": {
              "defaultValue": "RecordedFuture-Ukraine-IndicatorProcessor",
              "type": "string"
            },
            "PlaybookNameBatching": {
              "defaultValue": "RecordedFuture-ImportToSentinel",
              "type": "string"
            }
          },
          "variables": {
            "RecordedfutureConnectionName": "recordedfuture-connectorv2",
            "connection-2": "[[concat('/subscriptions/', subscription().subscriptionId, '/providers/Microsoft.Web/locations/', variables('workspace-location-inline'), '/managedApis/Recordedfuturev2')]",
            "_connection-2": "[[variables('connection-2')]",
            "workspace-location-inline": "[concat('[resourceGroup().locatio', 'n]')]",
            "workspace-name": "[parameters('workspace')]",
            "workspaceResourceId": "[[resourceId('microsoft.OperationalInsights/Workspaces', variables('workspace-name'))]"
          },
          "resources": [
            {
              "properties": {
                "provisioningState": "Succeeded",
                "state": "Enabled",
                "definition": {
                  "$schema": "https://schema.management.azure.com/providers/Microsoft.Logic/schemas/2016-06-01/workflowdefinition.json#",
                  "contentVersion": "1.0.0.0",
                  "parameters": {
                    "$connections": {
                      "type": "Object"
                    }
                  },
                  "triggers": {
                    "Recurrence": {
                      "recurrence": {
                        "frequency": "Day",
                        "interval": 1
                      },
                      "evaluatedRecurrence": {
                        "frequency": "Day",
                        "interval": 1
                      },
                      "type": "Recurrence"
                    }
                  },
                  "actions": {
                    "For_each": {
                      "foreach": "@body('Recorded_Future_RiskLists_and_SCF_Download')",
                      "actions": {
                        "Parse_JSON": {
                          "type": "ParseJson",
                          "inputs": {
                            "content": "@items('For_each')",
                            "schema": {
                              "properties": {
                                "EvidenceDetails": {
                                  "properties": {
                                    "EvidenceDetails": {
                                      "items": {
                                        "properties": {
                                          "Criticality": {
                                            "type": "integer"
                                          },
                                          "CriticalityLabel": {
                                            "type": "string"
                                          },
                                          "EvidenceString": {
                                            "type": "string"
                                          },
                                          "Rule": {
                                            "type": "string"
                                          },
                                          "Timestamp": {
                                            "type": "integer"
                                          }
                                        },
                                        "required": [
                                          "Rule",
                                          "EvidenceString",
                                          "CriticalityLabel",
                                          "Timestamp",
                                          "Criticality"
                                        ],
                                        "type": "object"
                                      },
                                      "type": "array"
                                    }
                                  },
                                  "type": "object"
                                },
                                "Name": {
                                  "type": "string"
                                },
                                "Risk": {
                                  "type": "integer"
                                },
                                "riskString": {
                                  "type": "string"
                                }
                              },
                              "type": "object"
                            }
                          }
                        },
                        "RecordedFuture_Ukraine_Detection_ImportToSentinel": {
                          "runAfter": {
                            "Parse_JSON": [
                              "Succeeded"
                            ]
                          },
                          "type": "SendToBatch",
                          "inputs": {
                            "batchName": "RFImportToSentinel",
                            "content": {
                              "action": "alert",
                              "additionalInformation": "@{body('Parse_JSON')?['EvidenceDetails']}",
                              "azureTenantId": "[[subscription().tenantId]",
                              "confidence": "@int(body('Parse_JSON')?['Risk'])",
                              "description": "Recorded Future - Ukraine IP Detection",
                              "expirationDateTime": "@{addDays(utcNow(),1)}",
                              "ingestedDateTime": "@{utcNow()}",
                              "isActive": true,
                              "networkIPv4": "@{body('Parse_JSON')?['Name']}",
                              "targetProduct": "Azure Sentinel",
                              "threatType": "WatchList",
                              "tlpLevel": "Amber"
                            },
                            "host": {
                              "triggerName": "Batch_messages",
                              "workflow": {
                                "id": "[[concat('/subscriptions/', subscription().subscriptionId, '/resourceGroups/', resourceGroup().name, '/providers/Microsoft.Logic/workflows/', parameters('PlaybookNameBatching'))]"
                              }
                            }
                          }
                        }
                      },
                      "runAfter": {
                        "Recorded_Future_RiskLists_and_SCF_Download": [
                          "Succeeded"
                        ]
                      },
                      "type": "Foreach"
                    },
                    "For_each_2": {
                      "foreach": "@body('Recorded_Future_RiskLists_and_SCF_Download_2')",
                      "actions": {
                        "Parse_JSON_2": {
                          "type": "ParseJson",
                          "inputs": {
                            "content": "@items('For_each_2')",
                            "schema": {
                              "properties": {
                                "EvidenceDetails": {
                                  "properties": {
                                    "EvidenceDetails": {
                                      "items": {
                                        "properties": {
                                          "Criticality": {
                                            "type": "integer"
                                          },
                                          "CriticalityLabel": {
                                            "type": "string"
                                          },
                                          "EvidenceString": {
                                            "type": "string"
                                          },
                                          "Rule": {
                                            "type": "string"
                                          },
                                          "Timestamp": {
                                            "type": "integer"
                                          }
                                        },
                                        "required": [
                                          "Rule",
                                          "EvidenceString",
                                          "CriticalityLabel",
                                          "Timestamp",
                                          "Criticality"
                                        ],
                                        "type": "object"
                                      },
                                      "type": "array"
                                    }
                                  },
                                  "type": "object"
                                },
                                "Name": {
                                  "type": "string"
                                },
                                "Risk": {
                                  "type": "integer"
                                },
                                "riskString": {
                                  "type": "string"
                                }
                              },
                              "type": "object"
                            }
                          }
                        },
                        "RecordedFuture_Ukraine_Detection_ImportToSentinel_2": {
                          "runAfter": {
                            "Parse_JSON_2": [
                              "Succeeded"
                            ]
                          },
                          "type": "SendToBatch",
                          "inputs": {
                            "batchName": "RFImportToSentinel",
                            "content": {
                              "action": "alert",
                              "additionalInformation": "@{body('Parse_JSON_2')?['EvidenceDetails']}",
                              "azureTenantId": "[[subscription().tenantId]",
                              "confidence": "@int(body('Parse_JSON_2')?['Risk'])",
                              "description": "Recorded Future - Ukraine Domain Detection",
                              "domainName": "@{body('Parse_JSON_2')?['Name']}",
                              "expirationDateTime": "@{addHours(utcNow(),2)}",
                              "ingestedDateTime": "@{utcNow()}",
                              "isActive": true,
                              "targetProduct": "Microsoft Sentinel",
                              "threatType": "WatchList",
                              "tlpLevel": "Amber"
                            },
                            "host": {
                              "triggerName": "Batch_messages",
                              "workflow": {
                                "id": "[[concat('/subscriptions/', subscription().subscriptionId, '/resourceGroups/', resourceGroup().name, '/providers/Microsoft.Logic/workflows/', parameters('PlaybookNameBatching'))]"
                              }
                            }
                          }
                        }
                      },
                      "runAfter": {
                        "Recorded_Future_RiskLists_and_SCF_Download_2": [
                          "Succeeded"
                        ]
                      },
                      "type": "Foreach"
                    },
                    "For_each_3": {
                      "foreach": "@body('Recorded_Future_RiskLists_and_SCF_Download_3')",
                      "actions": {
                        "Parse_JSON_3": {
                          "type": "ParseJson",
                          "inputs": {
                            "content": "@items('For_each_3')",
                            "schema": {
                              "properties": {
                                "EvidenceDetails": {
                                  "properties": {
                                    "EvidenceDetails": {
                                      "items": {
                                        "properties": {
                                          "Criticality": {
                                            "type": "integer"
                                          },
                                          "CriticalityLabel": {
                                            "type": "string"
                                          },
                                          "EvidenceString": {
                                            "type": "string"
                                          },
                                          "Rule": {
                                            "type": "string"
                                          },
                                          "Timestamp": {
                                            "type": "integer"
                                          }
                                        },
                                        "required": [
                                          "Rule",
                                          "EvidenceString",
                                          "CriticalityLabel",
                                          "Timestamp",
                                          "Criticality"
                                        ],
                                        "type": "object"
                                      },
                                      "type": "array"
                                    }
                                  },
                                  "type": "object"
                                },
                                "Name": {
                                  "type": "string"
                                },
                                "Risk": {
                                  "type": "integer"
                                },
                                "riskString": {
                                  "type": "string"
                                }
                              },
                              "type": "object"
                            }
                          }
                        },
                        "RecordedFuture_Ukraine_Detection_ImportToSentinel_3": {
                          "runAfter": {
                            "Parse_JSON_3": [
                              "Succeeded"
                            ]
                          },
                          "type": "SendToBatch",
                          "inputs": {
                            "batchName": "RFImportToSentinel",
                            "content": {
                              "action": "alert",
                              "additionalInformation": "@{body('Parse_JSON_3')?['EvidenceDetails']}",
                              "azureTenantId": "[[subscription().tenantId]",
                              "confidence": "@int(body('Parse_JSON_3')?['Risk'])",
                              "description": "Recorded Future - Ukraine Url Detection",
                              "expirationDateTime": "@{addHours(utcNow(),2)}",
                              "ingestedDateTime": "@{utcNow()}",
                              "isActive": true,
                              "targetProduct": "Microsoft Sentinel",
                              "threatType": "MaliciousUrl",
                              "tlpLevel": "Amber",
                              "url": "@{body('Parse_JSON_3')?['Name']}"
                            },
                            "host": {
                              "triggerName": "Batch_messages",
                              "workflow": {
                                "id": "[[concat('/subscriptions/', subscription().subscriptionId, '/resourceGroups/', resourceGroup().name, '/providers/Microsoft.Logic/workflows/', parameters('PlaybookNameBatching'))]"
                              }
                            }
                          }
                        }
                      },
                      "runAfter": {
                        "Recorded_Future_RiskLists_and_SCF_Download_3": [
                          "Succeeded"
                        ]
                      },
                      "type": "Foreach"
                    },
                    "For_each_4": {
                      "foreach": "@body('Recorded_Future_RiskLists_and_SCF_Download_4')",
                      "actions": {
                        "Parse_JSON_4": {
                          "type": "ParseJson",
                          "inputs": {
                            "content": "@items('For_each_4')",
                            "schema": {
                              "properties": {
                                "body": {
                                  "items": {
                                    "properties": {
                                      "Algorithm": {
                                        "type": "string"
                                      },
                                      "EvidenceDetails": {
                                        "properties": {
                                          "EvidenceDetails": {
                                            "items": {
                                              "properties": {
                                                "Criticality": {
                                                  "type": "integer"
                                                },
                                                "CriticalityLabel": {
                                                  "type": "string"
                                                },
                                                "EvidenceString": {
                                                  "type": "string"
                                                },
                                                "MitigationString": {
                                                  "type": "string"
                                                },
                                                "Rule": {
                                                  "type": "string"
                                                },
                                                "Timestamp": {
                                                  "type": "integer"
                                                }
                                              },
                                              "required": [
                                                "Rule",
                                                "EvidenceString",
                                                "CriticalityLabel",
                                                "Timestamp",
                                                "MitigationString",
                                                "Criticality"
                                              ],
                                              "type": "object"
                                            },
                                            "type": "array"
                                          }
                                        },
                                        "type": "object"
                                      },
                                      "Name": {
                                        "type": "string"
                                      },
                                      "Risk": {
                                        "type": "integer"
                                      },
                                      "RiskString": {
                                        "type": "string"
                                      }
                                    },
                                    "required": [
                                      "Name",
                                      "Algorithm",
                                      "Risk",
                                      "RiskString",
                                      "EvidenceDetails"
                                    ],
                                    "type": "object"
                                  },
                                  "type": "array"
                                },
                                "headers": {
                                  "properties": {
                                    "CF-Cache-Status": {
                                      "type": "string"
                                    },
                                    "CF-RAY": {
                                      "type": "string"
                                    },
                                    "Cache-Control": {
                                      "type": "string"
                                    },
                                    "Content-Length": {
                                      "type": "string"
                                    },
                                    "Content-Type": {
                                      "type": "string"
                                    },
                                    "Date": {
                                      "type": "string"
                                    },
                                    "Expect-CT": {
                                      "type": "string"
                                    },
                                    "Timing-Allow-Origin": {
                                      "type": "string"
                                    },
                                    "Transfer-Encoding": {
                                      "type": "string"
                                    },
                                    "pragma": {
                                      "type": "string"
                                    },
                                    "referrer-policy": {
                                      "type": "string"
                                    },
                                    "strict-transport-security": {
                                      "type": "string"
                                    },
                                    "x-content-type-options": {
                                      "type": "string"
                                    },
                                    "x-frame-options": {
                                      "type": "string"
                                    },
                                    "x-ms-apihub-cached-response": {
                                      "type": "string"
                                    },
                                    "x-ms-apihub-obo": {
                                      "type": "string"
                                    },
                                    "x-rf-proxy-basepath": {
                                      "type": "string"
                                    },
                                    "x-rf-proxy-serviceid": {
                                      "type": "string"
                                    },
                                    "x-xss-protection": {
                                      "type": "string"
                                    }
                                  },
                                  "type": "object"
                                },
                                "statusCode": {
                                  "type": "integer"
                                }
                              },
                              "type": "object"
                            }
                          }
                        },
                        "RecordedFuture_Ukraine_Detection_ImportToSentinel_4": {
                          "runAfter": {
                            "Parse_JSON_4": [
                              "Succeeded"
                            ]
                          },
                          "type": "SendToBatch",
                          "inputs": {
                            "batchName": "RFImportToSentinel",
                            "content": {
                              "action": "alert",
                              "additionalInformation": "@{body('Parse_JSON_4')?['EvidenceDetails']}",
                              "azureTenantId": "[[subscription().tenantId]",
                              "confidence": "@int(body('Parse_JSON_4')?['Risk'])",
                              "description": "Recorded Future - Ukraine File Hash Detection",
                              "expirationDateTime": "@{addHours(utcNow(),2)}",
                              "filehashtype": "@{replace(replace(body('Parse_JSON_4')?['Algorithm'],'SHA-256', 'sha256'),'SHA-1', 'sha1')}",
                              "filehashvalue": "@{body('Parse_JSON_4')?['Name']}",
                              "ingestedDateTime": "@{utcNow()}",
                              "isActive": true,
                              "targetProduct": "Microsoft Sentinel",
                              "threatType": "Malware",
                              "tlpLevel": "Amber"
                            },
                            "host": {
                              "triggerName": "Batch_messages",
                              "workflow": {
                                "id": "[[concat('/subscriptions/', subscription().subscriptionId, '/resourceGroups/', resourceGroup().name, '/providers/Microsoft.Logic/workflows/', parameters('PlaybookNameBatching'))]"
                              }
                            }
                          }
                        }
                      },
                      "runAfter": {
                        "Recorded_Future_RiskLists_and_SCF_Download_4": [
                          "Succeeded"
                        ]
                      },
                      "type": "Foreach"
                    },
                    "Recorded_Future_RiskLists_and_SCF_Download": {
                      "type": "ApiConnection",
                      "inputs": {
                        "host": {
                          "connection": {
                            "name": "@parameters('$connections')['recordedfuture']['connectionId']"
                          }
                        },
                        "method": "get",
                        "path": "/fusion/files",
                        "queries": {
                          "path": "/public/ukraine/ukraine_russia_ip.csv"
                        }
                      }
                    },
                    "Recorded_Future_RiskLists_and_SCF_Download_2": {
                      "type": "ApiConnection",
                      "inputs": {
                        "host": {
                          "connection": {
                            "name": "@parameters('$connections')['recordedfuture']['connectionId']"
                          }
                        },
                        "method": "get",
                        "path": "/fusion/files",
                        "queries": {
                          "path": "/public/ukraine/ukraine_russia_domain.csv"
                        }
                      }
                    },
                    "Recorded_Future_RiskLists_and_SCF_Download_3": {
                      "type": "ApiConnection",
                      "inputs": {
                        "host": {
                          "connection": {
                            "name": "@parameters('$connections')['recordedfuture']['connectionId']"
                          }
                        },
                        "method": "get",
                        "path": "/fusion/files",
                        "queries": {
                          "path": "/public/ukraine/ukraine_russia_url.csv"
                        }
                      }
                    },
                    "Recorded_Future_RiskLists_and_SCF_Download_4": {
                      "type": "ApiConnection",
                      "inputs": {
                        "host": {
                          "connection": {
                            "name": "@parameters('$connections')['recordedfuture']['connectionId']"
                          }
                        },
                        "method": "get",
                        "path": "/fusion/files",
                        "queries": {
                          "path": "/public/ukraine/ukraine_russia_hash.csv"
                        }
                      }
                    }
                  }
                },
                "parameters": {
                  "$connections": {
                    "value": {
                      "recordedfuture": {
                        "connectionId": "[[resourceId('Microsoft.Web/connections', variables('RecordedfutureConnectionName'))]",
                        "connectionName": "[[variables('RecordedfutureConnectionName')]",
                        "id": "[[concat('/subscriptions/', subscription().subscriptionId, '/providers/Microsoft.Web/locations/', variables('workspace-location-inline'), '/managedApis/Recordedfuturev2')]"
                      }
                    }
                  }
                }
              },
              "name": "[[parameters('PlaybookName')]",
              "type": "Microsoft.Logic/workflows",
              "location": "[[variables('workspace-location-inline')]",
              "tags": {
                "hidden-SentinelTemplateName": "RecordedFuture_Ukraine_Detection_IndicatorProcessor",
                "hidden-SentinelTemplateVersion": "1.0",
                "hidden-SentinelWorkspaceId": "[[variables('workspaceResourceId')]"
              },
              "identity": {
                "type": "SystemAssigned"
              },
              "apiVersion": "2017-07-01",
              "dependsOn": [
                "[[resourceId('Microsoft.Web/connections', variables('RecordedfutureConnectionName'))]"
              ]
            },
            {
              "type": "Microsoft.Web/connections",
              "apiVersion": "2016-06-01",
              "name": "[[variables('RecordedfutureConnectionName')]",
              "location": "[[variables('workspace-location-inline')]",
              "kind": "V1",
              "properties": {
                "displayName": "[[variables('RecordedfutureConnectionName')]",
                "api": {
                  "id": "[[variables('_connection-2')]"
                }
              }
            },
            {
              "type": "Microsoft.OperationalInsights/workspaces/providers/metadata",
              "apiVersion": "2022-01-01-preview",
              "name": "[concat(parameters('workspace'),'/Microsoft.SecurityInsights/',concat('Playbook-', last(split(variables('playbookId7'),'/'))))]",
              "properties": {
                "parentId": "[variables('playbookId7')]",
                "contentId": "[variables('_playbookContentId7')]",
                "kind": "Playbook",
                "version": "[variables('playbookVersion7')]",
                "source": {
                  "kind": "Solution",
                  "name": "Recorded Future",
                  "sourceId": "[variables('_solutionId')]"
                },
                "author": {
                  "name": "Recorded Future Premier Integrations",
                  "email": "[variables('_email')]"
                },
                "support": {
                  "name": "Recorded Future Support Team",
                  "email": "support@recordedfuture.com",
                  "tier": "Partner",
                  "link": "http://support.recordedfuture.com/"
                }
              }
            }
          ],
          "metadata": {
            "title": "RecordedFuture-Ukraine-IndicatorProcessor",
            "description": "This playbook leverages the Recorded Future API and automatically imports the Ukraine RiskLists, as Threat Intelligence Indicators, for detection purposes in Microsoft Sentinel.\n\nThis playbook depends on RecordedFuture-ImportToSentinel that need to be installed **manually** before installing current playbook.",
            "prerequisites": [
              "First install the RecordedFuture-ImportToSentinel playbook.",
              "To use the Recorded Future for Azure connector, you will need a valid API token from Recorded Future as described in the documentation https://learn.microsoft.com/en-us/connectors/recordedfuturev2/#how-to-get-credentials"
            ],
            "postDeployment": [
              "After deployment you have to open the playbook to configure all connections and press save."
            ],
            "lastUpdateTime": "2022-09-20T00:00:00Z",
            "tags": [
              "Threat Intelligence"
            ],
            "releaseNotes": {
              "version": "1.0",
              "title": "[variables('blanks')]",
              "notes": [
                "Initial version"
              ]
            }
          }
        }
      }
    },
    {
      "type": "Microsoft.Resources/templateSpecs",
      "apiVersion": "2021-05-01",
      "name": "[variables('playbookTemplateSpecName8')]",
      "location": "[parameters('workspace-location')]",
      "tags": {
        "hidden-sentinelWorkspaceId": "[variables('workspaceResourceId')]",
        "hidden-sentinelContentType": "Playbook"
      },
      "properties": {
        "description": "RecordedFuture-Sandbox_Enrichment-Url playbook",
        "displayName": "RecordedFuture-Sandbox_Enrichment-Url playbook"
      }
    },
    {
      "type": "Microsoft.Resources/templateSpecs/versions",
      "apiVersion": "2021-05-01",
      "name": "[concat(variables('playbookTemplateSpecName8'),'/',variables('playbookVersion8'))]",
      "location": "[parameters('workspace-location')]",
      "tags": {
        "hidden-sentinelWorkspaceId": "[variables('workspaceResourceId')]",
        "hidden-sentinelContentType": "Playbook"
      },
      "dependsOn": [
        "[resourceId('Microsoft.Resources/templateSpecs', variables('playbookTemplateSpecName8'))]"
      ],
      "properties": {
        "description": "RecordedFuture-Sandbox_Enrichment-Url Playbook with template version 2.4.0",
        "mainTemplate": {
          "$schema": "https://schema.management.azure.com/schemas/2019-04-01/deploymentTemplate.json#",
          "contentVersion": "[variables('playbookVersion8')]",
          "parameters": {
            "PlaybookName": {
              "defaultValue": "RecordedFuture-Sandbox_Enrichment-Url",
              "type": "string"
            },
            "Sandbox API Key": {
              "type": "string",
              "metadata": {
                "description": "Enter value for Sandbox API Key. Retrive API Key from [Recorded Future Portal](https://sandbox.recordedfuture.com/account)"
              }
            }
          },
          "variables": {
            "RecordedfutureConnectionName": "[[concat('', parameters('PlaybookName'))]",
            "MicrosoftSentinelConnectionName": "[[concat('MicrosoftSentinel-', parameters('PlaybookName'))]",
            "connection-2": "[[concat('/subscriptions/', subscription().subscriptionId, '/providers/Microsoft.Web/locations/', variables('workspace-location-inline'), '/managedApis/recordedfuturesandbo')]",
            "_connection-2": "[[variables('connection-2')]",
            "connection-3": "[[concat('/subscriptions/', subscription().subscriptionId, '/providers/Microsoft.Web/locations/', variables('workspace-location-inline'), '/managedApis/Azuresentinel')]",
            "_connection-3": "[[variables('connection-3')]",
            "workspace-location-inline": "[concat('[resourceGroup().locatio', 'n]')]",
            "workspace-name": "[parameters('workspace')]",
            "workspaceResourceId": "[[resourceId('microsoft.OperationalInsights/Workspaces', variables('workspace-name'))]"
          },
          "resources": [
            {
              "properties": {
                "provisioningState": "Succeeded",
                "state": "Enabled",
                "definition": {
                  "$schema": "https://schema.management.azure.com/providers/Microsoft.Logic/schemas/2016-06-01/workflowdefinition.json#",
                  "contentVersion": "1.0.0.0",
                  "parameters": {
                    "$connections": {
                      "type": "Object"
                    },
                    "Sandbox API Key": {
                      "defaultValue": "[[parameters('Sandbox API Key')]",
                      "type": "string"
                    }
                  },
                  "triggers": {
                    "Microsoft_Sentinel_incident": {
                      "type": "ApiConnectionWebhook",
                      "inputs": {
                        "body": {
                          "callback_url": "@{listCallbackUrl()}"
                        },
                        "host": {
                          "connection": {
                            "name": "@parameters('$connections')['azuresentinel']['connectionId']"
                          }
                        },
                        "path": "/incident-creation"
                      }
                    }
                  },
                  "actions": {
                    "Entities_-_Get_URLs": {
                      "type": "ApiConnection",
                      "inputs": {
                        "body": "@triggerBody()?['object']?['properties']?['relatedEntities']",
                        "host": {
                          "connection": {
                            "name": "@parameters('$connections')['azuresentinel']['connectionId']"
                          }
                        },
                        "method": "post",
                        "path": "/entities/url"
                      }
                    },
                    "For_each": {
                      "foreach": "@body('Entities_-_Get_URLs')?['URLs']",
                      "actions": {
                        "Add_comment_to_incident_(V3)": {
                          "runAfter": {
                            "Get_the_full_report": [
                              "Succeeded"
                            ]
                          },
                          "type": "ApiConnection",
                          "inputs": {
                            "body": {
                              "incidentArmId": "@triggerBody()?['object']?['id']",
                              "message": "<p>@{body('Get_the_full_report')?['html_report']}</p>"
                            },
                            "host": {
                              "connection": {
                                "name": "@parameters('$connections')['azuresentinel']['connectionId']"
                              }
                            },
                            "method": "post",
                            "path": "/Incidents/Comment"
                          }
                        },
                        "Get_the_full_report": {
                          "runAfter": {
                            "Wait_for_sandbox_report": [
                              "Succeeded"
                            ]
                          },
                          "type": "ApiConnection",
                          "inputs": {
                            "headers": {
                              "SandboxToken": "@parameters('Sandbox API Key')"
                            },
                            "host": {
                              "connection": {
                                "name": "@parameters('$connections')['recordedfuturesandbo']['connectionId']"
                              }
                            },
                            "method": "get",
                            "path": "/samples/@{encodeURIComponent(body('Get_the_full_summary')?['id'])}/overview.json"
                          }
                        },
                        "Initialize_Sandbox_status": {
                          "runAfter": {
                            "Submit_url_samples": [
                              "Succeeded"
                            ]
                          },
                          "type": "SetVariable",
                          "inputs": {
                            "name": "sandbox_status",
                            "value": "@body('Submit_url_samples')?['status']"
                          }
                        },
                        "Submit_url_samples": {
                          "type": "ApiConnection",
                          "inputs": {
                            "body": {
                              "url": "@items('For_each')?['Url']"
                            },
                            "headers": {
                              "Content-Type": "application/json",
                              "SandboxToken": "@parameters('Sandbox API Key')"
                            },
                            "host": {
                              "connection": {
                                "name": "@parameters('$connections')['recordedfuturesandbo']['connectionId']"
                              }
                            },
                            "method": "post",
                            "path": "/samples/url"
                          }
                        },
                        "Wait_for_sandbox_report": {
                          "actions": {
                            "Delay": {
                              "runAfter": {
                                "Set_sandbox_status": [
                                  "Succeeded"
                                ]
                              },
                              "type": "Wait",
                              "inputs": {
                                "interval": {
                                  "count": 2,
                                  "unit": "Minute"
                                }
                              }
                            },
                            "Get_the_full_summary": {
                              "type": "ApiConnection",
                              "inputs": {
                                "headers": {
                                  "SandboxToken": "@parameters('Sandbox API Key')"
                                },
                                "host": {
                                  "connection": {
                                    "name": "@parameters('$connections')['recordedfuturesandbo']['connectionId']"
                                  }
                                },
                                "method": "get",
                                "path": "/samples/@{encodeURIComponent(body('Submit_url_samples')?['id'])}"
                              }
                            },
                            "Set_sandbox_status": {
                              "runAfter": {
                                "Get_the_full_summary": [
                                  "Succeeded"
                                ]
                              },
                              "type": "SetVariable",
                              "inputs": {
                                "name": "sandbox_status",
                                "value": "@body('Get_the_full_summary')?['status']"
                              }
                            }
                          },
                          "runAfter": {
                            "Initialize_Sandbox_status": [
                              "Succeeded"
                            ]
                          },
                          "expression": "@equals(variables('sandbox_status'), 'reported')",
                          "limit": {
                            "count": 60,
                            "timeout": "PT1H"
                          },
                          "type": "Until"
                        }
                      },
                      "runAfter": {
                        "Define_sandbox_status": [
                          "Succeeded"
                        ]
                      },
                      "type": "Foreach"
                    },
                    "Define_sandbox_status": {
                      "runAfter": {
                        "Entities_-_Get_URLs": [
                          "Succeeded"
                        ]
                      },
                      "type": "InitializeVariable",
                      "inputs": {
                        "variables": [
                          {
                            "name": "sandbox_status",
                            "type": "string"
                          }
                        ]
                      }
                    }
                  }
                },
                "parameters": {
                  "$connections": {
                    "value": {
                      "azuresentinel": {
                        "connectionId": "[[resourceId('Microsoft.Web/connections', variables('MicrosoftSentinelConnectionName'))]",
                        "connectionName": "[[variables('MicrosoftSentinelConnectionName')]",
                        "id": "[[concat('/subscriptions/', subscription().subscriptionId, '/providers/Microsoft.Web/locations/', variables('workspace-location-inline'), '/managedApis/Azuresentinel')]",
                        "connectionProperties": {
                          "authentication": {
                            "type": "ManagedServiceIdentity"
                          }
                        }
                      },
                      "recordedfuturesandbo": {
                        "connectionId": "[[resourceId('Microsoft.Web/connections', variables('RecordedfutureConnectionName'))]",
                        "connectionName": "recordedfuturesandbo",
                        "id": "[[concat('/subscriptions/',subscription().subscriptionId,'/providers/Microsoft.Web/locations/', variables('workspace-location-inline'), '/managedApis/recordedfuturesandbo')]"
                      }
                    }
                  }
                }
              },
              "name": "[[parameters('PlaybookName')]",
              "type": "Microsoft.Logic/workflows",
              "location": "[[variables('workspace-location-inline')]",
              "identity": {
                "type": "SystemAssigned"
              },
              "tags": {
                "hidden-SentinelTemplateName": "RecordedFuture-Sandbox_Enrichment-Url",
                "hidden-SentinelTemplateVersion": "1.0",
                "hidden-SentinelWorkspaceId": "[[variables('workspaceResourceId')]"
              },
              "apiVersion": "2017-07-01",
              "dependsOn": [
                "[[resourceId('Microsoft.Web/connections', variables('MicrosoftSentinelConnectionName'))]",
                "[[resourceId('Microsoft.Web/connections', variables('RecordedfutureConnectionName'))]"
              ]
            },
            {
              "type": "Microsoft.Web/connections",
              "apiVersion": "2016-06-01",
              "name": "[[variables('RecordedfutureConnectionName')]",
              "location": "[[variables('workspace-location-inline')]",
              "kind": "V1",
              "properties": {
                "displayName": "[[variables('RecordedfutureConnectionName')]",
                "api": {
                  "id": "[[variables('_connection-2')]"
                }
              }
            },
            {
              "type": "Microsoft.Web/connections",
              "apiVersion": "2016-06-01",
              "name": "[[variables('MicrosoftSentinelConnectionName')]",
              "location": "[[variables('workspace-location-inline')]",
              "kind": "V1",
              "properties": {
                "displayName": "[[variables('MicrosoftSentinelConnectionName')]",
                "parameterValueType": "Alternative",
                "api": {
                  "id": "[[variables('_connection-3')]"
                }
              }
            },
            {
              "type": "Microsoft.OperationalInsights/workspaces/providers/metadata",
              "apiVersion": "2022-01-01-preview",
              "name": "[concat(parameters('workspace'),'/Microsoft.SecurityInsights/',concat('Playbook-', last(split(variables('playbookId8'),'/'))))]",
              "properties": {
                "parentId": "[variables('playbookId8')]",
                "contentId": "[variables('_playbookContentId8')]",
                "kind": "Playbook",
                "version": "[variables('playbookVersion8')]",
                "source": {
                  "kind": "Solution",
                  "name": "Recorded Future",
                  "sourceId": "[variables('_solutionId')]"
                },
                "author": {
                  "name": "Recorded Future Premier Integrations",
                  "email": "[variables('_email')]"
                },
                "support": {
                  "name": "Recorded Future Support Team",
                  "email": "support@recordedfuture.com",
                  "tier": "Partner",
                  "link": "http://support.recordedfuture.com/"
                }
              }
            }
          ],
          "metadata": {
            "title": "RecordedFuture-Sandbox_Enrichment-Url",
            "description": "This playbook will enrich url entities in an incident and send them to Recorded Future Sandbox. The result will be written as a incident comment.",
            "prerequisites": "To use the Recorded Future for Azure connector, you will need a valid API token from Recorded Future as described in the documentation https://learn.microsoft.com/en-us/connectors/recordedfuturev2/#how-to-get-credentials",
            "postDeployment": [
              "After deployment you have to open the playbook to configure all connections and press save."
            ],
            "lastUpdateTime": "2023-03-24T00:00:00Z",
            "entities": [
              "url"
            ],
            "tags": [
              "Enrichment"
            ],
            "releaseNotes": {
              "version": "1.0",
              "title": "[variables('blanks')]",
              "notes": [
                "Initial version"
              ]
            }
          }
        }
      }
    },
    {
      "type": "Microsoft.Resources/templateSpecs",
      "apiVersion": "2021-05-01",
      "name": "[variables('workbookTemplateSpecName1')]",
      "location": "[parameters('workspace-location')]",
      "tags": {
        "hidden-sentinelWorkspaceId": "[variables('workspaceResourceId')]",
        "hidden-sentinelContentType": "Workbook"
      },
      "properties": {
        "description": "Recorded Future Workbook with template",
        "displayName": "Recorded Future workbook template"
      }
    },
    {
      "type": "Microsoft.Resources/templateSpecs/versions",
      "apiVersion": "2021-05-01",
      "name": "[concat(variables('workbookTemplateSpecName1'),'/',variables('workbookVersion1'))]",
      "location": "[parameters('workspace-location')]",
      "tags": {
        "hidden-sentinelWorkspaceId": "[variables('workspaceResourceId')]",
        "hidden-sentinelContentType": "Workbook"
      },
      "dependsOn": [
        "[resourceId('Microsoft.Resources/templateSpecs', variables('workbookTemplateSpecName1'))]"
      ],
      "properties": {
<<<<<<< HEAD
        "description": "Recorded Future -  C&C DNS Name to DNS Events - Correlation&Threat HuntingWorkbook Workbook with template version 2.4.0",
=======
        "description": "Recorded Future -  C&C DNS Name to DNS Events - Correlation&Threat HuntingWorkbook Workbook with template version 2.3.1",
>>>>>>> 3fab76c6
        "mainTemplate": {
          "$schema": "https://schema.management.azure.com/schemas/2019-04-01/deploymentTemplate.json#",
          "contentVersion": "[variables('workbookVersion1')]",
          "parameters": {},
          "variables": {},
          "resources": [
            {
              "type": "Microsoft.Insights/workbooks",
              "name": "[variables('workbookContentId1')]",
              "location": "[parameters('workspace-location')]",
              "kind": "shared",
              "apiVersion": "2021-08-01",
              "metadata": {
                "description": "Sets the time name for DNS Events and Threat Intelligence Time Range"
              },
              "properties": {
                "displayName": "[parameters('workbook1-name')]",
                "serializedData": "{\"version\":\"Notebook/1.0\",\"items\":[{\"type\":1,\"content\":{\"json\":\"## Recorded Future -  C&C DNS Name to DNS Events - Correlation/Threat Hunting\\n\\n\"},\"name\":\"text - 0\"},{\"type\":9,\"content\":{\"version\":\"KqlParameterItem/1.0\",\"parameters\":[{\"id\":\"5aaf92cc-3c1e-43f0-8a2f-18a79d7c1d5d\",\"version\":\"KqlParameterItem/1.0\",\"name\":\"DNS_Events_Time_Range\",\"label\":\"DNS Events Time Range\",\"type\":4,\"isRequired\":true,\"value\":{\"durationMs\":7776000000},\"typeSettings\":{\"selectableValues\":[{\"durationMs\":300000},{\"durationMs\":900000},{\"durationMs\":1800000},{\"durationMs\":3600000},{\"durationMs\":14400000},{\"durationMs\":43200000},{\"durationMs\":86400000},{\"durationMs\":172800000},{\"durationMs\":259200000},{\"durationMs\":604800000},{\"durationMs\":1209600000},{\"durationMs\":2419200000},{\"durationMs\":2592000000},{\"durationMs\":5184000000},{\"durationMs\":7776000000}]}},{\"id\":\"eea9b6a5-76f4-4d3b-b62d-4f5e1c4173b6\",\"version\":\"KqlParameterItem/1.0\",\"name\":\"Threat_Intelligence_Time_Range\",\"label\":\"Threat Intelligence Time Range\",\"type\":4,\"isRequired\":true,\"value\":{\"durationMs\":7776000000},\"typeSettings\":{\"selectableValues\":[{\"durationMs\":300000},{\"durationMs\":900000},{\"durationMs\":1800000},{\"durationMs\":3600000},{\"durationMs\":14400000},{\"durationMs\":43200000},{\"durationMs\":86400000},{\"durationMs\":172800000},{\"durationMs\":259200000},{\"durationMs\":604800000},{\"durationMs\":1209600000},{\"durationMs\":2419200000},{\"durationMs\":2592000000},{\"durationMs\":5184000000},{\"durationMs\":7776000000}]}}],\"style\":\"pills\",\"queryType\":0,\"resourceType\":\"microsoft.operationalinsights/workspaces\"},\"name\":\"parameters - 4\"},{\"type\":3,\"content\":{\"version\":\"KqlItem/1.0\",\"query\":\"let list_tlds = ThreatIntelligenceIndicator\\r\\n| where TimeGenerated {Threat_Intelligence_Time_Range:query}\\r\\n// Picking up only Recorded Future IOC's that are pertinent to the use case (Malware C2 Detection)\\r\\n| where Description == 'Recorded Future - DOMAIN - C2 DNS Name'\\r\\n| where isnotempty(DomainName)\\r\\n| extend parts = split(DomainName, '.')\\r\\n| extend tld = parts[(array_length(parts)-1)]\\r\\n| summarize count() by tostring(tld)\\r\\n| summarize make_list(tld);\\r\\nThreatIntelligenceIndicator\\r\\n| where TimeGenerated {Threat_Intelligence_Time_Range:query}\\r\\n| where Active == true\\r\\n// Picking up only Recorded Future IOC's that are pertinent to the use case (Malware C2 Detection)\\r\\n| where Description == 'Recorded Future - DOMAIN - C2 DNS Name'\\r\\n// Picking up only IOC's that contain the entities we want\\r\\n| where isnotempty(DomainName)\\r\\n| join (\\r\\n     DnsEvents\\r\\n    | where TimeGenerated  {DNS_Events_Time_Range:query}\\r\\n    //Extract Domain patterns from syslog message\\r\\n    | where isnotempty(Name)\\r\\n    | extend parts = split(Name, '.')\\r\\n    //Split out the TLD\\r\\n    | extend tld = parts[(array_length(parts)-1)]\\r\\n    //Validate parsed Domain by checking if the TLD is in the list of TLDs in our threat feed\\r\\n    | where tld in~ (list_tlds)\\r\\n    | extend DNS_TimeGenerated = TimeGenerated\\r\\n) on $left.DomainName==$right.Name\\r\\n| summarize Correlation_Matches=count() by bin(DNS_TimeGenerated, 1d)\\r\\n| render barchart\",\"size\":0,\"queryType\":0,\"resourceType\":\"microsoft.operationalinsights/workspaces\"},\"name\":\"query - 1\"},{\"type\":3,\"content\":{\"version\":\"KqlItem/1.0\",\"query\":\"let list_tlds = ThreatIntelligenceIndicator\\r\\n| where TimeGenerated {Threat_Intelligence_Time_Range:query}\\r\\n// Picking up only Recorded Future IOC's that are pertinent to the use case (Malware C2 Detection)\\r\\n| where Description == 'Recorded Future - DOMAIN - C2 DNS Name'\\r\\n| where isnotempty(DomainName)\\r\\n| extend parts = split(DomainName, '.')\\r\\n| extend tld = parts[(array_length(parts)-1)]\\r\\n| summarize count() by tostring(tld)\\r\\n| summarize make_list(tld);\\r\\nThreatIntelligenceIndicator\\r\\n| where TimeGenerated {Threat_Intelligence_Time_Range:query}\\r\\n| where Active == true\\r\\n// Picking up only Recorded Future IOC's that are pertinent to the use case (Malware C2 Detection)\\r\\n| where Description == 'Recorded Future - DOMAIN - C2 DNS Name'\\r\\n// Picking up only IOC's that contain the entities we want\\r\\n| where isnotempty(DomainName)\\r\\n| join (\\r\\n     DnsEvents\\r\\n    | where TimeGenerated  {DNS_Events_Time_Range:query}\\r\\n    //Extract Domain patterns from syslog message\\r\\n    | where isnotempty(Name)\\r\\n    | extend parts = split(Name, '.')\\r\\n    //Split out the TLD\\r\\n    | extend tld = parts[(array_length(parts)-1)]\\r\\n    //Validate parsed Domain by checking if the TLD is in the list of TLDs in our threat feed\\r\\n    | where tld in~ (list_tlds)\\r\\n    | extend DNS_TimeGenerated = TimeGenerated\\r\\n) on $left.DomainName==$right.Name\\r\\n| project Risk=ConfidenceScore, DomainName, ThreatType, AdditionalInformation\\r\\n| extend Evidence=parse_json(AdditionalInformation)['EvidenceDetails']\\r\\n| mv-expand Evidence\\r\\n| extend Rule=Evidence['Rule']\\r\\n| summarize count() by tostring(Rule)\\r\\n| sort by count_ desc\\r\\n\\r\\n\",\"size\":0,\"queryType\":0,\"resourceType\":\"microsoft.operationalinsights/workspaces\",\"gridSettings\":{\"formatters\":[{\"columnMatch\":\"count_\",\"formatter\":8,\"formatOptions\":{\"palette\":\"orange\"}}],\"labelSettings\":[{\"columnId\":\"Rule\"},{\"columnId\":\"count_\",\"label\":\"Count\"}]}},\"customWidth\":\"30\",\"name\":\"query - 2\"},{\"type\":3,\"content\":{\"version\":\"KqlItem/1.0\",\"query\":\"let list_tlds = ThreatIntelligenceIndicator\\r\\n| where TimeGenerated {Threat_Intelligence_Time_Range:query}\\r\\n// Picking up only Recorded Future IOC's that are pertinent to the use case (Malware C2 Detection)\\r\\n| where Description == 'Recorded Future - DOMAIN - C2 DNS Name'\\r\\n| where isnotempty(DomainName)\\r\\n| extend parts = split(DomainName, '.')\\r\\n| extend tld = parts[(array_length(parts)-1)]\\r\\n| summarize count() by tostring(tld)\\r\\n| summarize make_list(tld);\\r\\nThreatIntelligenceIndicator\\r\\n| where TimeGenerated {Threat_Intelligence_Time_Range:query}\\r\\n| where Active == true\\r\\n// Picking up only Recorded Future IOC's that are pertinent to the use case (Malware C2 Detection)\\r\\n| where Description == 'Recorded Future - DOMAIN - C2 DNS Name'\\r\\n// Picking up only IOC's that contain the entities we want\\r\\n| where isnotempty(DomainName)\\r\\n| join (\\r\\n     DnsEvents\\r\\n    | where TimeGenerated  {DNS_Events_Time_Range:query}\\r\\n    //Extract Domain patterns from syslog message\\r\\n    | where isnotempty(Name)\\r\\n    | extend parts = split(Name, '.')\\r\\n    //Split out the TLD\\r\\n    | extend tld = parts[(array_length(parts)-1)]\\r\\n    //Validate parsed Domain by checking if the TLD is in the list of TLDs in our threat feed\\r\\n    | where tld in~ (list_tlds)\\r\\n    | extend DNS_TimeGenerated = TimeGenerated\\r\\n) on $left.DomainName==$right.Name\\r\\n| project Risk=ConfidenceScore, DomainName, Threat_Intelligence_IOC_Date = TimeGenerated, SourceIP=ClientIP, DNS_Event_Time = DNS_TimeGenerated, ThreatType, Device=Computer, AdditionalInformation\\r\\n| sort by Risk desc\\r\\n\",\"size\":0,\"exportFieldName\":\"DomainName\",\"exportParameterName\":\"IOC\",\"queryType\":0,\"resourceType\":\"microsoft.operationalinsights/workspaces\",\"gridSettings\":{\"formatters\":[{\"columnMatch\":\"Risk\",\"formatter\":18,\"formatOptions\":{\"thresholdsOptions\":\"colors\",\"thresholdsGrid\":[{\"operator\":\">=\",\"thresholdValue\":\"90\",\"representation\":\"redBright\",\"text\":\"{0}{1}\"},{\"operator\":\">=\",\"thresholdValue\":\"65\",\"representation\":\"orange\",\"text\":\"{0}{1}\"},{\"operator\":\">=\",\"thresholdValue\":\"25\",\"representation\":\"yellow\",\"text\":\"{0}{1}\"},{\"operator\":\"Default\",\"representation\":\"blue\",\"text\":\"{0}{1}\"}]}}]}},\"customWidth\":\"70\",\"name\":\"query - 3\"},{\"type\":3,\"content\":{\"version\":\"KqlItem/1.0\",\"query\":\"ThreatIntelligenceIndicator\\n| where TimeGenerated {Threat_Intelligence_Time_Range:query}\\n| where Description contains 'Recorded Future - DOMAIN - C2 DNS Name'\\n| where DomainName == \\\"{IOC}\\\"\\n| where ExpirationDateTime > now()\\n| extend Evidence=parse_json(AdditionalInformation)['EvidenceDetails']\\n| take 1\\n| mv-expand Evidence\\n| project Rules = Evidence['Rule'], Evidence_String = Evidence['EvidenceString'], Criticality = Evidence['Criticality']\\n| sort by toint(Criticality) desc\",\"size\":0,\"queryType\":0,\"resourceType\":\"microsoft.operationalinsights/workspaces\"},\"name\":\"query - 5\"}],\"fromTemplateId\":\"sentinel-RecordedFuture-Domain-C2DNS-Workbook\",\"$schema\":\"https://github.com/Microsoft/Application-Insights-Workbooks/blob/master/schema/workbook.json\"}\r\n",
                "version": "1.0",
                "sourceId": "[variables('workspaceResourceId')]",
                "category": "sentinel"
              }
            },
            {
              "type": "Microsoft.OperationalInsights/workspaces/providers/metadata",
              "apiVersion": "2022-01-01-preview",
              "name": "[concat(parameters('workspace'),'/Microsoft.SecurityInsights/',concat('Workbook-', last(split(variables('workbookId1'),'/'))))]",
              "properties": {
                "description": "@{workbookKey=RecordedFutureDomainC2DNSWorkbook; logoFileName=RecordedFuture.svg; description=Sets the time name for DNS Events and Threat Intelligence Time Range; dataTypesDependencies=System.Object[]; dataConnectorsDependencies=System.Object[]; previewImagesFileNames=System.Object[]; version=1.0.0; title=Recorded Future -  C&C DNS Name to DNS Events - Correlation&Threat Hunting; templateRelativePath=Recorded Future -  C&C DNS Name to DNS Events - Correlation&Threat Hunting.json; subtitle=; provider=Recorded Future}.description",
                "parentId": "[variables('workbookId1')]",
                "contentId": "[variables('_workbookContentId1')]",
                "kind": "Workbook",
                "version": "[variables('workbookVersion1')]",
                "source": {
                  "kind": "Solution",
                  "name": "Recorded Future",
                  "sourceId": "[variables('_solutionId')]"
                },
                "author": {
                  "name": "Recorded Future Premier Integrations",
                  "email": "[variables('_email')]"
                },
                "support": {
                  "name": "Recorded Future Support Team",
                  "email": "support@recordedfuture.com",
                  "tier": "Partner",
                  "link": "http://support.recordedfuture.com/"
                },
                "dependencies": {
                  "operator": "AND",
                  "criteria": [
                    {
                      "contentId": "ThreatIntelligenceIndicator",
                      "kind": "DataType"
                    }
                  ]
                }
              }
            }
          ]
        }
      }
    },
    {
      "type": "Microsoft.Resources/templateSpecs",
      "apiVersion": "2021-05-01",
      "name": "[variables('workbookTemplateSpecName2')]",
      "location": "[parameters('workspace-location')]",
      "tags": {
        "hidden-sentinelWorkspaceId": "[variables('workspaceResourceId')]",
        "hidden-sentinelContentType": "Workbook"
      },
      "properties": {
        "description": "Recorded Future Workbook with template",
        "displayName": "Recorded Future workbook template"
      }
    },
    {
      "type": "Microsoft.Resources/templateSpecs/versions",
      "apiVersion": "2021-05-01",
      "name": "[concat(variables('workbookTemplateSpecName2'),'/',variables('workbookVersion2'))]",
      "location": "[parameters('workspace-location')]",
      "tags": {
        "hidden-sentinelWorkspaceId": "[variables('workspaceResourceId')]",
        "hidden-sentinelContentType": "Workbook"
      },
      "dependsOn": [
        "[resourceId('Microsoft.Resources/templateSpecs', variables('workbookTemplateSpecName2'))]"
      ],
      "properties": {
<<<<<<< HEAD
        "description": "Recorded Future - Actively Communicating C&C IPs to DNS Events - Correlation&Threat HuntingWorkbook Workbook with template version 2.4.0",
=======
        "description": "Recorded Future - Actively Communicating C&C IPs to DNS Events - Correlation&Threat HuntingWorkbook Workbook with template version 2.3.1",
>>>>>>> 3fab76c6
        "mainTemplate": {
          "$schema": "https://schema.management.azure.com/schemas/2019-04-01/deploymentTemplate.json#",
          "contentVersion": "[variables('workbookVersion2')]",
          "parameters": {},
          "variables": {},
          "resources": [
            {
              "type": "Microsoft.Insights/workbooks",
              "name": "[variables('workbookContentId2')]",
              "location": "[parameters('workspace-location')]",
              "kind": "shared",
              "apiVersion": "2021-08-01",
              "metadata": {
                "description": "Sets the time name for DNS Events and Threat Intelligence Time Range"
              },
              "properties": {
                "displayName": "[parameters('workbook2-name')]",
                "serializedData": "{\"version\":\"Notebook/1.0\",\"items\":[{\"type\":1,\"content\":{\"json\":\"## Recorded Future - Actively Communicating C&C IPs to DNS Events - Correlation/Threat Hunting\\n\\n\"},\"name\":\"text - 0\"},{\"type\":9,\"content\":{\"version\":\"KqlParameterItem/1.0\",\"parameters\":[{\"id\":\"5aaf92cc-3c1e-43f0-8a2f-18a79d7c1d5d\",\"version\":\"KqlParameterItem/1.0\",\"name\":\"DNS_Events_Time_Range\",\"label\":\"DNS Events Time Range\",\"type\":4,\"isRequired\":true,\"value\":{\"durationMs\":7776000000},\"typeSettings\":{\"selectableValues\":[{\"durationMs\":300000},{\"durationMs\":900000},{\"durationMs\":1800000},{\"durationMs\":3600000},{\"durationMs\":14400000},{\"durationMs\":43200000},{\"durationMs\":86400000},{\"durationMs\":172800000},{\"durationMs\":259200000},{\"durationMs\":604800000},{\"durationMs\":1209600000},{\"durationMs\":2419200000},{\"durationMs\":2592000000},{\"durationMs\":5184000000},{\"durationMs\":7776000000}]}},{\"id\":\"eea9b6a5-76f4-4d3b-b62d-4f5e1c4173b6\",\"version\":\"KqlParameterItem/1.0\",\"name\":\"Threat_Intelligence_Time_Range\",\"label\":\"Threat Intelligence Time Range\",\"type\":4,\"isRequired\":true,\"value\":{\"durationMs\":7776000000},\"typeSettings\":{\"selectableValues\":[{\"durationMs\":300000},{\"durationMs\":900000},{\"durationMs\":1800000},{\"durationMs\":3600000},{\"durationMs\":14400000},{\"durationMs\":43200000},{\"durationMs\":86400000},{\"durationMs\":172800000},{\"durationMs\":259200000},{\"durationMs\":604800000},{\"durationMs\":1209600000},{\"durationMs\":2419200000},{\"durationMs\":2592000000},{\"durationMs\":5184000000},{\"durationMs\":7776000000}]}}],\"style\":\"pills\",\"queryType\":0,\"resourceType\":\"microsoft.operationalinsights/workspaces\"},\"name\":\"parameters - 4\"},{\"type\":3,\"content\":{\"version\":\"KqlItem/1.0\",\"query\":\"ThreatIntelligenceIndicator\\r\\n| where TimeGenerated {Threat_Intelligence_Time_Range:query}\\r\\n| where Description contains 'Recorded Future - IP - Actively Communicating C&C Server'\\r\\n| join (\\r\\n    DnsEvents | where TimeGenerated {DNS_Events_Time_Range:query}\\r\\n    | where SubType =~ \\\"LookupQuery\\\" and isnotempty(IPAddresses)\\r\\n    | extend SingleIP = split(IPAddresses, \\\",\\\")\\r\\n    | mvexpand SingleIP\\r\\n    | extend SingleIP = tostring(SingleIP)\\r\\n    // renaming time column so it is clear the log this came from\\r\\n    | extend DNS_TimeGenerated = TimeGenerated\\r\\n)\\r\\non $left.NetworkIP == $right.SingleIP\\r\\n| summarize Correlation_Matches=count() by bin(DNS_TimeGenerated, 1d)\\r\\n| render barchart\",\"size\":0,\"queryType\":0,\"resourceType\":\"microsoft.operationalinsights/workspaces\"},\"name\":\"query - 1\"},{\"type\":3,\"content\":{\"version\":\"KqlItem/1.0\",\"query\":\"ThreatIntelligenceIndicator\\r\\n| where TimeGenerated {Threat_Intelligence_Time_Range:query}\\r\\n| where Description contains 'Recorded Future - IP - Actively Communicating C&C Server'\\r\\n| join (\\r\\n    DnsEvents | where TimeGenerated {DNS_Events_Time_Range:query}\\r\\n    | where SubType =~ \\\"LookupQuery\\\" and isnotempty(IPAddresses)\\r\\n    | extend SingleIP = split(IPAddresses, \\\",\\\")\\r\\n    | mvexpand SingleIP\\r\\n    | extend SingleIP = tostring(SingleIP)\\r\\n    // renaming time column so it is clear the log this came from\\r\\n    | extend DNS_TimeGenerated = TimeGenerated\\r\\n)\\r\\non $left.NetworkIP == $right.SingleIP\\r\\n| project Risk=ConfidenceScore, NetworkIP, ThreatType, AdditionalInformation\\r\\n| extend Evidence=parse_json(AdditionalInformation)['EvidenceDetails']\\r\\n| mv-expand Evidence\\r\\n| extend Rule=Evidence['Rule']\\r\\n| summarize count() by tostring(Rule)\\r\\n| sort by count_ desc\\r\\n\\r\\n\",\"size\":0,\"queryType\":0,\"resourceType\":\"microsoft.operationalinsights/workspaces\",\"gridSettings\":{\"formatters\":[{\"columnMatch\":\"count_\",\"formatter\":8,\"formatOptions\":{\"palette\":\"orange\"}}],\"labelSettings\":[{\"columnId\":\"Rule\"},{\"columnId\":\"count_\",\"label\":\"Count\"}]}},\"customWidth\":\"30\",\"name\":\"query - 2\"},{\"type\":3,\"content\":{\"version\":\"KqlItem/1.0\",\"query\":\"ThreatIntelligenceIndicator\\r\\n| where TimeGenerated {Threat_Intelligence_Time_Range:query}\\r\\n| where Description contains 'Recorded Future - IP - Actively Communicating C&C Server'\\r\\n| join (\\r\\n    DnsEvents | where TimeGenerated {DNS_Events_Time_Range:query}\\r\\n    | where SubType =~ \\\"LookupQuery\\\" and isnotempty(IPAddresses)\\r\\n    | extend SingleIP = split(IPAddresses, \\\",\\\")\\r\\n    | mvexpand SingleIP\\r\\n    | extend SingleIP = tostring(SingleIP)\\r\\n    // renaming time column so it is clear the log this came from\\r\\n    | extend DNS_TimeGenerated = TimeGenerated\\r\\n)\\r\\non $left.NetworkIP == $right.SingleIP\\r\\n| project Risk=ConfidenceScore, DestinationIP=NetworkIP, Threat_Intelligence_IOC_Date = TimeGenerated, SourceIP=ClientIP, DNS_Event_Time = DNS_TimeGenerated, ThreatType, Device=Computer, AdditionalInformation\\r\\n| sort by Risk desc\\r\\n\",\"size\":0,\"exportFieldName\":\"DestinationIP\",\"exportParameterName\":\"IOC\",\"queryType\":0,\"resourceType\":\"microsoft.operationalinsights/workspaces\",\"gridSettings\":{\"formatters\":[{\"columnMatch\":\"Risk\",\"formatter\":18,\"formatOptions\":{\"thresholdsOptions\":\"colors\",\"thresholdsGrid\":[{\"operator\":\">=\",\"thresholdValue\":\"90\",\"representation\":\"redBright\",\"text\":\"{0}{1}\"},{\"operator\":\">=\",\"thresholdValue\":\"65\",\"representation\":\"orange\",\"text\":\"{0}{1}\"},{\"operator\":\">=\",\"thresholdValue\":\"25\",\"representation\":\"yellow\",\"text\":\"{0}{1}\"},{\"operator\":\"Default\",\"representation\":\"blue\",\"text\":\"{0}{1}\"}]}}]}},\"customWidth\":\"70\",\"name\":\"query - 3\"},{\"type\":3,\"content\":{\"version\":\"KqlItem/1.0\",\"query\":\"ThreatIntelligenceIndicator\\n| where TimeGenerated {Threat_Intelligence_Time_Range:query}\\n| where Description contains 'Recorded Future - IP - Actively Communicating C&C Server'\\n| where NetworkIP == \\\"{IOC}\\\"\\n| where ExpirationDateTime > now()\\n| extend Evidence=parse_json(AdditionalInformation)['EvidenceDetails']\\n| take 1\\n| mv-expand Evidence\\n| project Rules = Evidence['Rule'], Evidence_String = Evidence['EvidenceString'], Criticality = Evidence['Criticality']\\n| sort by toint(Criticality) desc\",\"size\":0,\"queryType\":0,\"resourceType\":\"microsoft.operationalinsights/workspaces\"},\"name\":\"query - 5\"}],\"fromTemplateId\":\"sentinel-RecordedFuture-IP-ActiveC2-Workbook\",\"$schema\":\"https://github.com/Microsoft/Application-Insights-Workbooks/blob/master/schema/workbook.json\"}\r\n",
                "version": "1.0",
                "sourceId": "[variables('workspaceResourceId')]",
                "category": "sentinel"
              }
            },
            {
              "type": "Microsoft.OperationalInsights/workspaces/providers/metadata",
              "apiVersion": "2022-01-01-preview",
              "name": "[concat(parameters('workspace'),'/Microsoft.SecurityInsights/',concat('Workbook-', last(split(variables('workbookId2'),'/'))))]",
              "properties": {
                "description": "@{workbookKey=RecordedFutureIPActiveC2Workbook; logoFileName=RecordedFuture.svg; description=Sets the time name for DNS Events and Threat Intelligence Time Range; dataTypesDependencies=System.Object[]; dataConnectorsDependencies=System.Object[]; previewImagesFileNames=System.Object[]; version=1.0.0; title=Recorded Future - Actively Communicating C&C IPs to DNS Events - Correlation&Threat Hunting; templateRelativePath=Recorded Future - Actively Communicating C&C IPs to DNS Events - Correlation&Threat Hunting.json; subtitle=; provider=Recorded Future}.description",
                "parentId": "[variables('workbookId2')]",
                "contentId": "[variables('_workbookContentId2')]",
                "kind": "Workbook",
                "version": "[variables('workbookVersion2')]",
                "source": {
                  "kind": "Solution",
                  "name": "Recorded Future",
                  "sourceId": "[variables('_solutionId')]"
                },
                "author": {
                  "name": "Recorded Future Premier Integrations",
                  "email": "[variables('_email')]"
                },
                "support": {
                  "name": "Recorded Future Support Team",
                  "email": "support@recordedfuture.com",
                  "tier": "Partner",
                  "link": "http://support.recordedfuture.com/"
                },
                "dependencies": {
                  "operator": "AND",
                  "criteria": [
                    {
                      "contentId": "ThreatIntelligenceIndicator",
                      "kind": "DataType"
                    }
                  ]
                }
              }
            }
          ]
        }
      }
    },
    {
      "type": "Microsoft.OperationalInsights/workspaces/providers/metadata",
      "apiVersion": "2022-01-01-preview",
      "location": "[parameters('workspace-location')]",
      "properties": {
<<<<<<< HEAD
        "version": "2.4.0",
=======
        "version": "2.3.1",
>>>>>>> 3fab76c6
        "kind": "Solution",
        "contentSchemaVersion": "2.0.0",
        "contentId": "[variables('_solutionId')]",
        "parentId": "[variables('_solutionId')]",
        "source": {
          "kind": "Solution",
          "name": "Recorded Future",
          "sourceId": "[variables('_solutionId')]"
        },
        "author": {
          "name": "Recorded Future Premier Integrations",
          "email": "[variables('_email')]"
        },
        "support": {
          "name": "Recorded Future Support Team",
          "email": "support@recordedfuture.com",
          "tier": "Partner",
          "link": "http://support.recordedfuture.com/"
        },
        "dependencies": {
          "operator": "AND",
          "criteria": [
            {
              "kind": "AnalyticsRule",
              "contentId": "[variables('analyticRulecontentId1')]",
              "version": "[variables('analyticRuleVersion1')]"
            },
            {
              "kind": "AnalyticsRule",
              "contentId": "[variables('analyticRulecontentId2')]",
              "version": "[variables('analyticRuleVersion2')]"
            },
            {
              "kind": "AnalyticsRule",
              "contentId": "[variables('analyticRulecontentId3')]",
              "version": "[variables('analyticRuleVersion3')]"
            },
            {
              "kind": "AnalyticsRule",
              "contentId": "[variables('analyticRulecontentId4')]",
              "version": "[variables('analyticRuleVersion4')]"
            },
            {
              "kind": "AnalyticsRule",
              "contentId": "[variables('analyticRulecontentId5')]",
              "version": "[variables('analyticRuleVersion5')]"
            },
            {
              "kind": "AnalyticsRule",
              "contentId": "[variables('analyticRulecontentId6')]",
              "version": "[variables('analyticRuleVersion6')]"
            },
            {
              "kind": "Playbook",
              "contentId": "[variables('_RecordedFuture-ImportToSentinel')]",
              "version": "[variables('playbookVersion1')]"
            },
            {
              "kind": "Playbook",
              "contentId": "[variables('_RecordedFuture-DOMAIN-C2_DNS_Name-IndicatorProcessor')]",
              "version": "[variables('playbookVersion2')]"
            },
            {
              "kind": "Playbook",
              "contentId": "[variables('_RecordedFuture-HASH-Observed_in_Underground_Virus_Test_Sites-IndicatorProcessor')]",
              "version": "[variables('playbookVersion3')]"
            },
            {
              "kind": "Playbook",
              "contentId": "[variables('_RecordedFuture-IOC_Enrichment-IP_Domain_URL_Hash')]",
              "version": "[variables('playbookVersion4')]"
            },
            {
              "kind": "Playbook",
              "contentId": "[variables('_RecordedFuture-IP-Actively_Comm_C2_Server-IndicatorProcessor')]",
              "version": "[variables('playbookVersion5')]"
            },
            {
              "kind": "Playbook",
              "contentId": "[variables('_RecordedFuture-URL-Recent_Rep_by_Insikt_Group-IndicatorProcessor')]",
              "version": "[variables('playbookVersion6')]"
            },
            {
              "kind": "Playbook",
              "contentId": "[variables('_RecordedFuture-Ukraine-IndicatorProcessor')]",
              "version": "[variables('playbookVersion7')]"
            },
            {
              "kind": "Playbook",
              "contentId": "[variables('_RecordedFuture-Sandbox_Enrichment-Url')]",
              "version": "[variables('playbookVersion8')]"
            },
            {
              "kind": "Workbook",
              "contentId": "[variables('_workbookContentId1')]",
              "version": "[variables('workbookVersion1')]"
            },
            {
              "kind": "Workbook",
              "contentId": "[variables('_workbookContentId2')]",
              "version": "[variables('workbookVersion2')]"
            }
          ]
        },
        "firstPublishDate": "2021-11-01",
        "lastPublishDate": "2023-05-08",
        "providers": [
          "Recorded Future"
        ],
        "categories": {
          "domains": [
            "Security - Threat Intelligence"
          ]
        }
      },
      "name": "[concat(parameters('workspace'),'/Microsoft.SecurityInsights/', variables('_solutionId'))]"
    }
  ],
  "outputs": {}
}
<|MERGE_RESOLUTION|>--- conflicted
+++ resolved
@@ -1,4779 +1,4711 @@
-{
-  "$schema": "https://schema.management.azure.com/schemas/2019-04-01/deploymentTemplate.json#",
-  "contentVersion": "1.0.0.0",
-  "metadata": {
-    "author": "Recorded Future Premier Integrations - support@recordedfuture.com",
-    "comments": "Solution template for Recorded Future"
-  },
-  "parameters": {
-    "location": {
-      "type": "string",
-      "minLength": 1,
-      "defaultValue": "[resourceGroup().location]",
-      "metadata": {
-        "description": "Not used, but needed to pass arm-ttk test `Location-Should-Not-Be-Hardcoded`.  We instead use the `workspace-location` which is derived from the LA workspace"
-      }
-    },
-    "workspace-location": {
-      "type": "string",
-      "defaultValue": "",
-      "metadata": {
-        "description": "[concat('Region to deploy solution resources -- separate from location selection',parameters('location'))]"
-      }
-    },
-    "workspace": {
-      "defaultValue": "",
-      "type": "string",
-      "metadata": {
-        "description": "Workspace name for Log Analytics where Microsoft Sentinel is setup"
-      }
-    },
-    "workbook1-name": {
-      "type": "string",
-      "defaultValue": "Recorded Future -  C&C DNS Name to DNS Events - Correlation&Threat Hunting",
-      "minLength": 1,
-      "metadata": {
-        "description": "Name for the workbook"
-      }
-    },
-    "workbook2-name": {
-      "type": "string",
-      "defaultValue": "Recorded Future - Actively Communicating C&C IPs to DNS Events - Correlation&Threat Hunting",
-      "minLength": 1,
-      "metadata": {
-        "description": "Name for the workbook"
-      }
-    }
-  },
-  "variables": {
-    "solutionId": "recordedfuture1605638642586.recorded_future_sentinel_solution",
-    "_solutionId": "[variables('solutionId')]",
-    "email": "support@recordedfuture.com",
-    "_email": "[variables('email')]",
-    "analyticRuleVersion1": "1.0.0",
-    "analyticRulecontentId1": "a1c02815-4248-4728-a9ae-dac73c67db23",
-    "_analyticRulecontentId1": "[variables('analyticRulecontentId1')]",
-    "analyticRuleId1": "[resourceId('Microsoft.SecurityInsights/AlertRuleTemplates', variables('analyticRulecontentId1'))]",
-    "analyticRuleTemplateSpecName1": "[concat(parameters('workspace'),'-ar-',uniquestring(variables('_analyticRulecontentId1')))]",
-    "workspaceResourceId": "[resourceId('microsoft.OperationalInsights/Workspaces', parameters('workspace'))]",
-    "analyticRuleVersion2": "1.0.0",
-    "analyticRulecontentId2": "dffd068f-fdab-440e-bbc0-34c14b623c89",
-    "_analyticRulecontentId2": "[variables('analyticRulecontentId2')]",
-    "analyticRuleId2": "[resourceId('Microsoft.SecurityInsights/AlertRuleTemplates', variables('analyticRulecontentId2'))]",
-    "analyticRuleTemplateSpecName2": "[concat(parameters('workspace'),'-ar-',uniquestring(variables('_analyticRulecontentId2')))]",
-    "analyticRuleVersion3": "1.0.0",
-    "analyticRulecontentId3": "388e197d-ec9e-46b6-addb-947d74d2a5c4",
-    "_analyticRulecontentId3": "[variables('analyticRulecontentId3')]",
-    "analyticRuleId3": "[resourceId('Microsoft.SecurityInsights/AlertRuleTemplates', variables('analyticRulecontentId3'))]",
-    "analyticRuleTemplateSpecName3": "[concat(parameters('workspace'),'-ar-',uniquestring(variables('_analyticRulecontentId3')))]",
-    "analyticRuleVersion4": "1.0.0",
-    "analyticRulecontentId4": "588dc717-7583-452c-a743-dee96705898e",
-    "_analyticRulecontentId4": "[variables('analyticRulecontentId4')]",
-    "analyticRuleId4": "[resourceId('Microsoft.SecurityInsights/AlertRuleTemplates', variables('analyticRulecontentId4'))]",
-    "analyticRuleTemplateSpecName4": "[concat(parameters('workspace'),'-ar-',uniquestring(variables('_analyticRulecontentId4')))]",
-    "analyticRuleVersion5": "1.0.0",
-    "analyticRulecontentId5": "22cc1dff-14ad-481d-97e1-0602895e429e",
-    "_analyticRulecontentId5": "[variables('analyticRulecontentId5')]",
-    "analyticRuleId5": "[resourceId('Microsoft.SecurityInsights/AlertRuleTemplates', variables('analyticRulecontentId5'))]",
-    "analyticRuleTemplateSpecName5": "[concat(parameters('workspace'),'-ar-',uniquestring(variables('_analyticRulecontentId5')))]",
-    "analyticRuleVersion6": "1.0.0",
-    "analyticRulecontentId6": "9acb3664-72c4-4676-80fa-9f81912e347e",
-    "_analyticRulecontentId6": "[variables('analyticRulecontentId6')]",
-    "analyticRuleId6": "[resourceId('Microsoft.SecurityInsights/AlertRuleTemplates', variables('analyticRulecontentId6'))]",
-    "analyticRuleTemplateSpecName6": "[concat(parameters('workspace'),'-ar-',uniquestring(variables('_analyticRulecontentId6')))]",
-    "RecordedFuture-ImportToSentinel": "RecordedFuture-ImportToSentinel",
-    "_RecordedFuture-ImportToSentinel": "[variables('RecordedFuture-ImportToSentinel')]",
-    "playbookVersion1": "1.0",
-    "playbookContentId1": "RecordedFuture-ImportToSentinel",
-    "_playbookContentId1": "[variables('playbookContentId1')]",
-    "playbookId1": "[resourceId('Microsoft.Logic/workflows', variables('playbookContentId1'))]",
-    "playbookTemplateSpecName1": "[concat(parameters('workspace'),'-pl-',uniquestring(variables('_playbookContentId1')))]",
-    "RecordedFuture-DOMAIN-C2_DNS_Name-IndicatorProcessor": "RecordedFuture-DOMAIN-C2_DNS_Name-IndicatorProcessor",
-    "_RecordedFuture-DOMAIN-C2_DNS_Name-IndicatorProcessor": "[variables('RecordedFuture-DOMAIN-C2_DNS_Name-IndicatorProcessor')]",
-    "playbookVersion2": "1.0",
-    "playbookContentId2": "RecordedFuture-DOMAIN-C2_DNS_Name-IndicatorProcessor",
-    "_playbookContentId2": "[variables('playbookContentId2')]",
-    "playbookId2": "[resourceId('Microsoft.Logic/workflows', variables('playbookContentId2'))]",
-    "playbookTemplateSpecName2": "[concat(parameters('workspace'),'-pl-',uniquestring(variables('_playbookContentId2')))]",
-    "RecordedFuture-HASH-Observed_in_Underground_Virus_Test_Sites-IndicatorProcessor": "RecordedFuture-HASH-Observed_in_Underground_Virus_Test_Sites-IndicatorProcessor",
-    "_RecordedFuture-HASH-Observed_in_Underground_Virus_Test_Sites-IndicatorProcessor": "[variables('RecordedFuture-HASH-Observed_in_Underground_Virus_Test_Sites-IndicatorProcessor')]",
-    "playbookVersion3": "1.0",
-    "playbookContentId3": "RecordedFuture-HASH-Observed_in_Underground_Virus_Test_Sites-IndicatorProcessor",
-    "_playbookContentId3": "[variables('playbookContentId3')]",
-    "playbookId3": "[resourceId('Microsoft.Logic/workflows', variables('playbookContentId3'))]",
-    "playbookTemplateSpecName3": "[concat(parameters('workspace'),'-pl-',uniquestring(variables('_playbookContentId3')))]",
-    "RecordedFuture-IOC_Enrichment-IP_Domain_URL_Hash": "RecordedFuture-IOC_Enrichment-IP_Domain_URL_Hash",
-    "_RecordedFuture-IOC_Enrichment-IP_Domain_URL_Hash": "[variables('RecordedFuture-IOC_Enrichment-IP_Domain_URL_Hash')]",
-    "playbookVersion4": "1.0",
-    "playbookContentId4": "RecordedFuture-IOC_Enrichment-IP_Domain_URL_Hash",
-    "_playbookContentId4": "[variables('playbookContentId4')]",
-    "playbookId4": "[resourceId('Microsoft.Logic/workflows', variables('playbookContentId4'))]",
-    "playbookTemplateSpecName4": "[concat(parameters('workspace'),'-pl-',uniquestring(variables('_playbookContentId4')))]",
-    "RecordedFuture-IP-Actively_Comm_C2_Server-IndicatorProcessor": "RecordedFuture-IP-Actively_Comm_C2_Server-IndicatorProcessor",
-    "_RecordedFuture-IP-Actively_Comm_C2_Server-IndicatorProcessor": "[variables('RecordedFuture-IP-Actively_Comm_C2_Server-IndicatorProcessor')]",
-    "playbookVersion5": "1.0",
-    "playbookContentId5": "RecordedFuture-IP-Actively_Comm_C2_Server-IndicatorProcessor",
-    "_playbookContentId5": "[variables('playbookContentId5')]",
-    "playbookId5": "[resourceId('Microsoft.Logic/workflows', variables('playbookContentId5'))]",
-    "playbookTemplateSpecName5": "[concat(parameters('workspace'),'-pl-',uniquestring(variables('_playbookContentId5')))]",
-    "RecordedFuture-URL-Recent_Rep_by_Insikt_Group-IndicatorProcessor": "RecordedFuture-URL-Recent_Rep_by_Insikt_Group-IndicatorProcessor",
-    "_RecordedFuture-URL-Recent_Rep_by_Insikt_Group-IndicatorProcessor": "[variables('RecordedFuture-URL-Recent_Rep_by_Insikt_Group-IndicatorProcessor')]",
-    "playbookVersion6": "1.0",
-    "playbookContentId6": "RecordedFuture-URL-Recent_Rep_by_Insikt_Group-IndicatorProcessor",
-    "_playbookContentId6": "[variables('playbookContentId6')]",
-    "playbookId6": "[resourceId('Microsoft.Logic/workflows', variables('playbookContentId6'))]",
-    "playbookTemplateSpecName6": "[concat(parameters('workspace'),'-pl-',uniquestring(variables('_playbookContentId6')))]",
-    "RecordedFuture-Ukraine-IndicatorProcessor": "RecordedFuture-Ukraine-IndicatorProcessor",
-    "_RecordedFuture-Ukraine-IndicatorProcessor": "[variables('RecordedFuture-Ukraine-IndicatorProcessor')]",
-    "playbookVersion7": "1.0",
-    "playbookContentId7": "RecordedFuture-Ukraine-IndicatorProcessor",
-    "_playbookContentId7": "[variables('playbookContentId7')]",
-    "playbookId7": "[resourceId('Microsoft.Logic/workflows', variables('playbookContentId7'))]",
-    "playbookTemplateSpecName7": "[concat(parameters('workspace'),'-pl-',uniquestring(variables('_playbookContentId7')))]",
-    "blanks": "[replace('b', 'b', '')]",
-    "workbookVersion1": "1.0.0",
-<<<<<<< HEAD
-    "workbookContentId1": "RecordedFutureCnCDNStoDNSEvents",
-    "RecordedFuture-Sandbox_Enrichment-Url": "RecordedFuture-Sandbox_Enrichment-Url",
-    "_RecordedFuture-Sandbox_Enrichment-Url": "[variables('RecordedFuture-Sandbox_Enrichment-Url')]",
-    "playbookVersion8": "1.0",
-    "playbookContentId8": "RecordedFuture-Sandbox_Enrichment-Url",
-    "_playbookContentId8": "[variables('playbookContentId8')]",
-    "playbookId8": "[resourceId('Microsoft.Logic/workflows', variables('playbookContentId8'))]",
-    "playbookTemplateSpecName8": "[concat(parameters('workspace'),'-pl-',uniquestring(variables('_playbookContentId8')))]",
-=======
-    "workbookContentId1": "RecordedFutureDomainC2DNSWorkbook",
->>>>>>> 3fab76c6
-    "workbookId1": "[resourceId('Microsoft.Insights/workbooks', variables('workbookContentId1'))]",
-    "workbookTemplateSpecName1": "[concat(parameters('workspace'),'-wb-',uniquestring(variables('_workbookContentId1')))]",
-    "_workbookContentId1": "[variables('workbookContentId1')]",
-    "workbookVersion2": "1.0.0",
-    "workbookContentId2": "RecordedFutureIPActiveC2Workbook",
-    "workbookId2": "[resourceId('Microsoft.Insights/workbooks', variables('workbookContentId2'))]",
-    "workbookTemplateSpecName2": "[concat(parameters('workspace'),'-wb-',uniquestring(variables('_workbookContentId2')))]",
-    "_workbookContentId2": "[variables('workbookContentId2')]"
-  },
-  "resources": [
-    {
-      "type": "Microsoft.Resources/templateSpecs",
-      "apiVersion": "2021-05-01",
-      "name": "[variables('analyticRuleTemplateSpecName1')]",
-      "location": "[parameters('workspace-location')]",
-      "tags": {
-        "hidden-sentinelWorkspaceId": "[variables('workspaceResourceId')]",
-        "hidden-sentinelContentType": "AnalyticsRule"
-      },
-      "properties": {
-        "description": "Recorded Future Analytics Rule 1 with template",
-        "displayName": "Recorded Future Analytics Rule template"
-      }
-    },
-    {
-      "type": "Microsoft.Resources/templateSpecs/versions",
-      "apiVersion": "2021-05-01",
-      "name": "[concat(variables('analyticRuleTemplateSpecName1'),'/',variables('analyticRuleVersion1'))]",
-      "location": "[parameters('workspace-location')]",
-      "tags": {
-        "hidden-sentinelWorkspaceId": "[variables('workspaceResourceId')]",
-        "hidden-sentinelContentType": "AnalyticsRule"
-      },
-      "dependsOn": [
-        "[resourceId('Microsoft.Resources/templateSpecs', variables('analyticRuleTemplateSpecName1'))]"
-      ],
-      "properties": {
-<<<<<<< HEAD
-        "description": "RecordedFutureDomainMalwareC2inDNSEvents_AnalyticalRules Analytics Rule with template version 2.4.0",
-=======
-        "description": "RecordedFutureDomainMalwareC2inDNSEvents_AnalyticalRules Analytics Rule with template version 2.3.1",
->>>>>>> 3fab76c6
-        "mainTemplate": {
-          "$schema": "https://schema.management.azure.com/schemas/2019-04-01/deploymentTemplate.json#",
-          "contentVersion": "[variables('analyticRuleVersion1')]",
-          "parameters": {},
-          "variables": {},
-          "resources": [
-            {
-              "type": "Microsoft.SecurityInsights/AlertRuleTemplates",
-              "name": "[variables('AnalyticRulecontentId1')]",
-              "apiVersion": "2022-04-01-preview",
-              "kind": "Scheduled",
-              "location": "[parameters('workspace-location')]",
-              "properties": {
-                "description": "Identifies a match in DNSEvents from Recorded Future C2 DNS Name Domains Risklist.",
-                "displayName": "Detection of Malware C2 Domains in DNS Events",
-                "enabled": false,
-                "query": "// Identifies a match in DnsEvent from the Recorded Future DOMAIN Malware C2 DNS Name \nlet dt_lookBack = 1h;\nlet ioc_lookBack = 1d;\n//Create a list of TLDs in our threat feed for later validation\nlet list_tlds = ThreatIntelligenceIndicator\n| where TimeGenerated > ago(ioc_lookBack)\n// Picking up only Recorded Future IOC's that are pertinent to the use case (Malware C2 Detection)\n| where Description == 'Recorded Future - DOMAIN - C2 DNS Name'\n| where isnotempty(DomainName)\n| extend parts = split(DomainName, '.')\n| extend tld = parts[(array_length(parts)-1)]\n| summarize count() by tostring(tld)\n| summarize make_list(tld);\nThreatIntelligenceIndicator\n| where TimeGenerated >= ago(ioc_lookBack) and ExpirationDateTime > now()\n| where Active == true\n// Picking up only Recorded Future IOC's that are pertinent to the use case (Malware C2 Detection)\n| where Description == 'Recorded Future - DOMAIN - C2 DNS Name'\n// Picking up only IOC's that contain the entities we want\n| where isnotempty(DomainName)\n| join (\n  DnsEvents\n  | where TimeGenerated > ago(dt_lookBack)\n  //Extract Domain patterns from syslog message\n  | where isnotempty(Name)\n  | extend parts = split(Name, '.')\n  //Split out the TLD\n  | extend tld = parts[(array_length(parts)-1)]\n  //Validate parsed Domain by checking if the TLD is in the list of TLDs in our threat feed\n  | where tld in~ (list_tlds)\n  | extend DNS_TimeGenerated = TimeGenerated\n  ) \non $left.DomainName==$right.Name\n| where DNS_TimeGenerated >= TimeGenerated and DNS_TimeGenerated < ExpirationDateTime\n| summarize LatestIndicatorTime = arg_max(TimeGenerated, *) by IndicatorId\n| project LatestIndicatorTime, DomainName, Description, ConfidenceScore, AdditionalInformation, ActivityGroupNames, IndicatorId, ThreatType, ExpirationDateTime, DNS_TimeGenerated, Computer, ClientIP, Name, QueryType\n| extend timestamp = DNS_TimeGenerated, HostCustomEntity = Computer, IPCustomEntity = ClientIP, DomainCustomEntity = DomainName\n",
-                "queryFrequency": "PT1H",
-                "queryPeriod": "P1D",
-                "severity": "Medium",
-                "suppressionDuration": "PT1H",
-                "suppressionEnabled": false,
-                "triggerOperator": "GreaterThan",
-                "triggerThreshold": 0,
-                "status": "Available",
-                "requiredDataConnectors": [
-                  {
-                    "connectorId": "DNS",
-                    "dataTypes": [
-                      "DnsEvents"
-                    ]
-                  }
-                ],
-                "tactics": [
-                  "CommandAndControl"
-                ],
-                "entityMappings": [
-                  {
-                    "entityType": "Host",
-                    "fieldMappings": [
-                      {
-                        "columnName": "HostCustomEntity",
-                        "identifier": "FullName"
-                      }
-                    ]
-                  },
-                  {
-                    "entityType": "IP",
-                    "fieldMappings": [
-                      {
-                        "columnName": "IPCustomEntity",
-                        "identifier": "Address"
-                      }
-                    ]
-                  },
-                  {
-                    "entityType": "DNS",
-                    "fieldMappings": [
-                      {
-                        "columnName": "DomainCustomEntity",
-                        "identifier": "DomainName"
-                      }
-                    ]
-                  }
-                ]
-              }
-            },
-            {
-              "type": "Microsoft.OperationalInsights/workspaces/providers/metadata",
-              "apiVersion": "2022-01-01-preview",
-              "name": "[concat(parameters('workspace'),'/Microsoft.SecurityInsights/',concat('AnalyticsRule-', last(split(variables('analyticRuleId1'),'/'))))]",
-              "properties": {
-                "description": "Recorded Future Analytics Rule 1",
-                "parentId": "[variables('analyticRuleId1')]",
-                "contentId": "[variables('_analyticRulecontentId1')]",
-                "kind": "AnalyticsRule",
-                "version": "[variables('analyticRuleVersion1')]",
-                "source": {
-                  "kind": "Solution",
-                  "name": "Recorded Future",
-                  "sourceId": "[variables('_solutionId')]"
-                },
-                "author": {
-                  "name": "Recorded Future Premier Integrations",
-                  "email": "[variables('_email')]"
-                },
-                "support": {
-                  "name": "Recorded Future Support Team",
-                  "email": "support@recordedfuture.com",
-                  "tier": "Partner",
-                  "link": "http://support.recordedfuture.com/"
-                }
-              }
-            }
-          ]
-        }
-      }
-    },
-    {
-      "type": "Microsoft.Resources/templateSpecs",
-      "apiVersion": "2021-05-01",
-      "name": "[variables('analyticRuleTemplateSpecName2')]",
-      "location": "[parameters('workspace-location')]",
-      "tags": {
-        "hidden-sentinelWorkspaceId": "[variables('workspaceResourceId')]",
-        "hidden-sentinelContentType": "AnalyticsRule"
-      },
-      "properties": {
-        "description": "Recorded Future Analytics Rule 2 with template",
-        "displayName": "Recorded Future Analytics Rule template"
-      }
-    },
-    {
-      "type": "Microsoft.Resources/templateSpecs/versions",
-      "apiVersion": "2021-05-01",
-      "name": "[concat(variables('analyticRuleTemplateSpecName2'),'/',variables('analyticRuleVersion2'))]",
-      "location": "[parameters('workspace-location')]",
-      "tags": {
-        "hidden-sentinelWorkspaceId": "[variables('workspaceResourceId')]",
-        "hidden-sentinelContentType": "AnalyticsRule"
-      },
-      "dependsOn": [
-        "[resourceId('Microsoft.Resources/templateSpecs', variables('analyticRuleTemplateSpecName2'))]"
-      ],
-      "properties": {
-<<<<<<< HEAD
-        "description": "RecordedFutureDomainMalwareC2inSyslogEvents_AnalyticalRules Analytics Rule with template version 2.4.0",
-=======
-        "description": "RecordedFutureDomainMalwareC2inSyslogEvents_AnalyticalRules Analytics Rule with template version 2.3.1",
->>>>>>> 3fab76c6
-        "mainTemplate": {
-          "$schema": "https://schema.management.azure.com/schemas/2019-04-01/deploymentTemplate.json#",
-          "contentVersion": "[variables('analyticRuleVersion2')]",
-          "parameters": {},
-          "variables": {},
-          "resources": [
-            {
-              "type": "Microsoft.SecurityInsights/AlertRuleTemplates",
-              "name": "[variables('AnalyticRulecontentId2')]",
-              "apiVersion": "2022-04-01-preview",
-              "kind": "Scheduled",
-              "location": "[parameters('workspace-location')]",
-              "properties": {
-                "description": "Identifies a match in Syslog from Recorded Future C2 DNS Name Domains Risklist.",
-                "displayName": "Detection of Malware C2 Domains in Syslog Events",
-                "enabled": false,
-                "query": "// Identifies a match in Syslog from the Recorded Future DOMAIN Malware C2 DNS Name \nlet dt_lookBack = 1h;\nlet ioc_lookBack = 1d;\n//Create a list of TLDs in our threat feed for later validation\nlet list_tlds = ThreatIntelligenceIndicator\n| where TimeGenerated > ago(ioc_lookBack)\n// Picking up only Recorded Future IOC's that are pertinent to the use case (Malware C2 Detection)\n| where Description == 'Recorded Future - DOMAIN - C2 DNS Name'\n| where isnotempty(DomainName)\n| extend parts = split(DomainName, '.')\n| extend tld = parts[(array_length(parts)-1)]\n| summarize count() by tostring(tld)\n| summarize make_list(tld);\nThreatIntelligenceIndicator\n| where TimeGenerated >= ago(ioc_lookBack) and ExpirationDateTime > now()\n| where Active == true\n// Picking up only Recorded Future IOC's that are pertinent to the use case (Malware C2 Detection)\n| where Description == 'Recorded Future - DOMAIN - C2 DNS Name'\n// Picking up only IOC's that contain the entities we want\n| where isnotempty(DomainName)\n| join (\n  Syslog\n  | where TimeGenerated > ago(dt_lookBack)\n  //Extract domain patterns from syslog message\n  | extend domain = extract(\"(([a-z0-9]+(-[a-z0-9]+)*\\\\.)+[a-z]{2,})\",1, tolower(SyslogMessage))\n  | where isnotempty(domain)\n  | extend parts = split(domain, '.')\n  //Split out the TLD\n  | extend tld = parts[(array_length(parts)-1)]\n  //Validate parsed domain by checking if the TLD is in the list of TLDs in our threat feed\n  | where tld in~ (list_tlds)\n  | extend Syslog_TimeGenerated = TimeGenerated\n  ) \non $left.DomainName==$right.domain\n| where Syslog_TimeGenerated >= TimeGenerated and Syslog_TimeGenerated < ExpirationDateTime\n| summarize LatestIndicatorTime = arg_max(TimeGenerated, *) by IndicatorId\n| project LatestIndicatorTime, Description, ActivityGroupNames, IndicatorId, ThreatType, ExpirationDateTime, ConfidenceScore, Syslog_TimeGenerated, SyslogMessage, Computer, ProcessName, domain, HostIP, Url\n| extend timestamp = Syslog_TimeGenerated, HostCustomEntity = Computer, IPCustomEntity = HostIP, URLCustomEntity = Url\n",
-                "queryFrequency": "PT1H",
-                "queryPeriod": "P1D",
-                "severity": "Medium",
-                "suppressionDuration": "PT1H",
-                "suppressionEnabled": false,
-                "triggerOperator": "GreaterThan",
-                "triggerThreshold": 0,
-                "status": "Available",
-                "requiredDataConnectors": [
-                  {
-                    "connectorId": "Syslog",
-                    "dataTypes": [
-                      "Syslog"
-                    ]
-                  }
-                ],
-                "tactics": [
-                  "CommandAndControl"
-                ],
-                "entityMappings": [
-                  {
-                    "entityType": "Host",
-                    "fieldMappings": [
-                      {
-                        "columnName": "HostCustomEntity",
-                        "identifier": "FullName"
-                      }
-                    ]
-                  },
-                  {
-                    "entityType": "IP",
-                    "fieldMappings": [
-                      {
-                        "columnName": "IPCustomEntity",
-                        "identifier": "Address"
-                      }
-                    ]
-                  },
-                  {
-                    "entityType": "URL",
-                    "fieldMappings": [
-                      {
-                        "columnName": "URLCustomEntity",
-                        "identifier": "Url"
-                      }
-                    ]
-                  },
-                  {
-                    "entityType": "DNS",
-                    "fieldMappings": [
-                      {
-                        "columnName": "domain",
-                        "identifier": "DomainName"
-                      }
-                    ]
-                  }
-                ]
-              }
-            },
-            {
-              "type": "Microsoft.OperationalInsights/workspaces/providers/metadata",
-              "apiVersion": "2022-01-01-preview",
-              "name": "[concat(parameters('workspace'),'/Microsoft.SecurityInsights/',concat('AnalyticsRule-', last(split(variables('analyticRuleId2'),'/'))))]",
-              "properties": {
-                "description": "Recorded Future Analytics Rule 2",
-                "parentId": "[variables('analyticRuleId2')]",
-                "contentId": "[variables('_analyticRulecontentId2')]",
-                "kind": "AnalyticsRule",
-                "version": "[variables('analyticRuleVersion2')]",
-                "source": {
-                  "kind": "Solution",
-                  "name": "Recorded Future",
-                  "sourceId": "[variables('_solutionId')]"
-                },
-                "author": {
-                  "name": "Recorded Future Premier Integrations",
-                  "email": "[variables('_email')]"
-                },
-                "support": {
-                  "name": "Recorded Future Support Team",
-                  "email": "support@recordedfuture.com",
-                  "tier": "Partner",
-                  "link": "http://support.recordedfuture.com/"
-                }
-              }
-            }
-          ]
-        }
-      }
-    },
-    {
-      "type": "Microsoft.Resources/templateSpecs",
-      "apiVersion": "2021-05-01",
-      "name": "[variables('analyticRuleTemplateSpecName3')]",
-      "location": "[parameters('workspace-location')]",
-      "tags": {
-        "hidden-sentinelWorkspaceId": "[variables('workspaceResourceId')]",
-        "hidden-sentinelContentType": "AnalyticsRule"
-      },
-      "properties": {
-        "description": "Recorded Future Analytics Rule 3 with template",
-        "displayName": "Recorded Future Analytics Rule template"
-      }
-    },
-    {
-      "type": "Microsoft.Resources/templateSpecs/versions",
-      "apiVersion": "2021-05-01",
-      "name": "[concat(variables('analyticRuleTemplateSpecName3'),'/',variables('analyticRuleVersion3'))]",
-      "location": "[parameters('workspace-location')]",
-      "tags": {
-        "hidden-sentinelWorkspaceId": "[variables('workspaceResourceId')]",
-        "hidden-sentinelContentType": "AnalyticsRule"
-      },
-      "dependsOn": [
-        "[resourceId('Microsoft.Resources/templateSpecs', variables('analyticRuleTemplateSpecName3'))]"
-      ],
-      "properties": {
-<<<<<<< HEAD
-        "description": "RecordedFutureHashObservedInUndergroundinCommonSecurityLog_AnalyticalRules Analytics Rule with template version 2.4.0",
-=======
-        "description": "RecordedFutureHashObservedInUndergroundinCommonSecurityLog_AnalyticalRules Analytics Rule with template version 2.3.1",
->>>>>>> 3fab76c6
-        "mainTemplate": {
-          "$schema": "https://schema.management.azure.com/schemas/2019-04-01/deploymentTemplate.json#",
-          "contentVersion": "[variables('analyticRuleVersion3')]",
-          "parameters": {},
-          "variables": {},
-          "resources": [
-            {
-              "type": "Microsoft.SecurityInsights/AlertRuleTemplates",
-              "name": "[variables('AnalyticRulecontentId3')]",
-              "apiVersion": "2022-04-01-preview",
-              "kind": "Scheduled",
-              "location": "[parameters('workspace-location')]",
-              "properties": {
-                "description": "Identifies a match in CommonSecurityLog from Recorded Future Hash Observed in Underground Virus Testing Sites RiskList.",
-                "displayName": "Detection of Specific Hashes in CommonSecurityLog",
-                "enabled": false,
-                "query": "// Identifies a match in CommonSecurityLog from the Recorded Future Hashes Observed in Underground Virus Testing Sites\nlet dt_lookBack = 1h;\nlet ioc_lookBack = 1d;\nlet fileHashIndicators = ThreatIntelligenceIndicator\n| where TimeGenerated >= ago(ioc_lookBack) and ExpirationDateTime > now()\n// Picking up only Recorded Future IOC's that have been observed in undersground testing sites\n| where Description == \"Recorded Future - HASH - Observed in Underground Virus Testing Sites\"\n| where Active == true\n| where isnotempty(FileHashValue);\n// Handle matches against both lower case and uppercase versions of the hash:\n(fileHashIndicators | extend  FileHashValue = tolower(FileHashValue)\n| union (fileHashIndicators | extend FileHashValue = toupper(FileHashValue)))\n| join (\n  CommonSecurityLog | where TimeGenerated >= ago(dt_lookBack)\n  | where isnotempty(FileHash)\n  | extend CommonSecurityLog_TimeGenerated = TimeGenerated\n  )\non $left.FileHashValue == $right.FileHash\n| where CommonSecurityLog_TimeGenerated >= TimeGenerated and CommonSecurityLog_TimeGenerated < ExpirationDateTime\n| summarize LatestIndicatorTime = arg_max(TimeGenerated, *) by IndicatorId\n| project LatestIndicatorTime, Description, ActivityGroupNames, IndicatorId, ThreatType, Url, ExpirationDateTime, ConfidenceScore,\nCommonSecurityLog_TimeGenerated, SourceIP, SourcePort, DestinationIP, DestinationPort, SourceUserID, SourceUserName, DeviceName, DeviceAction, RequestURL, DestinationUserName, DestinationUserID, ApplicationProtocol, Activity, FileHash, AdditionalInformation\n| extend timestamp = CommonSecurityLog_TimeGenerated, IPCustomEntity = SourceIP, HostCustomEntity = DeviceName, AccountCustomEntity = SourceUserName, URLCustomEntity = Url\n",
-                "queryFrequency": "PT1H",
-                "queryPeriod": "P1D",
-                "severity": "Medium",
-                "suppressionDuration": "PT1H",
-                "suppressionEnabled": false,
-                "triggerOperator": "GreaterThan",
-                "triggerThreshold": 0,
-                "status": "Available",
-                "requiredDataConnectors": [
-                  {
-                    "connectorId": "CEF",
-                    "dataTypes": [
-                      "CommonSecurityLog"
-                    ]
-                  }
-                ],
-                "tactics": [
-                  "PreAttack"
-                ],
-                "techniques": [
-                  "T1587"
-                ],
-                "entityMappings": [
-                  {
-                    "entityType": "Account",
-                    "fieldMappings": [
-                      {
-                        "columnName": "AccountCustomEntity",
-                        "identifier": "FullName"
-                      }
-                    ]
-                  },
-                  {
-                    "entityType": "Host",
-                    "fieldMappings": [
-                      {
-                        "columnName": "HostCustomEntity",
-                        "identifier": "FullName"
-                      }
-                    ]
-                  },
-                  {
-                    "entityType": "IP",
-                    "fieldMappings": [
-                      {
-                        "columnName": "IPCustomEntity",
-                        "identifier": "Address"
-                      }
-                    ]
-                  },
-                  {
-                    "entityType": "URL",
-                    "fieldMappings": [
-                      {
-                        "columnName": "URLCustomEntity",
-                        "identifier": "Url"
-                      }
-                    ]
-                  }
-                ]
-              }
-            },
-            {
-              "type": "Microsoft.OperationalInsights/workspaces/providers/metadata",
-              "apiVersion": "2022-01-01-preview",
-              "name": "[concat(parameters('workspace'),'/Microsoft.SecurityInsights/',concat('AnalyticsRule-', last(split(variables('analyticRuleId3'),'/'))))]",
-              "properties": {
-                "description": "Recorded Future Analytics Rule 3",
-                "parentId": "[variables('analyticRuleId3')]",
-                "contentId": "[variables('_analyticRulecontentId3')]",
-                "kind": "AnalyticsRule",
-                "version": "[variables('analyticRuleVersion3')]",
-                "source": {
-                  "kind": "Solution",
-                  "name": "Recorded Future",
-                  "sourceId": "[variables('_solutionId')]"
-                },
-                "author": {
-                  "name": "Recorded Future Premier Integrations",
-                  "email": "[variables('_email')]"
-                },
-                "support": {
-                  "name": "Recorded Future Support Team",
-                  "email": "support@recordedfuture.com",
-                  "tier": "Partner",
-                  "link": "http://support.recordedfuture.com/"
-                }
-              }
-            }
-          ]
-        }
-      }
-    },
-    {
-      "type": "Microsoft.Resources/templateSpecs",
-      "apiVersion": "2021-05-01",
-      "name": "[variables('analyticRuleTemplateSpecName4')]",
-      "location": "[parameters('workspace-location')]",
-      "tags": {
-        "hidden-sentinelWorkspaceId": "[variables('workspaceResourceId')]",
-        "hidden-sentinelContentType": "AnalyticsRule"
-      },
-      "properties": {
-        "description": "Recorded Future Analytics Rule 4 with template",
-        "displayName": "Recorded Future Analytics Rule template"
-      }
-    },
-    {
-      "type": "Microsoft.Resources/templateSpecs/versions",
-      "apiVersion": "2021-05-01",
-      "name": "[concat(variables('analyticRuleTemplateSpecName4'),'/',variables('analyticRuleVersion4'))]",
-      "location": "[parameters('workspace-location')]",
-      "tags": {
-        "hidden-sentinelWorkspaceId": "[variables('workspaceResourceId')]",
-        "hidden-sentinelContentType": "AnalyticsRule"
-      },
-      "dependsOn": [
-        "[resourceId('Microsoft.Resources/templateSpecs', variables('analyticRuleTemplateSpecName4'))]"
-      ],
-      "properties": {
-<<<<<<< HEAD
-        "description": "RecordedFutureIPMalwareC2inAzureActivityEvents_AnalyticalRules Analytics Rule with template version 2.4.0",
-=======
-        "description": "RecordedFutureIPMalwareC2inAzureActivityEvents_AnalyticalRules Analytics Rule with template version 2.3.1",
->>>>>>> 3fab76c6
-        "mainTemplate": {
-          "$schema": "https://schema.management.azure.com/schemas/2019-04-01/deploymentTemplate.json#",
-          "contentVersion": "[variables('analyticRuleVersion4')]",
-          "parameters": {},
-          "variables": {},
-          "resources": [
-            {
-              "type": "Microsoft.SecurityInsights/AlertRuleTemplates",
-              "name": "[variables('AnalyticRulecontentId4')]",
-              "apiVersion": "2022-04-01-preview",
-              "kind": "Scheduled",
-              "location": "[parameters('workspace-location')]",
-              "properties": {
-                "description": "Identifies a match in Azure Activity Events from Recorded Future Actively Communicating C&C Server Risklist.",
-                "displayName": "Detection of Malware C2 IPs in Azure Act. Events",
-                "enabled": false,
-                "query": "// Identifies a match in AzureActivity from the Recorded Future C2 Malware Detection IPs (Actively Communicating C&C Server RiskList)\nlet dt_lookBack = 1h;\nlet ioc_lookBack = 1d;\nThreatIntelligenceIndicator\n// Picking up only Recorded Future IOC's that are pertinent to the use case (Malware C2 Detection)\n| where Description == \"Recorded Future - IP - Actively Communicating C&C Server\"\n| where TimeGenerated >= ago(ioc_lookBack) and ExpirationDateTime > now()\n| where Active == true\n| extend TI_ipEntity = NetworkIP\n| join (\n  AzureActivity | where TimeGenerated >= ago(dt_lookBack)\n  // renaming time column so it is clear the log this came from\n  | extend AzureActivity_TimeGenerated = TimeGenerated\n  )\non $left.TI_ipEntity == $right.CallerIpAddress\n| where AzureActivity_TimeGenerated >= TimeGenerated and AzureActivity_TimeGenerated < ExpirationDateTime\n| summarize LatestIndicatorTime = arg_max(TimeGenerated, *) by IndicatorId\n| project LatestIndicatorTime, ActivityGroupNames, IndicatorId, ThreatType, Url, ExpirationDateTime, ConfidenceScore, AzureActivity_TimeGenerated, TI_ipEntity, CallerIpAddress, Caller, OperationNameValue, ActivityStatusValue, CategoryValue, ResourceId, NetworkIP, Description, AdditionalInformation\n| extend timestamp = AzureActivity_TimeGenerated, IPCustomEntity = CallerIpAddress, AccountCustomEntity = Caller, URLCustomEntity = Url\n",
-                "queryFrequency": "PT1H",
-                "queryPeriod": "P1D",
-                "severity": "Medium",
-                "suppressionDuration": "PT1H",
-                "suppressionEnabled": false,
-                "triggerOperator": "GreaterThan",
-                "triggerThreshold": 0,
-                "status": "Available",
-                "requiredDataConnectors": [
-                  {
-                    "connectorId": "AzureActivity",
-                    "dataTypes": [
-                      "AzureActivity"
-                    ]
-                  }
-                ],
-                "tactics": [
-                  "CommandAndControl"
-                ],
-                "entityMappings": [
-                  {
-                    "entityType": "Account",
-                    "fieldMappings": [
-                      {
-                        "columnName": "AccountCustomEntity",
-                        "identifier": "FullName"
-                      }
-                    ]
-                  },
-                  {
-                    "entityType": "IP",
-                    "fieldMappings": [
-                      {
-                        "columnName": "IPCustomEntity",
-                        "identifier": "Address"
-                      }
-                    ]
-                  },
-                  {
-                    "entityType": "URL",
-                    "fieldMappings": [
-                      {
-                        "columnName": "URLCustomEntity",
-                        "identifier": "Url"
-                      }
-                    ]
-                  },
-                  {
-                    "entityType": "IP",
-                    "fieldMappings": [
-                      {
-                        "columnName": "TI_ipEntity",
-                        "identifier": "Address"
-                      }
-                    ]
-                  }
-                ]
-              }
-            },
-            {
-              "type": "Microsoft.OperationalInsights/workspaces/providers/metadata",
-              "apiVersion": "2022-01-01-preview",
-              "name": "[concat(parameters('workspace'),'/Microsoft.SecurityInsights/',concat('AnalyticsRule-', last(split(variables('analyticRuleId4'),'/'))))]",
-              "properties": {
-                "description": "Recorded Future Analytics Rule 4",
-                "parentId": "[variables('analyticRuleId4')]",
-                "contentId": "[variables('_analyticRulecontentId4')]",
-                "kind": "AnalyticsRule",
-                "version": "[variables('analyticRuleVersion4')]",
-                "source": {
-                  "kind": "Solution",
-                  "name": "Recorded Future",
-                  "sourceId": "[variables('_solutionId')]"
-                },
-                "author": {
-                  "name": "Recorded Future Premier Integrations",
-                  "email": "[variables('_email')]"
-                },
-                "support": {
-                  "name": "Recorded Future Support Team",
-                  "email": "support@recordedfuture.com",
-                  "tier": "Partner",
-                  "link": "http://support.recordedfuture.com/"
-                }
-              }
-            }
-          ]
-        }
-      }
-    },
-    {
-      "type": "Microsoft.Resources/templateSpecs",
-      "apiVersion": "2021-05-01",
-      "name": "[variables('analyticRuleTemplateSpecName5')]",
-      "location": "[parameters('workspace-location')]",
-      "tags": {
-        "hidden-sentinelWorkspaceId": "[variables('workspaceResourceId')]",
-        "hidden-sentinelContentType": "AnalyticsRule"
-      },
-      "properties": {
-        "description": "Recorded Future Analytics Rule 5 with template",
-        "displayName": "Recorded Future Analytics Rule template"
-      }
-    },
-    {
-      "type": "Microsoft.Resources/templateSpecs/versions",
-      "apiVersion": "2021-05-01",
-      "name": "[concat(variables('analyticRuleTemplateSpecName5'),'/',variables('analyticRuleVersion5'))]",
-      "location": "[parameters('workspace-location')]",
-      "tags": {
-        "hidden-sentinelWorkspaceId": "[variables('workspaceResourceId')]",
-        "hidden-sentinelContentType": "AnalyticsRule"
-      },
-      "dependsOn": [
-        "[resourceId('Microsoft.Resources/templateSpecs', variables('analyticRuleTemplateSpecName5'))]"
-      ],
-      "properties": {
-<<<<<<< HEAD
-        "description": "RecordedFutureIPMalwareC2inDNSEvents_AnalyticalRules Analytics Rule with template version 2.4.0",
-=======
-        "description": "RecordedFutureIPMalwareC2inDNSEvents_AnalyticalRules Analytics Rule with template version 2.3.1",
->>>>>>> 3fab76c6
-        "mainTemplate": {
-          "$schema": "https://schema.management.azure.com/schemas/2019-04-01/deploymentTemplate.json#",
-          "contentVersion": "[variables('analyticRuleVersion5')]",
-          "parameters": {},
-          "variables": {},
-          "resources": [
-            {
-              "type": "Microsoft.SecurityInsights/AlertRuleTemplates",
-              "name": "[variables('AnalyticRulecontentId5')]",
-              "apiVersion": "2022-04-01-preview",
-              "kind": "Scheduled",
-              "location": "[parameters('workspace-location')]",
-              "properties": {
-                "description": "Identifies a match in DnsEvents from Recorded Future Actively Communicating C&C Server Risklist.",
-                "displayName": "Detection of Malware C2 IPs in DNS Events",
-                "enabled": false,
-                "query": "// Identifies a match in DnsEvent from the Recorded Future C2 Malware Detection IPs (Actively Communicating C&C Server RiskList)\nlet dt_lookBack = 1h;\nlet ioc_lookBack = 1d;\nThreatIntelligenceIndicator\n// Picking up only Recorded Future IOC's that are pertinent to the use case (Malware C2 Detection)\n| where Description == \"Recorded Future - IP - Actively Communicating C&C Server\"\n| where TimeGenerated >= ago(ioc_lookBack) and ExpirationDateTime > now()\n| where Active == true\n| extend TI_ipEntity = NetworkIP\n| join (\n  DnsEvents | where TimeGenerated >= ago(dt_lookBack)\n  | where SubType =~ \"LookupQuery\" and isnotempty(IPAddresses)\n  | extend SingleIP = split(IPAddresses, \",\")\n  | mvexpand SingleIP\n  | extend SingleIP = tostring(SingleIP)\n  // renaming time column so it is clear the log this came from\n  | extend DNS_TimeGenerated = TimeGenerated\n  )\non $left.TI_ipEntity == $right.SingleIP\n| where DNS_TimeGenerated >= TimeGenerated and DNS_TimeGenerated < ExpirationDateTime\n| summarize LatestIndicatorTime = arg_max(TimeGenerated, *) by IndicatorId\n| project LatestIndicatorTime, ActivityGroupNames, IndicatorId, ThreatType, Url, ExpirationDateTime, ConfidenceScore, DNS_TimeGenerated, TI_ipEntity, Computer, EventId, SubType, ClientIP, Name, IPAddresses, NetworkIP, Description, AdditionalInformation\n| extend timestamp = DNS_TimeGenerated, IPCustomEntity = ClientIP, HostCustomEntity = Computer, URLCustomEntity = Url\n",
-                "queryFrequency": "PT1H",
-                "queryPeriod": "P1D",
-                "severity": "Medium",
-                "suppressionDuration": "PT1H",
-                "suppressionEnabled": false,
-                "triggerOperator": "GreaterThan",
-                "triggerThreshold": 0,
-                "status": "Available",
-                "requiredDataConnectors": [
-                  {
-                    "connectorId": "DNS",
-                    "dataTypes": [
-                      "DnsEvents"
-                    ]
-                  }
-                ],
-                "tactics": [
-                  "CommandAndControl"
-                ],
-                "entityMappings": [
-                  {
-                    "entityType": "Host",
-                    "fieldMappings": [
-                      {
-                        "columnName": "HostCustomEntity",
-                        "identifier": "FullName"
-                      }
-                    ]
-                  },
-                  {
-                    "entityType": "IP",
-                    "fieldMappings": [
-                      {
-                        "columnName": "IPCustomEntity",
-                        "identifier": "Address"
-                      }
-                    ]
-                  },
-                  {
-                    "entityType": "URL",
-                    "fieldMappings": [
-                      {
-                        "columnName": "URLCustomEntity",
-                        "identifier": "Url"
-                      }
-                    ]
-                  },
-                  {
-                    "entityType": "IP",
-                    "fieldMappings": [
-                      {
-                        "columnName": "TI_ipEntity",
-                        "identifier": "Address"
-                      }
-                    ]
-                  }
-                ]
-              }
-            },
-            {
-              "type": "Microsoft.OperationalInsights/workspaces/providers/metadata",
-              "apiVersion": "2022-01-01-preview",
-              "name": "[concat(parameters('workspace'),'/Microsoft.SecurityInsights/',concat('AnalyticsRule-', last(split(variables('analyticRuleId5'),'/'))))]",
-              "properties": {
-                "description": "Recorded Future Analytics Rule 5",
-                "parentId": "[variables('analyticRuleId5')]",
-                "contentId": "[variables('_analyticRulecontentId5')]",
-                "kind": "AnalyticsRule",
-                "version": "[variables('analyticRuleVersion5')]",
-                "source": {
-                  "kind": "Solution",
-                  "name": "Recorded Future",
-                  "sourceId": "[variables('_solutionId')]"
-                },
-                "author": {
-                  "name": "Recorded Future Premier Integrations",
-                  "email": "[variables('_email')]"
-                },
-                "support": {
-                  "name": "Recorded Future Support Team",
-                  "email": "support@recordedfuture.com",
-                  "tier": "Partner",
-                  "link": "http://support.recordedfuture.com/"
-                }
-              }
-            }
-          ]
-        }
-      }
-    },
-    {
-      "type": "Microsoft.Resources/templateSpecs",
-      "apiVersion": "2021-05-01",
-      "name": "[variables('analyticRuleTemplateSpecName6')]",
-      "location": "[parameters('workspace-location')]",
-      "tags": {
-        "hidden-sentinelWorkspaceId": "[variables('workspaceResourceId')]",
-        "hidden-sentinelContentType": "AnalyticsRule"
-      },
-      "properties": {
-        "description": "Recorded Future Analytics Rule 6 with template",
-        "displayName": "Recorded Future Analytics Rule template"
-      }
-    },
-    {
-      "type": "Microsoft.Resources/templateSpecs/versions",
-      "apiVersion": "2021-05-01",
-      "name": "[concat(variables('analyticRuleTemplateSpecName6'),'/',variables('analyticRuleVersion6'))]",
-      "location": "[parameters('workspace-location')]",
-      "tags": {
-        "hidden-sentinelWorkspaceId": "[variables('workspaceResourceId')]",
-        "hidden-sentinelContentType": "AnalyticsRule"
-      },
-      "dependsOn": [
-        "[resourceId('Microsoft.Resources/templateSpecs', variables('analyticRuleTemplateSpecName6'))]"
-      ],
-      "properties": {
-<<<<<<< HEAD
-        "description": "RecordedFutureUrlReportedbyInsiktGroupinSyslogEvents_AnalyticalRules Analytics Rule with template version 2.4.0",
-=======
-        "description": "RecordedFutureUrlReportedbyInsiktGroupinSyslogEvents_AnalyticalRules Analytics Rule with template version 2.3.1",
->>>>>>> 3fab76c6
-        "mainTemplate": {
-          "$schema": "https://schema.management.azure.com/schemas/2019-04-01/deploymentTemplate.json#",
-          "contentVersion": "[variables('analyticRuleVersion6')]",
-          "parameters": {},
-          "variables": {},
-          "resources": [
-            {
-              "type": "Microsoft.SecurityInsights/AlertRuleTemplates",
-              "name": "[variables('AnalyticRulecontentId6')]",
-              "apiVersion": "2022-04-01-preview",
-              "kind": "Scheduled",
-              "location": "[parameters('workspace-location')]",
-              "properties": {
-                "description": "Identifies a match in Syslog from Recorded Future URLs Recently Reported as malicious by Insikt Group.",
-                "displayName": "Detection of Malicious URLs in Syslog Events",
-                "enabled": false,
-                "query": "// Identifies a match in Syslog from the Recorded Future URLs Recently Reported by Insikt Group\nlet dt_lookBack = 1h;\nlet ioc_lookBack = 1d;\nThreatIntelligenceIndicator\n// Picking up only Recorded Future IOC's that have been recently reported as malicious by Insikt Group\n| where Description == 'Recorded Future - URL - Recently Reported by Insikt Group'\n| where TimeGenerated >= ago(ioc_lookBack) and ExpirationDateTime > now()\n| where Active == true\n// Picking up only IOC's that contain the entities we want\n| where isnotempty(Url)\n| join (\n  Syslog\n  | where TimeGenerated >= ago(dt_lookBack)\n  // Extract URL from the Syslog message but only take messages that include URLs\n  | extend Url = extract(\"(http[s]?://(?:[a-zA-Z]|[0-9]|[$-_@.&+]|[!*\\\\(\\\\),]|(?:%[0-9a-fA-F][0-9a-fA-F]))+)\", 1,SyslogMessage)\n  | where isnotempty(Url)\n  | extend Syslog_TimeGenerated = TimeGenerated\n  ) \non Url\n| where Syslog_TimeGenerated >= TimeGenerated and Syslog_TimeGenerated < ExpirationDateTime\n| summarize LatestIndicatorTime = arg_max(TimeGenerated, *) by IndicatorId\n| project LatestIndicatorTime, Description, ActivityGroupNames, IndicatorId, ThreatType, ExpirationDateTime, ConfidenceScore, Syslog_TimeGenerated, SyslogMessage, Computer, ProcessName, Url, AdditionalInformation, HostIP\n| extend timestamp = Syslog_TimeGenerated, HostCustomEntity = Computer, IPCustomEntity = HostIP, URLCustomEntity = Url\n",
-                "queryFrequency": "PT1H",
-                "queryPeriod": "P1D",
-                "severity": "Medium",
-                "suppressionDuration": "PT1H",
-                "suppressionEnabled": false,
-                "triggerOperator": "GreaterThan",
-                "triggerThreshold": 0,
-                "status": "Available",
-                "requiredDataConnectors": [
-                  {
-                    "connectorId": "Syslog",
-                    "dataTypes": [
-                      "Syslog"
-                    ]
-                  }
-                ],
-                "tactics": [
-                  "Impact"
-                ],
-                "entityMappings": [
-                  {
-                    "entityType": "Host",
-                    "fieldMappings": [
-                      {
-                        "columnName": "HostCustomEntity",
-                        "identifier": "FullName"
-                      }
-                    ]
-                  },
-                  {
-                    "entityType": "IP",
-                    "fieldMappings": [
-                      {
-                        "columnName": "IPCustomEntity",
-                        "identifier": "Address"
-                      }
-                    ]
-                  },
-                  {
-                    "entityType": "URL",
-                    "fieldMappings": [
-                      {
-                        "columnName": "URLCustomEntity",
-                        "identifier": "Url"
-                      }
-                    ]
-                  }
-                ]
-              }
-            },
-            {
-              "type": "Microsoft.OperationalInsights/workspaces/providers/metadata",
-              "apiVersion": "2022-01-01-preview",
-              "name": "[concat(parameters('workspace'),'/Microsoft.SecurityInsights/',concat('AnalyticsRule-', last(split(variables('analyticRuleId6'),'/'))))]",
-              "properties": {
-                "description": "Recorded Future Analytics Rule 6",
-                "parentId": "[variables('analyticRuleId6')]",
-                "contentId": "[variables('_analyticRulecontentId6')]",
-                "kind": "AnalyticsRule",
-                "version": "[variables('analyticRuleVersion6')]",
-                "source": {
-                  "kind": "Solution",
-                  "name": "Recorded Future",
-                  "sourceId": "[variables('_solutionId')]"
-                },
-                "author": {
-                  "name": "Recorded Future Premier Integrations",
-                  "email": "[variables('_email')]"
-                },
-                "support": {
-                  "name": "Recorded Future Support Team",
-                  "email": "support@recordedfuture.com",
-                  "tier": "Partner",
-                  "link": "http://support.recordedfuture.com/"
-                }
-              }
-            }
-          ]
-        }
-      }
-    },
-    {
-      "type": "Microsoft.Resources/templateSpecs",
-      "apiVersion": "2021-05-01",
-      "name": "[variables('playbookTemplateSpecName1')]",
-      "location": "[parameters('workspace-location')]",
-      "tags": {
-        "hidden-sentinelWorkspaceId": "[variables('workspaceResourceId')]",
-        "hidden-sentinelContentType": "Playbook"
-      },
-      "properties": {
-        "description": "RecordedFuture-ImportToSentinel playbook",
-        "displayName": "RecordedFuture-ImportToSentinel playbook"
-      }
-    },
-    {
-      "type": "Microsoft.Resources/templateSpecs/versions",
-      "apiVersion": "2021-05-01",
-      "name": "[concat(variables('playbookTemplateSpecName1'),'/',variables('playbookVersion1'))]",
-      "location": "[parameters('workspace-location')]",
-      "tags": {
-        "hidden-sentinelWorkspaceId": "[variables('workspaceResourceId')]",
-        "hidden-sentinelContentType": "Playbook"
-      },
-      "dependsOn": [
-        "[resourceId('Microsoft.Resources/templateSpecs', variables('playbookTemplateSpecName1'))]"
-      ],
-      "properties": {
-<<<<<<< HEAD
-        "description": "RecordedFuture-ImportToSentinel Playbook with template version 2.4.0",
-=======
-        "description": "RecordedFuture-ImportToSentinel Playbook with template version 2.3.1",
->>>>>>> 3fab76c6
-        "mainTemplate": {
-          "$schema": "https://schema.management.azure.com/schemas/2019-04-01/deploymentTemplate.json#",
-          "contentVersion": "[variables('playbookVersion1')]",
-          "parameters": {
-            "PlaybookName": {
-              "type": "string",
-              "defaultValue": "RecordedFuture-ImportToSentinel"
-            }
-          },
-          "variables": {
-            "GraphSecurityConnectionName": "[[concat('microsoftgraphsecurity-', parameters('PlaybookName'))]",
-            "connection-2": "[[concat('/subscriptions/',subscription().subscriptionId,'/providers/Microsoft.Web/locations/',variables('workspace-location-inline'),'/managedApis/microsoftgraphsecurity')]",
-            "_connection-2": "[[variables('connection-2')]",
-            "workspace-location-inline": "[concat('[resourceGroup().locatio', 'n]')]",
-            "workspace-name": "[parameters('workspace')]",
-            "workspaceResourceId": "[[resourceId('microsoft.OperationalInsights/Workspaces', variables('workspace-name'))]"
-          },
-          "resources": [
-            {
-              "type": "Microsoft.Logic/workflows",
-              "apiVersion": "2019-05-01",
-              "name": "[[parameters('PlaybookName')]",
-              "location": "[[variables('workspace-location-inline')]",
-              "dependsOn": [
-                "[[resourceId('Microsoft.Web/connections', variables('GraphSecurityConnectionName'))]"
-              ],
-              "properties": {
-                "definition": {
-                  "$schema": "https://schema.management.azure.com/providers/Microsoft.Logic/schemas/2016-06-01/workflowdefinition.json#",
-                  "actions": {
-                    "Select": {
-                      "inputs": {
-                        "from": "@triggerBody()['items']",
-                        "select": "@item()['content']"
-                      },
-                      "type": "Select"
-                    },
-                    "Submit_multiple_tiIndicators": {
-                      "inputs": {
-                        "body": {
-                          "value": "@body('Select')"
-                        },
-                        "host": {
-                          "connection": {
-                            "name": "@parameters('$connections')['microsoftgraphsecurity']['connectionId']"
-                          }
-                        },
-                        "method": "post",
-                        "path": "/beta/security/tiIndicators/submitTiIndicators"
-                      },
-                      "runAfter": {
-                        "Select": [
-                          "Succeeded"
-                        ]
-                      },
-                      "type": "ApiConnection"
-                    }
-                  },
-                  "contentVersion": "1.0.0.0",
-                  "parameters": {
-                    "$connections": {
-                      "type": "Object"
-                    }
-                  },
-                  "triggers": {
-                    "Batch_messages": {
-                      "inputs": {
-                        "configurations": {
-                          "RFImportToSentinel": {
-                            "releaseCriteria": {
-                              "messageCount": 100,
-                              "recurrence": {
-                                "frequency": "Minute",
-                                "interval": 10
-                              }
-                            }
-                          }
-                        },
-                        "mode": "Inline"
-                      },
-                      "type": "Batch"
-                    }
-                  }
-                },
-                "parameters": {
-                  "$connections": {
-                    "value": {
-                      "microsoftgraphsecurity": {
-                        "id": "[[concat('/subscriptions/',subscription().subscriptionId,'/providers/Microsoft.Web/locations/',variables('workspace-location-inline'),'/managedApis/microsoftgraphsecurity')]",
-                        "connectionId": "[[resourceId('Microsoft.Web/connections', variables('GraphSecurityConnectionName'))]",
-                        "connectionName": "[[variables('GraphSecurityConnectionName')]"
-                      }
-                    }
-                  }
-                }
-              },
-              "tags": {
-                "hidden-SentinelWorkspaceId": "[[variables('workspaceResourceId')]"
-              }
-            },
-            {
-              "type": "Microsoft.Web/connections",
-              "apiVersion": "2016-06-01",
-              "location": "[[variables('workspace-location-inline')]",
-              "name": "[[variables('GraphSecurityConnectionName')]",
-              "properties": {
-                "api": {
-                  "id": "[[variables('_connection-2')]"
-                }
-              }
-            },
-            {
-              "type": "Microsoft.OperationalInsights/workspaces/providers/metadata",
-              "apiVersion": "2022-01-01-preview",
-              "name": "[concat(parameters('workspace'),'/Microsoft.SecurityInsights/',concat('Playbook-', last(split(variables('playbookId1'),'/'))))]",
-              "properties": {
-                "parentId": "[variables('playbookId1')]",
-                "contentId": "[variables('_playbookContentId1')]",
-                "kind": "Playbook",
-                "version": "[variables('playbookVersion1')]",
-                "source": {
-                  "kind": "Solution",
-                  "name": "Recorded Future",
-                  "sourceId": "[variables('_solutionId')]"
-                },
-                "author": {
-                  "name": "Recorded Future Premier Integrations",
-                  "email": "[variables('_email')]"
-                },
-                "support": {
-                  "name": "Recorded Future Support Team",
-                  "email": "support@recordedfuture.com",
-                  "tier": "Partner",
-                  "link": "http://support.recordedfuture.com/"
-                }
-              }
-            }
-          ],
-          "metadata": {
-            "title": "RecordedFuture-ImportToSentinel",
-            "description": "This playbook is purposed to listen (via batching mechanism provided by Microsoft Azure) for incoming messages from the IndicatorProcessor Playbooks and create submit the indicators for creation",
-            "postDeployment": [
-              "After deployment you have to open the playbook to configure all connections and press save."
-            ],
-            "prerequisites": [
-              "None"
-            ],
-            "lastUpdateTime": "2022-08-01T00:00:00Z",
-            "tags": [
-              "Threat Intelligence"
-            ],
-            "releaseNotes": [
-              {
-                "version": "1.0.0",
-                "title": "RecordedFuture-ImportToSentinel",
-                "notes": [
-                  "Initial version"
-                ]
-              }
-            ]
-          }
-        }
-      }
-    },
-    {
-      "type": "Microsoft.Resources/templateSpecs",
-      "apiVersion": "2021-05-01",
-      "name": "[variables('playbookTemplateSpecName2')]",
-      "location": "[parameters('workspace-location')]",
-      "tags": {
-        "hidden-sentinelWorkspaceId": "[variables('workspaceResourceId')]",
-        "hidden-sentinelContentType": "Playbook"
-      },
-      "properties": {
-        "description": "RecordedFuture-DOMAIN-C2_DNS_Name-TIProcessor playbook",
-        "displayName": "RecordedFuture-DOMAIN-C2_DNS_Name-TIProcessor playbook"
-      }
-    },
-    {
-      "type": "Microsoft.Resources/templateSpecs/versions",
-      "apiVersion": "2021-05-01",
-      "name": "[concat(variables('playbookTemplateSpecName2'),'/',variables('playbookVersion2'))]",
-      "location": "[parameters('workspace-location')]",
-      "tags": {
-        "hidden-sentinelWorkspaceId": "[variables('workspaceResourceId')]",
-        "hidden-sentinelContentType": "Playbook"
-      },
-      "dependsOn": [
-        "[resourceId('Microsoft.Resources/templateSpecs', variables('playbookTemplateSpecName2'))]"
-      ],
-      "properties": {
-<<<<<<< HEAD
-        "description": "RecordedFuture-DOMAIN-C2_DNS_Name-TIProcessor Playbook with template version 2.4.0",
-=======
-        "description": "RecordedFuture-DOMAIN-C2_DNS_Name-TIProcessor Playbook with template version 2.3.1",
->>>>>>> 3fab76c6
-        "mainTemplate": {
-          "$schema": "https://schema.management.azure.com/schemas/2019-04-01/deploymentTemplate.json#",
-          "contentVersion": "[variables('playbookVersion2')]",
-          "parameters": {
-            "PlaybookName": {
-              "defaultValue": "RecordedFuture-DOMAIN-C2_DNS_Name-TIProcessor",
-              "type": "String"
-            },
-            "PlaybookNameBatching": {
-              "defaultValue": "RecordedFuture-ImportToSentinel",
-              "type": "String"
-            }
-          },
-          "variables": {
-            "RecordedFutureConnectionName": "recordedfuture-connectorv2",
-            "connection-2": "[[concat('/subscriptions/',subscription().subscriptionId,'/providers/Microsoft.Web/locations/',variables('workspace-location-inline'),'/managedApis/recordedfuturev2')]",
-            "_connection-2": "[[variables('connection-2')]",
-            "workspace-location-inline": "[concat('[resourceGroup().locatio', 'n]')]",
-            "workspace-name": "[parameters('workspace')]",
-            "workspaceResourceId": "[[resourceId('microsoft.OperationalInsights/Workspaces', variables('workspace-name'))]"
-          },
-          "resources": [
-            {
-              "type": "Microsoft.Logic/workflows",
-              "apiVersion": "2019-05-01",
-              "name": "[[parameters('PlaybookName')]",
-              "location": "[[variables('workspace-location-inline')]",
-              "dependsOn": [
-                "[[resourceId('Microsoft.Web/connections', variables('RecordedFutureConnectionName'))]"
-              ],
-              "properties": {
-                "definition": {
-                  "$schema": "https://schema.management.azure.com/providers/Microsoft.Logic/schemas/2016-06-01/workflowdefinition.json#",
-                  "actions": {
-                    "For_each": {
-                      "actions": {
-                        "Parse_JSON": {
-                          "inputs": {
-                            "content": "@items('For_each')",
-                            "schema": {
-                              "properties": {
-                                "EvidenceDetails": {
-                                  "properties": {
-                                    "EvidenceDetails": {
-                                      "items": {
-                                        "properties": {
-                                          "Criticality": {
-                                            "type": "integer"
-                                          },
-                                          "CriticalityLabel": {
-                                            "type": "string"
-                                          },
-                                          "EvidenceString": {
-                                            "type": "string"
-                                          },
-                                          "Rule": {
-                                            "type": "string"
-                                          },
-                                          "Timestamp": {
-                                            "type": "integer"
-                                          }
-                                        },
-                                        "required": [
-                                          "Rule",
-                                          "EvidenceString",
-                                          "CriticalityLabel",
-                                          "Timestamp",
-                                          "Criticality"
-                                        ],
-                                        "type": "object"
-                                      },
-                                      "type": "array"
-                                    }
-                                  },
-                                  "type": "object"
-                                },
-                                "Name": {
-                                  "type": "string"
-                                },
-                                "Risk": {
-                                  "type": "integer"
-                                },
-                                "riskString": {
-                                  "type": "string"
-                                }
-                              },
-                              "type": "object"
-                            }
-                          },
-                          "type": "ParseJson"
-                        },
-                        "RecordedFuture-ImportToSentinel": {
-                          "inputs": {
-                            "batchName": "RFImportToSentinel",
-                            "content": {
-                              "action": "alert",
-                              "additionalInformation": "@{body('Parse_JSON')?['EvidenceDetails']}",
-                              "azureTenantId": "[[subscription().tenantId]",
-                              "confidence": "@int(body('Parse_JSON')?['Risk'])",
-                              "description": "Recorded Future - DOMAIN - C2 DNS Name",
-                              "domainName": "@{body('Parse_JSON')?['Name']}",
-                              "expirationDateTime": "@{addHours(utcNow(),2)}",
-                              "ingestedDateTime": "@{utcNow()}",
-                              "targetProduct": "Azure Sentinel",
-                              "threatType": "C2",
-                              "tlpLevel": "amber"
-                            },
-                            "host": {
-                              "triggerName": "Batch_messages",
-                              "workflow": {
-                                "id": "[[concat('/subscriptions/', subscription().subscriptionId, '/resourceGroups/', resourceGroup().name, '/providers/Microsoft.Logic/workflows/', parameters('PlaybookNameBatching'))]"
-                              }
-                            }
-                          },
-                          "runAfter": {
-                            "Parse_JSON": [
-                              "Succeeded"
-                            ]
-                          },
-                          "type": "SendToBatch"
-                        }
-                      },
-                      "foreach": "@body('Recorded_Future_RiskLists_and_SCF_Download')",
-                      "runAfter": {
-                        "Recorded_Future_RiskLists_and_SCF_Download": [
-                          "Succeeded"
-                        ]
-                      },
-                      "type": "Foreach"
-                    },
-                    "Recorded_Future_RiskLists_and_SCF_Download": {
-                      "inputs": {
-                        "host": {
-                          "connection": {
-                            "name": "@parameters('$connections')['recordedfuture']['connectionId']"
-                          }
-                        },
-                        "method": "get",
-                        "path": "/fusion/files",
-                        "queries": {
-                          "path": "/public/MicrosoftAzure/domain_c2_dns.json"
-                        }
-                      },
-                      "type": "ApiConnection"
-                    }
-                  },
-                  "contentVersion": "1.0.0.0",
-                  "parameters": {
-                    "$connections": {
-                      "type": "Object"
-                    }
-                  },
-                  "triggers": {
-                    "Recurrence": {
-                      "recurrence": {
-                        "frequency": "Hour",
-                        "interval": 2
-                      },
-                      "type": "Recurrence"
-                    }
-                  }
-                },
-                "parameters": {
-                  "$connections": {
-                    "value": {
-                      "recordedfuture": {
-                        "id": "[[concat('/subscriptions/',subscription().subscriptionId,'/providers/Microsoft.Web/locations/',variables('workspace-location-inline'),'/managedApis/recordedfuturev2')]",
-                        "connectionId": "[[resourceId('Microsoft.Web/connections', variables('RecordedFutureConnectionName'))]",
-                        "connectionName": "[[variables('RecordedFutureConnectionName')]"
-                      }
-                    }
-                  }
-                }
-              },
-              "tags": {
-                "hidden-SentinelWorkspaceId": "[[variables('workspaceResourceId')]"
-              }
-            },
-            {
-              "type": "Microsoft.Web/connections",
-              "apiVersion": "2016-06-01",
-              "name": "[[variables('RecordedFutureConnectionName')]",
-              "location": "[[variables('workspace-location-inline')]",
-              "properties": {
-                "api": {
-                  "id": "[[variables('_connection-2')]"
-                }
-              }
-            },
-            {
-              "type": "Microsoft.OperationalInsights/workspaces/providers/metadata",
-              "apiVersion": "2022-01-01-preview",
-              "name": "[concat(parameters('workspace'),'/Microsoft.SecurityInsights/',concat('Playbook-', last(split(variables('playbookId2'),'/'))))]",
-              "properties": {
-                "parentId": "[variables('playbookId2')]",
-                "contentId": "[variables('_playbookContentId2')]",
-                "kind": "Playbook",
-                "version": "[variables('playbookVersion2')]",
-                "source": {
-                  "kind": "Solution",
-                  "name": "Recorded Future",
-                  "sourceId": "[variables('_solutionId')]"
-                },
-                "author": {
-                  "name": "Recorded Future Premier Integrations",
-                  "email": "[variables('_email')]"
-                },
-                "support": {
-                  "name": "Recorded Future Support Team",
-                  "email": "support@recordedfuture.com",
-                  "tier": "Partner",
-                  "link": "http://support.recordedfuture.com/"
-                }
-              }
-            }
-          ],
-          "metadata": {
-            "title": "RecordedFuture-DOMAIN-C2_DNS_Name-TIProcessor",
-            "description": "This playbook leverages the Recorded Future API and automatically imports the C&C DNS Name Domain RiskList, as Threat Intelligence Indicators, for detection purposes in Microsoft Sentinel.\n\nThis playbook depends on RecordedFuture-ImportToSentinel that need to be installed **manually** before installing current playbook.",
-            "prerequisites": [
-              "First install the RecordedFuture-ImportToSentinel playbook.",
-              "To use the Recorded Future for Azure connector, you will need a valid API token from Recorded Future as described in the documentation https://learn.microsoft.com/en-us/connectors/recordedfuturev2/#how-to-get-credentials"
-            ],
-            "postDeployment": [
-              "After deployment you have to open the playbook to configure all connections and press save."
-            ],
-            "lastUpdateTime": "2022-08-01T00:00:00Z",
-            "tags": [
-              "Threat Intelligence"
-            ],
-            "releaseNotes": [
-              {
-                "version": "1.0.0",
-                "title": "RecordedFuture-DOMAIN-C2_DNS_Name-IndicatorProcessor",
-                "notes": [
-                  "Initial version"
-                ]
-              }
-            ]
-          }
-        }
-      }
-    },
-    {
-      "type": "Microsoft.Resources/templateSpecs",
-      "apiVersion": "2021-05-01",
-      "name": "[variables('playbookTemplateSpecName3')]",
-      "location": "[parameters('workspace-location')]",
-      "tags": {
-        "hidden-sentinelWorkspaceId": "[variables('workspaceResourceId')]",
-        "hidden-sentinelContentType": "Playbook"
-      },
-      "properties": {
-        "description": "RecordedFuture-HASH-Obs_in_Underground-TIProcessor playbook",
-        "displayName": "RecordedFuture-HASH-Obs_in_Underground-TIProcessor playbook"
-      }
-    },
-    {
-      "type": "Microsoft.Resources/templateSpecs/versions",
-      "apiVersion": "2021-05-01",
-      "name": "[concat(variables('playbookTemplateSpecName3'),'/',variables('playbookVersion3'))]",
-      "location": "[parameters('workspace-location')]",
-      "tags": {
-        "hidden-sentinelWorkspaceId": "[variables('workspaceResourceId')]",
-        "hidden-sentinelContentType": "Playbook"
-      },
-      "dependsOn": [
-        "[resourceId('Microsoft.Resources/templateSpecs', variables('playbookTemplateSpecName3'))]"
-      ],
-      "properties": {
-<<<<<<< HEAD
-        "description": "RecordedFuture-HASH-Obs_in_Underground-TIProcessor Playbook with template version 2.4.0",
-=======
-        "description": "RecordedFuture-HASH-Obs_in_Underground-TIProcessor Playbook with template version 2.3.1",
->>>>>>> 3fab76c6
-        "mainTemplate": {
-          "$schema": "https://schema.management.azure.com/schemas/2019-04-01/deploymentTemplate.json#",
-          "contentVersion": "[variables('playbookVersion3')]",
-          "parameters": {
-            "PlaybookName": {
-              "defaultValue": "RecordedFuture-HASH-Obs_in_Underground-TIProcessor",
-              "type": "String"
-            },
-            "PlaybookNameBatching": {
-              "defaultValue": "RecordedFuture-ImportToSentinel",
-              "type": "String"
-            }
-          },
-          "variables": {
-            "RecordedFutureConnectionName": "recordedfuture-connectorv2",
-            "connection-2": "[[concat('/subscriptions/',subscription().subscriptionId,'/providers/Microsoft.Web/locations/',variables('workspace-location-inline'),'/managedApis/recordedfuturev2')]",
-            "_connection-2": "[[variables('connection-2')]",
-            "workspace-location-inline": "[concat('[resourceGroup().locatio', 'n]')]",
-            "workspace-name": "[parameters('workspace')]",
-            "workspaceResourceId": "[[resourceId('microsoft.OperationalInsights/Workspaces', variables('workspace-name'))]"
-          },
-          "resources": [
-            {
-              "type": "Microsoft.Logic/workflows",
-              "apiVersion": "2019-05-01",
-              "name": "[[parameters('PlaybookName')]",
-              "location": "[[variables('workspace-location-inline')]",
-              "dependsOn": [
-                "[[resourceId('Microsoft.Web/connections', variables('RecordedFutureConnectionName'))]"
-              ],
-              "properties": {
-                "definition": {
-                  "$schema": "https://schema.management.azure.com/providers/Microsoft.Logic/schemas/2016-06-01/workflowdefinition.json#",
-                  "actions": {
-                    "For_each": {
-                      "actions": {
-                        "Parse_JSON": {
-                          "inputs": {
-                            "content": "@items('For_each')",
-                            "schema": {
-                              "properties": {
-                                "EvidenceDetails": {
-                                  "properties": {
-                                    "EvidenceDetails": {
-                                      "items": {
-                                        "properties": {
-                                          "Criticality": {
-                                            "type": "integer"
-                                          },
-                                          "CriticalityLabel": {
-                                            "type": "string"
-                                          },
-                                          "EvidenceString": {
-                                            "type": "string"
-                                          },
-                                          "Rule": {
-                                            "type": "string"
-                                          },
-                                          "Timestamp": {
-                                            "type": "integer"
-                                          }
-                                        },
-                                        "required": [
-                                          "Rule",
-                                          "EvidenceString",
-                                          "CriticalityLabel",
-                                          "Timestamp",
-                                          "Criticality"
-                                        ],
-                                        "type": "object"
-                                      },
-                                      "type": "array"
-                                    }
-                                  },
-                                  "type": "object"
-                                },
-                                "Name": {
-                                  "type": "string"
-                                },
-                                "Risk": {
-                                  "type": "integer"
-                                },
-                                "riskString": {
-                                  "type": "string"
-                                }
-                              },
-                              "type": "object"
-                            }
-                          },
-                          "type": "ParseJson"
-                        },
-                        "RecordedFuture-ImportToSentinel": {
-                          "inputs": {
-                            "batchName": "RFImportToSentinel",
-                            "content": {
-                              "action": "alert",
-                              "additionalInformation": "@{body('Parse_JSON')?['EvidenceDetails']}",
-                              "azureTenantId": "[[subscription().tenantId]",
-                              "confidence": "@int(body('Parse_JSON')?['Risk'])",
-                              "description": "Recorded Future - HASH - Observed in Underground Virus Testing Sites",
-                              "expirationDateTime": "@{addDays(utcNow(),1)}",
-                              "fileHashType": "unknown",
-                              "fileHashValue": "@{body('Parse_JSON')?['Name']}",
-                              "ingestedDateTime": "@{utcNow()}",
-                              "targetProduct": "Azure Sentinel",
-                              "threatType": "Malware",
-                              "tlpLevel": "amber"
-                            },
-                            "host": {
-                              "triggerName": "Batch_messages",
-                              "workflow": {
-                                "id": "[[concat('/subscriptions/', subscription().subscriptionId, '/resourceGroups/', resourceGroup().name, '/providers/Microsoft.Logic/workflows/', parameters('PlaybookNameBatching'))]"
-                              }
-                            }
-                          },
-                          "runAfter": {
-                            "Parse_JSON": [
-                              "Succeeded"
-                            ]
-                          },
-                          "type": "SendToBatch"
-                        }
-                      },
-                      "foreach": "@body('Recorded_Future_RiskLists_and_SCF_Download')",
-                      "runAfter": {
-                        "Recorded_Future_RiskLists_and_SCF_Download": [
-                          "Succeeded"
-                        ]
-                      },
-                      "type": "Foreach"
-                    },
-                    "Recorded_Future_RiskLists_and_SCF_Download": {
-                      "inputs": {
-                        "host": {
-                          "connection": {
-                            "name": "@parameters('$connections')['recordedfuture']['connectionId']"
-                          }
-                        },
-                        "method": "get",
-                        "path": "/fusion/files",
-                        "queries": {
-                          "path": "/public/MicrosoftAzure/hash_observed_testing.json"
-                        }
-                      },
-                      "type": "ApiConnection"
-                    }
-                  },
-                  "contentVersion": "1.0.0.0",
-                  "parameters": {
-                    "$connections": {
-                      "type": "Object"
-                    }
-                  },
-                  "triggers": {
-                    "Recurrence": {
-                      "recurrence": {
-                        "frequency": "Day",
-                        "interval": 1
-                      },
-                      "type": "Recurrence"
-                    }
-                  }
-                },
-                "parameters": {
-                  "$connections": {
-                    "value": {
-                      "recordedfuture": {
-                        "id": "[[concat('/subscriptions/',subscription().subscriptionId,'/providers/Microsoft.Web/locations/',variables('workspace-location-inline'),'/managedApis/recordedfuturev2')]",
-                        "connectionId": "[[resourceId('Microsoft.Web/connections', variables('RecordedFutureConnectionName'))]",
-                        "connectionName": "[[variables('RecordedFutureConnectionName')]"
-                      }
-                    }
-                  }
-                }
-              },
-              "tags": {
-                "hidden-SentinelWorkspaceId": "[[variables('workspaceResourceId')]"
-              }
-            },
-            {
-              "type": "Microsoft.Web/connections",
-              "apiVersion": "2016-06-01",
-              "name": "[[variables('RecordedFutureConnectionName')]",
-              "location": "[[variables('workspace-location-inline')]",
-              "properties": {
-                "api": {
-                  "id": "[[variables('_connection-2')]"
-                }
-              }
-            },
-            {
-              "type": "Microsoft.OperationalInsights/workspaces/providers/metadata",
-              "apiVersion": "2022-01-01-preview",
-              "name": "[concat(parameters('workspace'),'/Microsoft.SecurityInsights/',concat('Playbook-', last(split(variables('playbookId3'),'/'))))]",
-              "properties": {
-                "parentId": "[variables('playbookId3')]",
-                "contentId": "[variables('_playbookContentId3')]",
-                "kind": "Playbook",
-                "version": "[variables('playbookVersion3')]",
-                "source": {
-                  "kind": "Solution",
-                  "name": "Recorded Future",
-                  "sourceId": "[variables('_solutionId')]"
-                },
-                "author": {
-                  "name": "Recorded Future Premier Integrations",
-                  "email": "[variables('_email')]"
-                },
-                "support": {
-                  "name": "Recorded Future Support Team",
-                  "email": "support@recordedfuture.com",
-                  "tier": "Partner",
-                  "link": "http://support.recordedfuture.com/"
-                }
-              }
-            }
-          ],
-          "metadata": {
-            "title": "RecordedFuture-HASH-Obs_in_Underground-TIProcessor",
-            "description": "This playbook leverages the Recorded Future API and automatically imports the Observed in Underground Virus Testing Sites Hash RiskList, as Threat Intelligence Indicators, for detection purposes in Microsoft Sentinel.\n\nThis playbook depends on RecordedFuture-ImportToSentinel that need to be installed **manually** before installing current playbook.",
-            "prerequisites": [
-              "First install the RecordedFuture-ImportToSentinel playbook.",
-              "To use the Recorded Future for Azure connector, you will need a valid API token from Recorded Future as described in the documentation https://learn.microsoft.com/en-us/connectors/recordedfuturev2/#how-to-get-credentials"
-            ],
-            "postDeployment": [
-              "After deployment you have to open the playbook to configure all connections and press save."
-            ],
-            "lastUpdateTime": "2022-08-01T00:00:00Z",
-            "tags": [
-              "Threat Intelligence"
-            ],
-            "releaseNotes": [
-              {
-                "version": "1.0.0",
-                "title": "RecordedFuture-HASH-Obs_in_Underground-TIProcessor",
-                "notes": [
-                  "Initial version"
-                ]
-              }
-            ]
-          }
-        }
-      }
-    },
-    {
-      "type": "Microsoft.Resources/templateSpecs",
-      "apiVersion": "2021-05-01",
-      "name": "[variables('playbookTemplateSpecName4')]",
-      "location": "[parameters('workspace-location')]",
-      "tags": {
-        "hidden-sentinelWorkspaceId": "[variables('workspaceResourceId')]",
-        "hidden-sentinelContentType": "Playbook"
-      },
-      "properties": {
-        "description": "RecordedFuture-IOC_Enrichment-IP_Domain_URL_Hash playbook",
-        "displayName": "RecordedFuture-IOC_Enrichment-IP_Domain_URL_Hash playbook"
-      }
-    },
-    {
-      "type": "Microsoft.Resources/templateSpecs/versions",
-      "apiVersion": "2021-05-01",
-      "name": "[concat(variables('playbookTemplateSpecName4'),'/',variables('playbookVersion4'))]",
-      "location": "[parameters('workspace-location')]",
-      "tags": {
-        "hidden-sentinelWorkspaceId": "[variables('workspaceResourceId')]",
-        "hidden-sentinelContentType": "Playbook"
-      },
-      "dependsOn": [
-        "[resourceId('Microsoft.Resources/templateSpecs', variables('playbookTemplateSpecName4'))]"
-      ],
-      "properties": {
-<<<<<<< HEAD
-        "description": "RecordedFuture-IOC_Enrichment-IP_Domain_URL_Hash Playbook with template version 2.4.0",
-=======
-        "description": "RecordedFuture-IOC_Enrichment-IP_Domain_URL_Hash Playbook with template version 2.3.1",
->>>>>>> 3fab76c6
-        "mainTemplate": {
-          "$schema": "https://schema.management.azure.com/schemas/2019-04-01/deploymentTemplate.json#",
-          "contentVersion": "[variables('playbookVersion4')]",
-          "parameters": {
-            "PlaybookName": {
-              "defaultValue": "RecordedFuture-IOC_Enrichment-IP_Domain_URL_Hash",
-              "type": "string"
-            }
-          },
-          "variables": {
-            "RecordedFutureConnectionName": "recordedfuture-connectorv2",
-            "AzureSentinelConnectionName": "[[concat('azuresentinel-', parameters('PlaybookName'))]",
-            "connection-2": "[[concat('/subscriptions/',subscription().subscriptionId,'/providers/Microsoft.Web/locations/',variables('workspace-location-inline'),'/managedApis/recordedfuturev2')]",
-            "_connection-2": "[[variables('connection-2')]",
-            "connection-3": "[[concat('/subscriptions/',subscription().subscriptionId,'/providers/Microsoft.Web/locations/',variables('workspace-location-inline'),'/managedApis/azuresentinel')]",
-            "_connection-3": "[[variables('connection-3')]",
-            "workspace-location-inline": "[concat('[resourceGroup().locatio', 'n]')]",
-            "workspace-name": "[parameters('workspace')]",
-            "workspaceResourceId": "[[resourceId('microsoft.OperationalInsights/Workspaces', variables('workspace-name'))]"
-          },
-          "resources": [
-            {
-              "type": "Microsoft.Logic/workflows",
-              "apiVersion": "2019-05-01",
-              "name": "[[parameters('PlaybookName')]",
-              "location": "[[variables('workspace-location-inline')]",
-              "dependsOn": [
-                "[[resourceId('Microsoft.Web/connections', variables('AzureSentinelConnectionName'))]",
-                "[[resourceId('Microsoft.Web/connections', variables('RecordedFutureConnectionName'))]"
-              ],
-              "properties": {
-                "definition": {
-                  "$schema": "https://schema.management.azure.com/providers/Microsoft.Logic/schemas/2016-06-01/workflowdefinition.json#",
-                  "actions": {
-                    "For_each": {
-                      "actions": {
-                        "Parse_JSON_2": {
-                          "inputs": {
-                            "content": "@items('For_each')",
-                            "schema": {
-                              "properties": {
-                                "id": {
-                                  "type": "string"
-                                },
-                                "kind": {
-                                  "type": "string"
-                                },
-                                "properties": {
-                                  "type": "object"
-                                },
-                                "type": {
-                                  "type": "string"
-                                }
-                              },
-                              "type": "object"
-                            }
-                          },
-                          "type": "ParseJson"
-                        },
-                        "Switch": {
-                          "cases": {
-                            "Case": {
-                              "actions": {
-                                "Add_comment_to_incident_(V3)_-_Domain": {
-                                  "inputs": {
-                                    "body": {
-                                      "incidentArmId": "@triggerBody()?['object']?['id']",
-                                      "message": "<p><img src=\"https://raw.githubusercontent.com/Azure/Azure-Sentinel/master/Solutions/Recorded%20Future/Playbooks/RecordedFuture-IOC_Enrichment-IP_Domain_URL_Hash/images/RecordedFuture.png\" /><br>\n<span style=\"font-size: 14px\">Enrichmed Domain:</span> <strong>@{body('Parse_JSON_-_DNS_Resolution')?['domainName']}</strong><br>\n<span style=\"font-size: 14px\">Risk Score:</span> <strong>@{body('Domain_Enrichment')?['data']?['risk']?['score']}</strong><span style=\"font-size: 14px\"> of 99</span><br>\n@{concat('<a target=\"_blank\" href=\"', body('Domain_Enrichment')?['data']?['intelCard'], '\">Open IOC Intelligence Card (Portal)</a><hr/>')}<br>\n<span style=\"font-size: 14px\"><strong>Infrastructure Detections:</strong></span> @{body('Domain_Observed_ioc_HTML_table')}<br>\n<span style=\"font-size: 14px\"><strong>Risk Rules:</strong></span> @{body('Domain_Evidence_Details_HTML_table')}<br>\n<span style=\"font-size: 14px\"><strong>Technical Links:</strong></span> @{body('Domain_Technical_Links_HTML_table')}<br>\n<span style=\"font-size: 14px\"><strong>Research Links:</strong></span> @{body('Domain_Research_Links_HTML_table')}</p>"
-                                    },
-                                    "host": {
-                                      "connection": {
-                                        "name": "@parameters('$connections')['azuresentinel']['connectionId']"
-                                      }
-                                    },
-                                    "method": "post",
-                                    "path": "/Incidents/Comment"
-                                  },
-                                  "runAfter": {
-                                    "Domain_Observed_ioc_HTML_table": [
-                                      "Succeeded"
-                                    ]
-                                  },
-                                  "type": "ApiConnection"
-                                },
-                                "Add_comment_to_incident_(V3)_4": {
-                                  "inputs": {
-                                    "body": {
-                                      "incidentArmId": "@triggerBody()?['object']?['id']",
-                                      "message": "<p><img src=\"https://raw.githubusercontent.com/Azure/Azure-Sentinel/master/Solutions/Recorded%20Future/Playbooks/RecordedFuture-IOC_Enrichment-IP_Domain_URL_Hash/images/RecordedFuture.png\" /><br>\nNo Recorded Future data on @{body('Parse_JSON_-_DNS_Resolution')?['domainName']}<br>\n<a href=\"https://app.recordedfuture.com/live/sc/collection-request\" target=\"_blank\">Request Data Collection In The Recorded Future Portal</a></p>"
-                                    },
-                                    "host": {
-                                      "connection": {
-                                        "name": "@parameters('$connections')['azuresentinel']['connectionId']"
-                                      }
-                                    },
-                                    "method": "post",
-                                    "path": "/Incidents/Comment"
-                                  },
-                                  "runAfter": {
-                                    "Add_comment_to_incident_(V3)_-_Domain": [
-                                      "SKIPPED"
-                                    ]
-                                  },
-                                  "type": "ApiConnection"
-                                },
-                                "Domain_Enrichment": {
-                                  "inputs": {
-                                    "host": {
-                                      "connection": {
-                                        "name": "@parameters('$connections')['recordedfuture']['connectionId']"
-                                      }
-                                    },
-                                    "method": "get",
-                                    "path": "/lookup/domain/@{encodeURIComponent(body('Parse_JSON_-_DNS_Resolution')?['domainName'])}",
-                                    "queries": {
-                                      "IntelligenceCloud": "@parameters('IntelligenceCloud')",
-                                      "RFIncidentId": "@variables('RFIncidentId')",
-                                      "Techniques": "@string(triggerBody()?['object']?['properties']?['additionalData']?['techniques'])",
-                                      "WorkspaceId": "@triggerBody()?['workspaceInfo']?['WorkspaceName']",
-                                      "fields": "intelCard,risk,links"
-                                    }
-                                  },
-                                  "runAfter": {
-                                    "Parse_JSON_-_DNS_Resolution": [
-                                      "Succeeded"
-                                    ]
-                                  },
-                                  "type": "ApiConnection"
-                                },
-                                "Domain_Evidence_Details_HTML_table": {
-                                  "inputs": {
-                                    "columns": [
-                                      {
-                                        "header": "Risk_Rules",
-                                        "value": "@item()?['rule']"
-                                      },
-                                      {
-                                        "header": "Severity",
-                                        "value": "@item()?['criticalityLabel']"
-                                      },
-                                      {
-                                        "header": "Evidence_Details",
-                                        "value": "@item()?['evidenceString']"
-                                      }
-                                    ],
-                                    "format": "HTML",
-                                    "from": "@body('Domain_Enrichment')?['data']?['risk']?['evidenceDetails']"
-                                  },
-                                  "runAfter": {
-                                    "Domain_Enrichment": [
-                                      "Succeeded"
-                                    ]
-                                  },
-                                  "type": "Table"
-                                },
-                                "Domain_Research_Links_HTML_table": {
-                                  "inputs": {
-                                    "columns": [
-                                      {
-                                        "header": "Entity",
-                                        "value": "@replace(item()?['name'],'.','[.]')"
-                                      },
-                                      {
-                                        "header": "Entity_Type",
-                                        "value": "@item()?['type']"
-                                      },
-                                      {
-                                        "header": "Category",
-                                        "value": "@item()?['category']"
-                                      },
-                                      {
-                                        "header": "Risk_Score",
-                                        "value": "@item()?['score']"
-                                      }
-                                    ],
-                                    "format": "HTML",
-                                    "from": "@if(empty(body('Domain_Enrichment')?['data']?['links']?['research']),variables('EmptyArray'),body('Domain_Enrichment')?['data']?['links']?['research']?['entities'])"
-                                  },
-                                  "runAfter": {
-                                    "Domain_Technical_Links_HTML_table": [
-                                      "Succeeded"
-                                    ]
-                                  },
-                                  "type": "Table"
-                                },
-                                "Domain_Technical_Links_HTML_table": {
-                                  "inputs": {
-                                    "columns": [
-                                      {
-                                        "header": "Entity",
-                                        "value": "@replace(item()?['name'],'.','[.]')"
-                                      },
-                                      {
-                                        "header": "Entity_Type",
-                                        "value": "@item()?['type']"
-                                      },
-                                      {
-                                        "header": "Category",
-                                        "value": "@item()?['category']"
-                                      },
-                                      {
-                                        "header": "Risk_Score",
-                                        "value": "@item()?['score']"
-                                      }
-                                    ],
-                                    "format": "HTML",
-                                    "from": "@if(empty(body('Domain_Enrichment')?['data']?['links']?['technical']),variables('EmptyArray'),body('Domain_Enrichment')?['data']?['links']?['technical']?['entities'])"
-                                  },
-                                  "runAfter": {
-                                    "Domain_Evidence_Details_HTML_table": [
-                                      "Succeeded"
-                                    ]
-                                  },
-                                  "type": "Table"
-                                },
-                                "Domain_Observed_ioc_HTML_table": {
-                                  "inputs": {
-                                    "columns": [
-                                      {
-                                        "header": "Timestamp",
-                                        "value": "@item()?['timestamp']"
-                                      },
-                                      {
-                                        "header": "Integration_Type",
-                                        "value": "@item()?['integration_type']"
-                                      },
-                                      {
-                                        "header": "Instance_Id",
-                                        "value": "@item()?['integration_instance_id']"
-                                      }
-                                    ],
-                                    "format": "HTML",
-                                    "from": "@if(empty(body('Domain_Enrichment')?['observed_iocs_history']),variables('EmptyArray'),body('Domain_Enrichment')?['observed_iocs_history'])"
-                                  },
-                                  "runAfter": {
-                                    "DOMAIN_Research_Links_HTML_table": [
-                                      "Succeeded"
-                                    ]
-                                  },
-                                  "type": "Table"
-                                },
-                                "Parse_JSON_-_DNS_Resolution": {
-                                  "inputs": {
-                                    "content": "@body('Parse_JSON_2')?['properties']",
-                                    "schema": {
-                                      "properties": {
-                                        "domainName": {
-                                          "type": "string"
-                                        },
-                                        "friendlyName": {
-                                          "type": "string"
-                                        }
-                                      },
-                                      "type": "object"
-                                    }
-                                  },
-                                  "type": "ParseJson"
-                                }
-                              },
-                              "case": "DnsResolution"
-                            },
-                            "Case_2": {
-                              "actions": {
-                                "Add_comment_to_incident_(V3)_-_Hash": {
-                                  "inputs": {
-                                    "body": {
-                                      "incidentArmId": "@triggerBody()?['object']?['id']",
-                                      "message": "<p><img src=\"https://raw.githubusercontent.com/Azure/Azure-Sentinel/master/Solutions/Recorded%20Future/Playbooks/RecordedFuture-IOC_Enrichment-IP_Domain_URL_Hash/images/RecordedFuture.png\" /><br>\n<span style=\"font-size: 14px\">Enriched Hash:</span> <strong>@{body('Parse_JSON_-_File_Hash')?['hashValue']}</strong><br>\n<span style=\"font-size: 14px\">Risk Score:</span> <strong></strong><strong>@{body('Hash_Enrichment')?['data']?['risk']?['score']}</strong><span style=\"font-size: 14px\"> of 99</span><br>\n@{concat('<a target=\"_blank\" href=\"', body('Hash_Enrichment')?['data']?['intelCard'], '\">Open Intelligence Card (Portal)</a><hr/>')}<br>\n<span style=\"font-size: 14px\"><strong>Infrastructure Detections:</strong></span> @{body('Hash_Observed_ioc_HTML_table')}<br>\n<span style=\"font-size: 14px\"><strong>Risk Rules:</strong></span> @{body('Hash_Evidence_Details_HTML_table')}<br>\n<span style=\"font-size: 14px\"><strong>Technical Links:</strong></span> @{body('Hash_Technical_Links_HTML_table')}<br>\n<span style=\"font-size: 14px\"><strong>Research Links:</strong></span> @{body('Hash_Research_Links_HTML_table')}</p>"
-                                    },
-                                    "host": {
-                                      "connection": {
-                                        "name": "@parameters('$connections')['azuresentinel']['connectionId']"
-                                      }
-                                    },
-                                    "method": "post",
-                                    "path": "/Incidents/Comment"
-                                  },
-                                  "runAfter": {
-                                    "Hash_Observed_ioc_HTML_table": [
-                                      "Succeeded"
-                                    ]
-                                  },
-                                  "type": "ApiConnection"
-                                },
-                                "Add_comment_to_incident_(V3)_3": {
-                                  "inputs": {
-                                    "body": {
-                                      "incidentArmId": "@triggerBody()?['object']?['id']",
-                                      "message": "<p><img src=\"https://raw.githubusercontent.com/Azure/Azure-Sentinel/master/Solutions/Recorded%20Future/Playbooks/RecordedFuture-IOC_Enrichment-IP_Domain_URL_Hash/images/RecordedFuture.png\" /><br>\nNo Recorded Future data on @{body('Parse_JSON_-_File_Hash')?['hashValue']}<br>\n<a href=\"https://app.recordedfuture.com/live/sc/collection-request\" target=\"_blank\">Request Data Collection In The Recorded Future Portal</a></p>"
-                                    },
-                                    "host": {
-                                      "connection": {
-                                        "name": "@parameters('$connections')['azuresentinel']['connectionId']"
-                                      }
-                                    },
-                                    "method": "post",
-                                    "path": "/Incidents/Comment"
-                                  },
-                                  "runAfter": {
-                                    "Add_comment_to_incident_(V3)_-_Hash": [
-                                      "SKIPPED"
-                                    ]
-                                  },
-                                  "type": "ApiConnection"
-                                },
-                                "Hash_Enrichment": {
-                                  "inputs": {
-                                    "host": {
-                                      "connection": {
-                                        "name": "@parameters('$connections')['recordedfuture']['connectionId']"
-                                      }
-                                    },
-                                    "method": "get",
-                                    "path": "/lookup/hash/@{encodeURIComponent(body('Parse_JSON_-_File_Hash')?['hashValue'])}",
-                                    "queries": {
-                                      "IntelligenceCloud": "@parameters('IntelligenceCloud')",
-                                      "RFIncidentId": "@variables('RFIncidentId')",
-                                      "Techniques": "@string(triggerBody()?['object']?['properties']?['additionalData']?['techniques'])",
-                                      "WorkspaceId": "@triggerBody()?['workspaceInfo']?['WorkspaceName']",
-                                      "fields": "intelCard,risk,links"
-                                    }
-                                  },
-                                  "runAfter": {
-                                    "Parse_JSON_-_File_Hash": [
-                                      "Succeeded"
-                                    ]
-                                  },
-                                  "type": "ApiConnection"
-                                },
-                                "Hash_Evidence_Details_HTML_table": {
-                                  "inputs": {
-                                    "columns": [
-                                      {
-                                        "header": "Risk_Rules",
-                                        "value": "@item()?['rule']"
-                                      },
-                                      {
-                                        "header": "Severity",
-                                        "value": "@item()?['criticalityLabel']"
-                                      },
-                                      {
-                                        "header": "Evidence_Details",
-                                        "value": "@item()?['evidenceString']"
-                                      }
-                                    ],
-                                    "format": "HTML",
-                                    "from": "@body('Hash_Enrichment')?['data']?['risk']?['evidenceDetails']"
-                                  },
-                                  "runAfter": {
-                                    "Hash_Enrichment": [
-                                      "Succeeded"
-                                    ]
-                                  },
-                                  "type": "Table"
-                                },
-                                "Hash_Research_Links_HTML_table": {
-                                  "inputs": {
-                                    "columns": [
-                                      {
-                                        "header": "Entity",
-                                        "value": "@replace(item()?['name'],'.','[.]')"
-                                      },
-                                      {
-                                        "header": "Entity_Type",
-                                        "value": "@item()?['type']"
-                                      },
-                                      {
-                                        "header": "Category",
-                                        "value": "@item()?['category']"
-                                      },
-                                      {
-                                        "header": "Risk_Score",
-                                        "value": "@item()?['score']"
-                                      }
-                                    ],
-                                    "format": "HTML",
-                                    "from": "@if(empty(body('Hash_Enrichment')?['data']?['links']?['research']),variables('EmptyArray'),body('Hash_Enrichment')?['data']?['links']?['research']?['entities'])"
-                                  },
-                                  "runAfter": {
-                                    "Hash_Evidence_Details_HTML_table": [
-                                      "Succeeded"
-                                    ]
-                                  },
-                                  "type": "Table"
-                                },
-                                "Hash_Technical_Links_HTML_table": {
-                                  "inputs": {
-                                    "columns": [
-                                      {
-                                        "header": "Entity",
-                                        "value": "@replace(item()?['name'],'.','[.]')"
-                                      },
-                                      {
-                                        "header": "Entity_Type",
-                                        "value": "@item()?['type']"
-                                      },
-                                      {
-                                        "header": "Category",
-                                        "value": "@item()?['category']"
-                                      },
-                                      {
-                                        "header": "Risk_Score",
-                                        "value": "@item()?['score']"
-                                      }
-                                    ],
-                                    "format": "HTML",
-                                    "from": "@if(empty(body('Hash_Enrichment')?['data']?['links']?['technical']),variables('EmptyArray'),body('Hash_Enrichment')?['data']?['links']?['technical']?['entities'])"
-                                  },
-                                  "runAfter": {
-                                    "Hash_Research_Links_HTML_table": [
-                                      "Succeeded"
-                                    ]
-                                  },
-                                  "type": "Table"
-                                },
-                                "Hash_Observed_ioc_HTML_table": {
-                                  "inputs": {
-                                    "columns": [
-                                      {
-                                        "header": "Timestamp",
-                                        "value": "@item()?['timestamp']"
-                                      },
-                                      {
-                                        "header": "Integration_Type",
-                                        "value": "@item()?['integration_type']"
-                                      },
-                                      {
-                                        "header": "Instance_Id",
-                                        "value": "@item()?['integration_instance_id']"
-                                      }
-                                    ],
-                                    "format": "HTML",
-                                    "from": "@if(empty(body('Hash_Enrichment')?['observed_iocs_history']),variables('EmptyArray'),body('Hash_Enrichment')?['observed_iocs_history'])"
-                                  },
-                                  "runAfter": {
-                                    "Hash_Technical_Links_HTML_table": [
-                                      "Succeeded"
-                                    ]
-                                  },
-                                  "type": "Table"
-                                },
-                                "Parse_JSON_-_File_Hash": {
-                                  "inputs": {
-                                    "content": "@body('Parse_JSON_2')?['properties']",
-                                    "schema": {
-                                      "properties": {
-                                        "algorithm": {
-                                          "type": "string"
-                                        },
-                                        "friendlyName": {
-                                          "type": "string"
-                                        },
-                                        "hashValue": {
-                                          "type": "string"
-                                        }
-                                      },
-                                      "type": "object"
-                                    }
-                                  },
-                                  "type": "ParseJson"
-                                }
-                              },
-                              "case": "FileHash"
-                            },
-                            "Case_3": {
-                              "actions": {
-                                "Add_comment_to_incident_(V3)_-_URL": {
-                                  "inputs": {
-                                    "body": {
-                                      "incidentArmId": "@triggerBody()?['object']?['id']",
-                                      "message": "<p><img src=\"https://raw.githubusercontent.com/Azure/Azure-Sentinel/master/Solutions/Recorded%20Future/Playbooks/RecordedFuture-IOC_Enrichment-IP_Domain_URL_Hash/images/RecordedFuture.png\"/><br>\n<span style=\"font-size: 14px\">Enriched URL:</span> <strong></strong><strong>@{replace(body('Parse_JSON_-_Url')?['url'], '.', '[.]')}</strong><strong></strong><br>\n<span style=\"font-size: 14px\">Risk Score:</span> <strong></strong><strong>@{body('URL_Enrichment')?['data']?['risk']?['score']}</strong><strong></strong><span style=\"font-size: 14px\"> of 99</span>@{concat('<hr/>')}<br>\n<span style=\"font-size: 14px\"><strong>Infrastructure Detections:</strong></span> @{body('Url_Observed_ioc_HTML_table')}<br>\n<span style=\"font-size: 14px\"><strong>Risk Rules:</strong></span> @{body('URL_Evidence_Details_HTML_table')}<br>\n<span style=\"font-size: 14px\"><strong>Technical Links:</strong></span> @{body('URL_Technical_Links_HTML_table')}<br>\n<span style=\"font-size: 14px\"><strong>Research Links:</strong></span> @{body('URL_Research_Links_HTML_table')}</p>"
-                                    },
-                                    "host": {
-                                      "connection": {
-                                        "name": "@parameters('$connections')['azuresentinel']['connectionId']"
-                                      }
-                                    },
-                                    "method": "post",
-                                    "path": "/Incidents/Comment"
-                                  },
-                                  "runAfter": {
-                                    "Url_Observed_ioc_HTML_table": [
-                                      "Succeeded"
-                                    ]
-                                  },
-                                  "type": "ApiConnection"
-                                },
-                                "Add_comment_to_incident_(V3)_2": {
-                                  "inputs": {
-                                    "body": {
-                                      "incidentArmId": "@triggerBody()?['object']?['id']",
-                                      "message": "<p><img src=\"https://raw.githubusercontent.com/Azure/Azure-Sentinel/master/Solutions/Recorded%20Future/Playbooks/RecordedFuture-IOC_Enrichment-IP_Domain_URL_Hash/images/RecordedFuture.png\" /><br>\nNo Recorded Future data on @{body('Parse_JSON_-_Url')?['url']}<br>\n<a href=\"https://app.recordedfuture.com/live/sc/collection-request\" target=\"_blank\">Request Data Collection In The Recorded Future Portal</a></p>"
-                                    },
-                                    "host": {
-                                      "connection": {
-                                        "name": "@parameters('$connections')['azuresentinel']['connectionId']"
-                                      }
-                                    },
-                                    "method": "post",
-                                    "path": "/Incidents/Comment"
-                                  },
-                                  "runAfter": {
-                                    "Add_comment_to_incident_(V3)_-_URL": [
-                                      "SKIPPED"
-                                    ]
-                                  },
-                                  "type": "ApiConnection"
-                                },
-                                "Parse_JSON_-_Url": {
-                                  "inputs": {
-                                    "content": "@body('Parse_JSON_2')?['properties']",
-                                    "schema": {
-                                      "properties": {
-                                        "friendlyName": {
-                                          "type": "string"
-                                        },
-                                        "url": {
-                                          "type": "string"
-                                        }
-                                      },
-                                      "type": "object"
-                                    }
-                                  },
-                                  "type": "ParseJson"
-                                },
-                                "URL_Enrichment": {
-                                  "inputs": {
-                                    "host": {
-                                      "connection": {
-                                        "name": "@parameters('$connections')['recordedfuture']['connectionId']"
-                                      }
-                                    },
-                                    "method": "get",
-                                    "path": "/lookup/url/@{encodeURIComponent(body('Parse_JSON_-_Url')?['url'])}",
-                                    "queries": {
-                                      "IntelligenceCloud": "@parameters('IntelligenceCloud')",
-                                      "RFIncidentId": "@variables('RFIncidentId')",
-                                      "Techniques": "@string(triggerBody()?['object']?['properties']?['additionalData']?['techniques'])",
-                                      "WorkspaceId": "@triggerBody()?['workspaceInfo']?['WorkspaceName']",
-                                      "fields": "intelCard,risk,links"
-                                    }
-                                  },
-                                  "runAfter": {
-                                    "Parse_JSON_-_Url": [
-                                      "Succeeded"
-                                    ]
-                                  },
-                                  "type": "ApiConnection"
-                                },
-                                "URL_Evidence_Details_HTML_table": {
-                                  "inputs": {
-                                    "columns": [
-                                      {
-                                        "header": "Risk_Rules",
-                                        "value": "@item()?['rule']"
-                                      },
-                                      {
-                                        "header": "Severity",
-                                        "value": "@item()?['criticalityLabel']"
-                                      },
-                                      {
-                                        "header": "Evidence_Details",
-                                        "value": "@item()?['evidenceString']"
-                                      }
-                                    ],
-                                    "format": "HTML",
-                                    "from": "@body('URL_Enrichment')?['data']?['risk']?['evidenceDetails']"
-                                  },
-                                  "runAfter": {
-                                    "URL_Enrichment": [
-                                      "Succeeded"
-                                    ]
-                                  },
-                                  "type": "Table"
-                                },
-                                "URL_Research_Links_HTML_table": {
-                                  "inputs": {
-                                    "columns": [
-                                      {
-                                        "header": "Entity",
-                                        "value": "@replace(item()?['name'],'.','[.]')"
-                                      },
-                                      {
-                                        "header": "Entity_Type",
-                                        "value": "@item()?['type']"
-                                      },
-                                      {
-                                        "header": "Category",
-                                        "value": "@item()?['category']"
-                                      },
-                                      {
-                                        "header": "Risk_Score",
-                                        "value": "@item()?['score']"
-                                      }
-                                    ],
-                                    "format": "HTML",
-                                    "from": "@if(empty(body('URL_Enrichment')?['data']?['links']?['research']),variables('EmptyArray'),body('URL_Enrichment')?['data']?['links']?['research']?['entities'])"
-                                  },
-                                  "runAfter": {
-                                    "URL_Technical_Links_HTML_table": [
-                                      "Succeeded"
-                                    ]
-                                  },
-                                  "type": "Table"
-                                },
-                                "URL_Technical_Links_HTML_table": {
-                                  "inputs": {
-                                    "columns": [
-                                      {
-                                        "header": "Entity",
-                                        "value": "@replace(item()?['name'],'.','[.]')"
-                                      },
-                                      {
-                                        "header": "Entity_Type",
-                                        "value": "@item()?['type']"
-                                      },
-                                      {
-                                        "header": "Category",
-                                        "value": "@item()?['category']"
-                                      },
-                                      {
-                                        "header": "Risk_Score",
-                                        "value": "@item()?['score']"
-                                      }
-                                    ],
-                                    "format": "HTML",
-                                    "from": "@if(empty(body('URL_Enrichment')?['data']?['links']?['technical']),variables('EmptyArray'),body('URL_Enrichment')?['data']?['links']?['technical']?['entities'])"
-                                  },
-                                  "runAfter": {
-                                    "URL_Evidence_Details_HTML_table": [
-                                      "Succeeded"
-                                    ]
-                                  },
-                                  "type": "Table"
-                                },
-                                "Url_Observed_ioc_HTML_table": {
-                                  "inputs": {
-                                    "columns": [
-                                      {
-                                        "header": "Timestamp",
-                                        "value": "@item()?['timestamp']"
-                                      },
-                                      {
-                                        "header": "Integration_Type",
-                                        "value": "@item()?['integration_type']"
-                                      },
-                                      {
-                                        "header": "Instance_Id",
-                                        "value": "@item()?['integration_instance_id']"
-                                      }
-                                    ],
-                                    "format": "HTML",
-                                    "from": "@if(empty(body('URL_Enrichment')?['observed_iocs_history']),variables('EmptyArray'),body('URL_Enrichment')?['observed_iocs_history'])"
-                                  },
-                                  "runAfter": {
-                                    "URL_Research_Links_HTML_table": [
-                                      "Succeeded"
-                                    ]
-                                  },
-                                  "type": "Table"
-                                }
-                              },
-                              "case": "Url"
-                            },
-                            "Case_4": {
-                              "actions": {
-                                "Add_comment_to_incident_(V3)": {
-                                  "inputs": {
-                                    "body": {
-                                      "incidentArmId": "@triggerBody()?['object']?['id']",
-                                      "message": "<p><img src=\"https://raw.githubusercontent.com/Azure/Azure-Sentinel/master/Solutions/Recorded%20Future/Playbooks/RecordedFuture-IOC_Enrichment-IP_Domain_URL_Hash/images/RecordedFuture.png\" /><br>\nNo Recorded Future data on @{body('Parse_JSON_-_Ip')?['address']}<br>\n<a href=\"https://app.recordedfuture.com/live/sc/collection-request\" target=\"_blank\">Request Data Collection In The Recorded Future Portal</a></p>"
-                                    },
-                                    "host": {
-                                      "connection": {
-                                        "name": "@parameters('$connections')['azuresentinel']['connectionId']"
-                                      }
-                                    },
-                                    "method": "post",
-                                    "path": "/Incidents/Comment"
-                                  },
-                                  "runAfter": {
-                                    "Add_comment_to_incident_(V3)_-_IP": [
-                                      "Skipped"
-                                    ]
-                                  },
-                                  "type": "ApiConnection"
-                                },
-                                "Add_comment_to_incident_(V3)_-_IP": {
-                                  "inputs": {
-                                    "body": {
-                                      "incidentArmId": "@triggerBody()?['object']?['id']",
-                                      "message": "<p><img src=\"https://raw.githubusercontent.com/Azure/Azure-Sentinel/master/Solutions/Recorded%20Future/Playbooks/RecordedFuture-IOC_Enrichment-IP_Domain_URL_Hash/images/RecordedFuture.png\"/><br>\n<span style=\"font-size: 14px\">Enriched IP: </span><span style=\"font-size: 14px\"><strong></strong></span><span style=\"font-size: 14px\"><strong>@{body('Parse_JSON_-_Ip')?['address']}</strong></span><span style=\"font-size: 14px\"><strong></strong></span><br>\n<span style=\"font-size: 14px\">Risk Score: </span><span style=\"font-size: 14px\"><strong></strong></span><span style=\"font-size: 14px\"><strong>@{body('IP_Enrichment')?['data']?['risk']?['score']}</strong></span><span style=\"font-size: 14px\"><strong></strong></span><span style=\"font-size: 14px\"> of 99</span><br>\n@{concat('<a target=\"_blank\" href=\"', body('IP_Enrichment')?['data']?['intelCard'], '\">Open Intelligence Card (Portal)</a><hr/>')}<br>\n<span style=\"font-size: 14px\"><strong>Infrastructure Detections:</strong></span> @{body('IP_Observed_ioc_HTML_table')}<br>\n<span style=\"font-size: 14px\"><strong>Risk Rules:</strong></span> @{body('IP_Evidence_Details_HTML_table')}<br>\n<span style=\"font-size: 14px\"><strong>Technical Links:</strong></span> @{body('IP_Technical_Links_HTML_table')}<br>\n<span style=\"font-size: 14px\"><strong>Research Links:</strong></span> @{body('IP_Research_Links_HTML_table')}</p>"
-                                    },
-                                    "host": {
-                                      "connection": {
-                                        "name": "@parameters('$connections')['azuresentinel']['connectionId']"
-                                      }
-                                    },
-                                    "method": "post",
-                                    "path": "/Incidents/Comment"
-                                  },
-                                  "runAfter": {
-                                    "IP_Observed_ioc_HTML_table": [
-                                      "Succeeded"
-                                    ]
-                                  },
-                                  "type": "ApiConnection"
-                                },
-                                "IP_Enrichment": {
-                                  "inputs": {
-                                    "host": {
-                                      "connection": {
-                                        "name": "@parameters('$connections')['recordedfuture']['connectionId']"
-                                      }
-                                    },
-                                    "method": "get",
-                                    "path": "/lookup/ip/@{encodeURIComponent(body('Parse_JSON_-_Ip')?['address'])}",
-                                    "queries": {
-                                      "IntelligenceCloud": "@parameters('IntelligenceCloud')",
-                                      "RFIncidentId": "@variables('RFIncidentId')",
-                                      "Techniques": "@string(triggerBody()?['object']?['properties']?['additionalData']?['techniques'])",
-                                      "WorkspaceId": "@triggerBody()?['workspaceInfo']?['WorkspaceName']",
-                                      "fields": "intelCard,risk,links"
-                                    }
-                                  },
-                                  "runAfter": {
-                                    "Parse_JSON_-_Ip": [
-                                      "Succeeded"
-                                    ]
-                                  },
-                                  "type": "ApiConnection"
-                                },
-                                "IP_Evidence_Details_HTML_table": {
-                                  "inputs": {
-                                    "columns": [
-                                      {
-                                        "header": "Risk_Rules",
-                                        "value": "@item()?['rule']"
-                                      },
-                                      {
-                                        "header": "Severity",
-                                        "value": "@item()?['criticalityLabel']"
-                                      },
-                                      {
-                                        "header": "Evidence_Details",
-                                        "value": "@item()?['evidenceString']"
-                                      }
-                                    ],
-                                    "format": "HTML",
-                                    "from": "@body('IP_Enrichment')?['data']?['risk']?['evidenceDetails']"
-                                  },
-                                  "runAfter": {
-                                    "IP_Enrichment": [
-                                      "Succeeded"
-                                    ]
-                                  },
-                                  "type": "Table"
-                                },
-                                "IP_Research_Links_HTML_table": {
-                                  "inputs": {
-                                    "columns": [
-                                      {
-                                        "header": "Entity",
-                                        "value": "@replace(item()?['name'],'.','[.]')"
-                                      },
-                                      {
-                                        "header": "Entity_Type",
-                                        "value": "@item()?['type']"
-                                      },
-                                      {
-                                        "header": "Category",
-                                        "value": "@item()?['category']"
-                                      },
-                                      {
-                                        "header": "Risk_Score",
-                                        "value": "@item()?['score']"
-                                      }
-                                    ],
-                                    "format": "HTML",
-                                    "from": "@if(empty(body('IP_Enrichment')?['data']?['links']?['research']),variables('EmptyArray'),body('IP_Enrichment')?['data']?['links']?['research']?['entities'])"
-                                  },
-                                  "runAfter": {
-                                    "IP_Technical_Links_HTML_table": [
-                                      "Succeeded"
-                                    ]
-                                  },
-                                  "type": "Table"
-                                },
-                                "IP_Technical_Links_HTML_table": {
-                                  "inputs": {
-                                    "columns": [
-                                      {
-                                        "header": "Entity",
-                                        "value": "@replace(item()?['name'],'.','[.]')"
-                                      },
-                                      {
-                                        "header": "Entity_Type",
-                                        "value": "@item()?['type']"
-                                      },
-                                      {
-                                        "header": "Category",
-                                        "value": "@item()?['category']"
-                                      },
-                                      {
-                                        "header": "Risk_Score",
-                                        "value": "@item()?['score']"
-                                      }
-                                    ],
-                                    "format": "HTML",
-                                    "from": "@if(empty(body('IP_Enrichment')?['data']?['links']?['technical']),variables('EmptyArray'),body('IP_Enrichment')?['data']?['links']?['technical']?['entities'])"
-                                  },
-                                  "runAfter": {
-                                    "IP_Evidence_Details_HTML_table": [
-                                      "Succeeded"
-                                    ]
-                                  },
-                                  "type": "Table"
-                                },
-                                "IP_Observed_ioc_HTML_table": {
-                                  "inputs": {
-                                    "columns": [
-                                      {
-                                        "header": "Timestamp",
-                                        "value": "@item()?['timestamp']"
-                                      },
-                                      {
-                                        "header": "Integration_Type",
-                                        "value": "@item()?['integration_type']"
-                                      },
-                                      {
-                                        "header": "Instance_Id",
-                                        "value": "@item()?['integration_instance_id']"
-                                      }
-                                    ],
-                                    "format": "HTML",
-                                    "from": "@if(empty(body('IP_Enrichment')?['observed_iocs_history']),variables('EmptyArray'),body('IP_Enrichment')?['observed_iocs_history'])"
-                                  },
-                                  "runAfter": {
-                                    "IP_Research_Links_HTML_table": [
-                                      "Succeeded"
-                                    ]
-                                  },
-                                  "type": "Table"
-                                },
-                                "Parse_JSON_-_Ip": {
-                                  "inputs": {
-                                    "content": "@body('Parse_JSON_2')?['properties']",
-                                    "schema": {
-                                      "properties": {
-                                        "address": {
-                                          "type": "string"
-                                        },
-                                        "friendlyName": {
-                                          "type": "string"
-                                        }
-                                      },
-                                      "type": "object"
-                                    }
-                                  },
-                                  "type": "ParseJson"
-                                }
-                              },
-                              "case": "Ip"
-                            }
-                          },
-                          "expression": "@body('Parse_JSON_2')?['kind']",
-                          "runAfter": {
-                            "Parse_JSON_2": [
-                              "Succeeded"
-                            ]
-                          },
-                          "type": "Switch"
-                        }
-                      },
-                      "foreach": "@triggerBody()?['object']?['properties']?['relatedEntities']",
-                      "runAfter": {
-                        "RFIncidentId": [
-                          "Succeeded"
-                        ]
-                      },
-                      "type": "Foreach"
-                    },
-                    "Initialize_variable": {
-                      "inputs": {
-                        "variables": [
-                          {
-                            "name": "EmptyArray",
-                            "type": "array"
-                          }
-                        ]
-                      },
-                      "type": "InitializeVariable"
-                    },
-                    "RFIncidentId": {
-                      "inputs": {
-                        "variables": [
-                          {
-                            "name": "RFIncidentId",
-                            "type": "string",
-                            "value": "@{guid()}"
-                          }
-                        ]
-                      },
-                      "runAfter": {
-                        "Initialize_variable": [
-                          "Succeeded"
-                        ]
-                      },
-                      "type": "InitializeVariable"
-                    }
-                  },
-                  "contentVersion": "1.0.0.0",
-                  "parameters": {
-                    "IntelligenceCloud": {
-                      "defaultValue": true,
-                      "type": "Bool"
-                    },
-                    "$connections": {
-                      "type": "Object"
-                    }
-                  },
-                  "triggers": {
-                    "When_Azure_Sentinel_incident_creation_rule_was_triggered": {
-                      "inputs": {
-                        "body": {
-                          "callback_url": "@{listCallbackUrl()}"
-                        },
-                        "host": {
-                          "connection": {
-                            "name": "@parameters('$connections')['azuresentinel']['connectionId']"
-                          }
-                        },
-                        "path": "/incident-creation"
-                      },
-                      "type": "ApiConnectionWebhook"
-                    }
-                  }
-                },
-                "parameters": {
-                  "$connections": {
-                    "value": {
-                      "azuresentinel": {
-                        "id": "[[concat('/subscriptions/',subscription().subscriptionId,'/providers/Microsoft.Web/locations/',variables('workspace-location-inline'),'/managedApis/azuresentinel')]",
-                        "connectionId": "[[resourceId('Microsoft.Web/connections', variables('AzureSentinelConnectionName'))]",
-                        "connectionName": "[[variables('AzureSentinelConnectionName')]"
-                      },
-                      "recordedfuture": {
-                        "id": "[[concat('/subscriptions/',subscription().subscriptionId,'/providers/Microsoft.Web/locations/',variables('workspace-location-inline'),'/managedApis/recordedfuturev2')]",
-                        "connectionId": "[[resourceId('Microsoft.Web/connections', variables('RecordedFutureConnectionName'))]",
-                        "connectionName": "[[variables('RecordedFutureConnectionName')]"
-                      }
-                    }
-                  }
-                }
-              },
-              "tags": {
-                "hidden-SentinelWorkspaceId": "[[variables('workspaceResourceId')]"
-              }
-            },
-            {
-              "type": "Microsoft.Web/connections",
-              "apiVersion": "2016-06-01",
-              "name": "[[variables('RecordedFutureConnectionName')]",
-              "location": "[[variables('workspace-location-inline')]",
-              "properties": {
-                "api": {
-                  "id": "[[variables('_connection-2')]"
-                }
-              }
-            },
-            {
-              "type": "Microsoft.Web/connections",
-              "apiVersion": "2016-06-01",
-              "name": "[[variables('AzureSentinelConnectionName')]",
-              "location": "[[variables('workspace-location-inline')]",
-              "properties": {
-                "api": {
-                  "id": "[[variables('_connection-3')]"
-                }
-              }
-            },
-            {
-              "type": "Microsoft.OperationalInsights/workspaces/providers/metadata",
-              "apiVersion": "2022-01-01-preview",
-              "name": "[concat(parameters('workspace'),'/Microsoft.SecurityInsights/',concat('Playbook-', last(split(variables('playbookId4'),'/'))))]",
-              "properties": {
-                "parentId": "[variables('playbookId4')]",
-                "contentId": "[variables('_playbookContentId4')]",
-                "kind": "Playbook",
-                "version": "[variables('playbookVersion4')]",
-                "source": {
-                  "kind": "Solution",
-                  "name": "Recorded Future",
-                  "sourceId": "[variables('_solutionId')]"
-                },
-                "author": {
-                  "name": "Recorded Future Premier Integrations",
-                  "email": "[variables('_email')]"
-                },
-                "support": {
-                  "name": "Recorded Future Support Team",
-                  "email": "support@recordedfuture.com",
-                  "tier": "Partner",
-                  "link": "http://support.recordedfuture.com/"
-                }
-              }
-            }
-          ],
-          "metadata": {
-            "title": "RecordedFuture-IOC_Enrichment-IP_Domain_URL_Hash",
-            "description": "This playbook leverages the Recorded Future API to enrich IP, Domain, Url & Hash indicators, found in Sentinel incidents, with the following context: Risk Score, Risk Rules and Link to Intelligence Card. The enrichment content will be posted as a comment in the Sentinel incident <img alt=\"Sentinel incident comment\" src=\"https://raw.githubusercontent.com/Azure/Azure-Sentinel/master/Solutions/Recorded%20Future/Playbooks/RecordedFuture-IOC_Enrichment-IP_Domain_URL_Hash/images/EnrichmentExampleDark.png\"/>.",
-            "prerequisites": [
-              "To use the Recorded Future for Azure connector, you will need a valid API token from Recorded Future as described in the documentation https://learn.microsoft.com/en-us/connectors/recordedfuturev2/#how-to-get-credentials"
-            ],
-            "postDeployment": [
-              "After deployment open the playbook in edit mode and configure/authorize all connections and press save.<img alt=\"Logic app schema\" src=\"https://raw.githubusercontent.com/Azure/Azure-Sentinel/master/Solutions/Recorded%20Future/Playbooks/RecordedFuture-IOC_Enrichment-IP_Domain_URL_Hash/images/LogicAppDark.png\" />"
-            ],
-            "lastUpdateTime": "2023-03-08T00:00:00Z",
-            "entities": [
-              "ip",
-              "url",
-              "dnsresolution",
-              "filehash"
-            ],
-            "tags": [
-              "Enrichment"
-            ],
-            "releaseNotes": [
-              {
-                "version": "2.3.1",
-                "title": "RecordedFuture-IOC_Enrichment-IP_Domain_URL_Hash",
-                "notes": [
-                  "Handle 404 result from enrichment."
-                ]
-              },
-              {
-                "version": "2.3.0",
-                "title": "RecordedFuture-IOC_Enrichment-IP_Domain_URL_Hash",
-                "notes": [
-                  "Added detections, updated readme and improved layout."
-                ]
-              },
-              {
-                "version": "1.1.1",
-                "title": "RecordedFuture-IOC_Enrichment-IP_Domain_URL_Hash",
-                "notes": [
-                  "Fixed riskrule severity and correct image url."
-                ]
-              },
-              {
-                "version": "1.1.0",
-                "title": "RecordedFuture-IOC_Enrichment-IP_Domain_URL_Hash",
-                "notes": [
-                  "Improved layout and added consent for intelligence Recorded Future cloud sharing."
-                ]
-              },
-              {
-                "version": "1.0.0",
-                "title": "RecordedFuture-IOC_Enrichment-IP_Domain_URL_Hash",
-                "notes": [
-                  "Initial version"
-                ]
-              }
-            ]
-          }
-        }
-      }
-    },
-    {
-      "type": "Microsoft.Resources/templateSpecs",
-      "apiVersion": "2021-05-01",
-      "name": "[variables('playbookTemplateSpecName5')]",
-      "location": "[parameters('workspace-location')]",
-      "tags": {
-        "hidden-sentinelWorkspaceId": "[variables('workspaceResourceId')]",
-        "hidden-sentinelContentType": "Playbook"
-      },
-      "properties": {
-        "description": "RecordedFuture-IP-Actively_Comm_C2_Server-TIProcessor playbook",
-        "displayName": "RecordedFuture-IP-Actively_Comm_C2_Server-TIProcessor playbook"
-      }
-    },
-    {
-      "type": "Microsoft.Resources/templateSpecs/versions",
-      "apiVersion": "2021-05-01",
-      "name": "[concat(variables('playbookTemplateSpecName5'),'/',variables('playbookVersion5'))]",
-      "location": "[parameters('workspace-location')]",
-      "tags": {
-        "hidden-sentinelWorkspaceId": "[variables('workspaceResourceId')]",
-        "hidden-sentinelContentType": "Playbook"
-      },
-      "dependsOn": [
-        "[resourceId('Microsoft.Resources/templateSpecs', variables('playbookTemplateSpecName5'))]"
-      ],
-      "properties": {
-<<<<<<< HEAD
-        "description": "RecordedFuture-IP-Actively_Comm_C2_Server-TIProcessor Playbook with template version 2.4.0",
-=======
-        "description": "RecordedFuture-IP-Actively_Comm_C2_Server-TIProcessor Playbook with template version 2.3.1",
->>>>>>> 3fab76c6
-        "mainTemplate": {
-          "$schema": "https://schema.management.azure.com/schemas/2019-04-01/deploymentTemplate.json#",
-          "contentVersion": "[variables('playbookVersion5')]",
-          "parameters": {
-            "PlaybookName": {
-              "defaultValue": "RecordedFuture-IP-Actively_Comm_C2_Server-TIProcessor",
-              "type": "String"
-            },
-            "PlaybookNameBatching": {
-              "defaultValue": "RecordedFuture-ImportToSentinel",
-              "type": "String"
-            }
-          },
-          "variables": {
-            "RecordedFutureConnectionName": "recordedfuture-connectorv2",
-            "connection-2": "[[concat('/subscriptions/',subscription().subscriptionId,'/providers/Microsoft.Web/locations/',variables('workspace-location-inline'),'/managedApis/recordedfuturev2')]",
-            "_connection-2": "[[variables('connection-2')]",
-            "workspace-location-inline": "[concat('[resourceGroup().locatio', 'n]')]",
-            "workspace-name": "[parameters('workspace')]",
-            "workspaceResourceId": "[[resourceId('microsoft.OperationalInsights/Workspaces', variables('workspace-name'))]"
-          },
-          "resources": [
-            {
-              "type": "Microsoft.Logic/workflows",
-              "apiVersion": "2019-05-01",
-              "name": "[[parameters('PlaybookName')]",
-              "location": "[[variables('workspace-location-inline')]",
-              "dependsOn": [
-                "[[resourceId('Microsoft.Web/connections', variables('RecordedFutureConnectionName'))]"
-              ],
-              "properties": {
-                "definition": {
-                  "$schema": "https://schema.management.azure.com/providers/Microsoft.Logic/schemas/2016-06-01/workflowdefinition.json#",
-                  "actions": {
-                    "For_each": {
-                      "actions": {
-                        "Parse_JSON": {
-                          "inputs": {
-                            "content": "@items('For_each')",
-                            "schema": {
-                              "properties": {
-                                "EvidenceDetails": {
-                                  "properties": {
-                                    "EvidenceDetails": {
-                                      "items": {
-                                        "properties": {
-                                          "Criticality": {
-                                            "type": "integer"
-                                          },
-                                          "CriticalityLabel": {
-                                            "type": "string"
-                                          },
-                                          "EvidenceString": {
-                                            "type": "string"
-                                          },
-                                          "Rule": {
-                                            "type": "string"
-                                          },
-                                          "Timestamp": {
-                                            "type": "integer"
-                                          }
-                                        },
-                                        "required": [
-                                          "Rule",
-                                          "EvidenceString",
-                                          "CriticalityLabel",
-                                          "Timestamp",
-                                          "Criticality"
-                                        ],
-                                        "type": "object"
-                                      },
-                                      "type": "array"
-                                    }
-                                  },
-                                  "type": "object"
-                                },
-                                "Name": {
-                                  "type": "string"
-                                },
-                                "Risk": {
-                                  "type": "integer"
-                                },
-                                "riskString": {
-                                  "type": "string"
-                                }
-                              },
-                              "type": "object"
-                            }
-                          },
-                          "type": "ParseJson"
-                        },
-                        "RecordedFuture-ImportToSentinel": {
-                          "inputs": {
-                            "batchName": "RFImportToSentinel",
-                            "content": {
-                              "action": "alert",
-                              "additionalInformation": "@{body('Parse_JSON')?['EvidenceDetails']}",
-                              "azureTenantId": "[[subscription().tenantId]",
-                              "confidence": "@int(body('Parse_JSON')?['Risk'])",
-                              "description": "Recorded Future - IP - Actively Communicating C&C Server",
-                              "expirationDateTime": "@{addHours(utcNow(),1)}",
-                              "ingestedDateTime": "@{utcNow()}",
-                              "networkIPv4": "@{body('Parse_JSON')?['Name']}",
-                              "targetProduct": "Azure Sentinel",
-                              "threatType": "C2",
-                              "tlpLevel": "amber"
-                            },
-                            "host": {
-                              "triggerName": "Batch_messages",
-                              "workflow": {
-                                "id": "[[concat('/subscriptions/', subscription().subscriptionId, '/resourceGroups/', resourceGroup().name, '/providers/Microsoft.Logic/workflows/', parameters('PlaybookNameBatching'))]"
-                              }
-                            }
-                          },
-                          "runAfter": {
-                            "Parse_JSON": [
-                              "Succeeded"
-                            ]
-                          },
-                          "type": "SendToBatch"
-                        }
-                      },
-                      "foreach": "@body('Recorded_Future_RiskLists_and_SCF_Download')",
-                      "runAfter": {
-                        "Recorded_Future_RiskLists_and_SCF_Download": [
-                          "Succeeded"
-                        ]
-                      },
-                      "type": "Foreach"
-                    },
-                    "Recorded_Future_RiskLists_and_SCF_Download": {
-                      "inputs": {
-                        "host": {
-                          "connection": {
-                            "name": "@parameters('$connections')['recordedfuture']['connectionId']"
-                          }
-                        },
-                        "method": "get",
-                        "path": "/fusion/files",
-                        "queries": {
-                          "path": "/public/MicrosoftAzure/ip_active_c2.json"
-                        }
-                      },
-                      "type": "ApiConnection"
-                    }
-                  },
-                  "contentVersion": "1.0.0.0",
-                  "parameters": {
-                    "$connections": {
-                      "type": "Object"
-                    }
-                  },
-                  "triggers": {
-                    "Recurrence": {
-                      "recurrence": {
-                        "frequency": "Hour",
-                        "interval": 1
-                      },
-                      "type": "Recurrence"
-                    }
-                  }
-                },
-                "parameters": {
-                  "$connections": {
-                    "value": {
-                      "recordedfuture": {
-                        "id": "[[concat('/subscriptions/',subscription().subscriptionId,'/providers/Microsoft.Web/locations/',variables('workspace-location-inline'),'/managedApis/recordedfuturev2')]",
-                        "connectionId": "[[resourceId('Microsoft.Web/connections', variables('RecordedFutureConnectionName'))]",
-                        "connectionName": "[[variables('RecordedFutureConnectionName')]"
-                      }
-                    }
-                  }
-                }
-              },
-              "tags": {
-                "hidden-SentinelWorkspaceId": "[[variables('workspaceResourceId')]"
-              }
-            },
-            {
-              "type": "Microsoft.Web/connections",
-              "apiVersion": "2016-06-01",
-              "name": "[[variables('RecordedFutureConnectionName')]",
-              "location": "[[variables('workspace-location-inline')]",
-              "properties": {
-                "api": {
-                  "id": "[[variables('_connection-2')]"
-                }
-              }
-            },
-            {
-              "type": "Microsoft.OperationalInsights/workspaces/providers/metadata",
-              "apiVersion": "2022-01-01-preview",
-              "name": "[concat(parameters('workspace'),'/Microsoft.SecurityInsights/',concat('Playbook-', last(split(variables('playbookId5'),'/'))))]",
-              "properties": {
-                "parentId": "[variables('playbookId5')]",
-                "contentId": "[variables('_playbookContentId5')]",
-                "kind": "Playbook",
-                "version": "[variables('playbookVersion5')]",
-                "source": {
-                  "kind": "Solution",
-                  "name": "Recorded Future",
-                  "sourceId": "[variables('_solutionId')]"
-                },
-                "author": {
-                  "name": "Recorded Future Premier Integrations",
-                  "email": "[variables('_email')]"
-                },
-                "support": {
-                  "name": "Recorded Future Support Team",
-                  "email": "support@recordedfuture.com",
-                  "tier": "Partner",
-                  "link": "http://support.recordedfuture.com/"
-                }
-              }
-            }
-          ],
-          "metadata": {
-            "title": "RecordedFuture-IP-Actively_Comm_C2_Server-TIProcessor",
-            "description": "This playbook leverages the Recorded Future API and automatically imports the Actively Communicating C&C Server IP RiskList, as Threat Intelligence Indicators, for detection purposes in Microsoft Sentinel.\n\nThis playbook depends on RecordedFuture-ImportToSentinel that need to be installed **manually** before installing current playbook.",
-            "prerequisites": [
-              "First install the RecordedFuture-ImportToSentinel playbook.",
-              "To use the Recorded Future for Azure connector, you will need a valid API token from Recorded Future as described in the documentation https://learn.microsoft.com/en-us/connectors/recordedfuturev2/#how-to-get-credentials"
-            ],
-            "postDeployment": [
-              "After deployment you have to open the playbook to configure all connections and press save."
-            ],
-            "lastUpdateTime": "2022-08-01T00:00:00Z",
-            "tags": [
-              "Threat Intelligence"
-            ],
-            "releaseNotes": [
-              {
-                "version": "1.0.0",
-                "title": "RecordedFuture-IP-Actively_Comm_C2_Server-IndicatorProcessor",
-                "notes": [
-                  "Initial version"
-                ]
-              }
-            ]
-          }
-        }
-      }
-    },
-    {
-      "type": "Microsoft.Resources/templateSpecs",
-      "apiVersion": "2021-05-01",
-      "name": "[variables('playbookTemplateSpecName6')]",
-      "location": "[parameters('workspace-location')]",
-      "tags": {
-        "hidden-sentinelWorkspaceId": "[variables('workspaceResourceId')]",
-        "hidden-sentinelContentType": "Playbook"
-      },
-      "properties": {
-        "description": "RecordedFuture-URL-Recent_Rep_by_Insikt-TIProcessor playbook",
-        "displayName": "RecordedFuture-URL-Recent_Rep_by_Insikt-TIProcessor playbook"
-      }
-    },
-    {
-      "type": "Microsoft.Resources/templateSpecs/versions",
-      "apiVersion": "2021-05-01",
-      "name": "[concat(variables('playbookTemplateSpecName6'),'/',variables('playbookVersion6'))]",
-      "location": "[parameters('workspace-location')]",
-      "tags": {
-        "hidden-sentinelWorkspaceId": "[variables('workspaceResourceId')]",
-        "hidden-sentinelContentType": "Playbook"
-      },
-      "dependsOn": [
-        "[resourceId('Microsoft.Resources/templateSpecs', variables('playbookTemplateSpecName6'))]"
-      ],
-      "properties": {
-<<<<<<< HEAD
-        "description": "RecordedFuture-URL-Recent_Rep_by_Insikt-TIProcessor Playbook with template version 2.4.0",
-=======
-        "description": "RecordedFuture-URL-Recent_Rep_by_Insikt-TIProcessor Playbook with template version 2.3.1",
->>>>>>> 3fab76c6
-        "mainTemplate": {
-          "$schema": "https://schema.management.azure.com/schemas/2019-04-01/deploymentTemplate.json#",
-          "contentVersion": "[variables('playbookVersion6')]",
-          "parameters": {
-            "PlaybookName": {
-              "defaultValue": "RecordedFuture-URL-Recent_Rep_by_Insikt-TIProcessor",
-              "type": "String"
-            },
-            "PlaybookNameBatching": {
-              "defaultValue": "RecordedFuture-ImportToSentinel",
-              "type": "String"
-            }
-          },
-          "variables": {
-            "RecordedFutureConnectionName": "recordedfuture-connectorv2",
-            "connection-2": "[[concat('/subscriptions/',subscription().subscriptionId,'/providers/Microsoft.Web/locations/',variables('workspace-location-inline'),'/managedApis/recordedfuturev2')]",
-            "_connection-2": "[[variables('connection-2')]",
-            "workspace-location-inline": "[concat('[resourceGroup().locatio', 'n]')]",
-            "workspace-name": "[parameters('workspace')]",
-            "workspaceResourceId": "[[resourceId('microsoft.OperationalInsights/Workspaces', variables('workspace-name'))]"
-          },
-          "resources": [
-            {
-              "type": "Microsoft.Logic/workflows",
-              "apiVersion": "2019-05-01",
-              "name": "[[parameters('PlaybookName')]",
-              "location": "[[variables('workspace-location-inline')]",
-              "dependsOn": [
-                "[[resourceId('Microsoft.Web/connections', variables('RecordedFutureConnectionName'))]"
-              ],
-              "properties": {
-                "definition": {
-                  "$schema": "https://schema.management.azure.com/providers/Microsoft.Logic/schemas/2016-06-01/workflowdefinition.json#",
-                  "actions": {
-                    "For_each": {
-                      "actions": {
-                        "Parse_JSON": {
-                          "inputs": {
-                            "content": "@items('For_each')",
-                            "schema": {
-                              "properties": {
-                                "EvidenceDetails": {
-                                  "properties": {
-                                    "EvidenceDetails": {
-                                      "items": {
-                                        "properties": {
-                                          "Criticality": {
-                                            "type": "integer"
-                                          },
-                                          "CriticalityLabel": {
-                                            "type": "string"
-                                          },
-                                          "EvidenceString": {
-                                            "type": "string"
-                                          },
-                                          "Rule": {
-                                            "type": "string"
-                                          },
-                                          "Timestamp": {
-                                            "type": "integer"
-                                          }
-                                        },
-                                        "required": [
-                                          "Rule",
-                                          "EvidenceString",
-                                          "CriticalityLabel",
-                                          "Timestamp",
-                                          "Criticality"
-                                        ],
-                                        "type": "object"
-                                      },
-                                      "type": "array"
-                                    }
-                                  },
-                                  "type": "object"
-                                },
-                                "Name": {
-                                  "type": "string"
-                                },
-                                "Risk": {
-                                  "type": "integer"
-                                },
-                                "riskString": {
-                                  "type": "string"
-                                }
-                              },
-                              "type": "object"
-                            }
-                          },
-                          "type": "ParseJson"
-                        },
-                        "RecordedFuture-ImportToSentinel": {
-                          "inputs": {
-                            "batchName": "RFImportToSentinel",
-                            "content": {
-                              "action": "alert",
-                              "additionalInformation": "@{body('Parse_JSON')?['EvidenceDetails']}",
-                              "azureTenantId": "[[subscription().tenantId]",
-                              "confidence": "@int(body('Parse_JSON')?['Risk'])",
-                              "description": "Recorded Future - URL - Recently Reported by Insikt Group",
-                              "expirationDateTime": "@{addHours(utcNow(),2)}",
-                              "ingestedDateTime": "@{utcNow()}",
-                              "targetProduct": "Azure Sentinel",
-                              "threatType": "MaliciousUrl",
-                              "tlpLevel": "amber",
-                              "url": "@{body('Parse_JSON')?['Name']}"
-                            },
-                            "host": {
-                              "triggerName": "Batch_messages",
-                              "workflow": {
-                                "id": "[[concat('/subscriptions/', subscription().subscriptionId, '/resourceGroups/', resourceGroup().name, '/providers/Microsoft.Logic/workflows/', parameters('PlaybookNameBatching'))]"
-                              }
-                            }
-                          },
-                          "runAfter": {
-                            "Parse_JSON": [
-                              "Succeeded"
-                            ]
-                          },
-                          "type": "SendToBatch"
-                        }
-                      },
-                      "foreach": "@body('Recorded_Future_RiskLists_and_SCF_Download')",
-                      "runAfter": {
-                        "Recorded_Future_RiskLists_and_SCF_Download": [
-                          "Succeeded"
-                        ]
-                      },
-                      "type": "Foreach"
-                    },
-                    "Recorded_Future_RiskLists_and_SCF_Download": {
-                      "inputs": {
-                        "host": {
-                          "connection": {
-                            "name": "@parameters('$connections')['recordedfuture']['connectionId']"
-                          }
-                        },
-                        "method": "get",
-                        "path": "/fusion/files",
-                        "queries": {
-                          "path": "/public/MicrosoftAzure/url_insikt.json"
-                        }
-                      },
-                      "type": "ApiConnection"
-                    }
-                  },
-                  "contentVersion": "1.0.0.0",
-                  "parameters": {
-                    "$connections": {
-                      "type": "Object"
-                    }
-                  },
-                  "triggers": {
-                    "Recurrence": {
-                      "recurrence": {
-                        "frequency": "Hour",
-                        "interval": 2
-                      },
-                      "type": "Recurrence"
-                    }
-                  }
-                },
-                "parameters": {
-                  "$connections": {
-                    "value": {
-                      "recordedfuture": {
-                        "id": "[[concat('/subscriptions/',subscription().subscriptionId,'/providers/Microsoft.Web/locations/',variables('workspace-location-inline'),'/managedApis/recordedfuturev2')]",
-                        "connectionId": "[[resourceId('Microsoft.Web/connections', variables('RecordedFutureConnectionName'))]",
-                        "connectionName": "[[variables('RecordedFutureConnectionName')]"
-                      }
-                    }
-                  }
-                }
-              },
-              "tags": {
-                "hidden-SentinelWorkspaceId": "[[variables('workspaceResourceId')]"
-              }
-            },
-            {
-              "type": "Microsoft.Web/connections",
-              "apiVersion": "2016-06-01",
-              "name": "[[variables('RecordedFutureConnectionName')]",
-              "location": "[[variables('workspace-location-inline')]",
-              "properties": {
-                "api": {
-                  "id": "[[variables('_connection-2')]"
-                }
-              }
-            },
-            {
-              "type": "Microsoft.OperationalInsights/workspaces/providers/metadata",
-              "apiVersion": "2022-01-01-preview",
-              "name": "[concat(parameters('workspace'),'/Microsoft.SecurityInsights/',concat('Playbook-', last(split(variables('playbookId6'),'/'))))]",
-              "properties": {
-                "parentId": "[variables('playbookId6')]",
-                "contentId": "[variables('_playbookContentId6')]",
-                "kind": "Playbook",
-                "version": "[variables('playbookVersion6')]",
-                "source": {
-                  "kind": "Solution",
-                  "name": "Recorded Future",
-                  "sourceId": "[variables('_solutionId')]"
-                },
-                "author": {
-                  "name": "Recorded Future Premier Integrations",
-                  "email": "[variables('_email')]"
-                },
-                "support": {
-                  "name": "Recorded Future Support Team",
-                  "email": "support@recordedfuture.com",
-                  "tier": "Partner",
-                  "link": "http://support.recordedfuture.com/"
-                }
-              }
-            }
-          ],
-          "metadata": {
-            "title": "RecordedFuture-URL-Recent_Rep_by_Insikt-TIProcessor",
-            "description": "This playbook leverages the Recorded Future API and automatically imports the Recently Reported by Insikt Group URL RiskList, as Threat Intelligence Indicators, for detection purposes in Microsoft Sentinel.\n\nThis playbook depends on RecordedFuture-ImportToSentinel that need to be installed **manually** before installing current playbook.",
-            "prerequisites": [
-              "First install the RecordedFuture-ImportToSentinel playbook.",
-              "To use the Recorded Future for Azure connector, you will need a valid API token from Recorded Future as described in the documentation https://learn.microsoft.com/en-us/connectors/recordedfuturev2/#how-to-get-credentials"
-            ],
-            "postDeployment": [
-              "After deployment you have to open the playbook to configure all connections and press save."
-            ],
-            "lastUpdateTime": "2022-08-01T00:00:00Z",
-            "tags": [
-              "Threat Intelligence"
-            ],
-            "releaseNotes": [
-              {
-                "version": "1.0.0",
-                "title": "RecordedFuture-URL-Recent_Rep_by_Insikt_Group-IndicatorProcessor",
-                "notes": [
-                  "Initial version"
-                ]
-              }
-            ]
-          }
-        }
-      }
-    },
-    {
-      "type": "Microsoft.Resources/templateSpecs",
-      "apiVersion": "2021-05-01",
-      "name": "[variables('playbookTemplateSpecName7')]",
-      "location": "[parameters('workspace-location')]",
-      "tags": {
-        "hidden-sentinelWorkspaceId": "[variables('workspaceResourceId')]",
-        "hidden-sentinelContentType": "Playbook"
-      },
-      "properties": {
-        "description": "RecordedFuture-Ukraine-IndicatorProcessor playbook",
-        "displayName": "RecordedFuture-Ukraine-IndicatorProcessor playbook"
-      }
-    },
-    {
-      "type": "Microsoft.Resources/templateSpecs/versions",
-      "apiVersion": "2021-05-01",
-      "name": "[concat(variables('playbookTemplateSpecName7'),'/',variables('playbookVersion7'))]",
-      "location": "[parameters('workspace-location')]",
-      "tags": {
-        "hidden-sentinelWorkspaceId": "[variables('workspaceResourceId')]",
-        "hidden-sentinelContentType": "Playbook"
-      },
-      "dependsOn": [
-        "[resourceId('Microsoft.Resources/templateSpecs', variables('playbookTemplateSpecName7'))]"
-      ],
-      "properties": {
-<<<<<<< HEAD
-        "description": "RecordedFuture-Ukraine-IndicatorProcessor Playbook with template version 2.4.0",
-=======
-        "description": "RecordedFuture-Ukraine-IndicatorProcessor Playbook with template version 2.3.1",
->>>>>>> 3fab76c6
-        "mainTemplate": {
-          "$schema": "https://schema.management.azure.com/schemas/2019-04-01/deploymentTemplate.json#",
-          "contentVersion": "[variables('playbookVersion7')]",
-          "parameters": {
-            "PlaybookName": {
-              "defaultValue": "RecordedFuture-Ukraine-IndicatorProcessor",
-              "type": "string"
-            },
-            "PlaybookNameBatching": {
-              "defaultValue": "RecordedFuture-ImportToSentinel",
-              "type": "string"
-            }
-          },
-          "variables": {
-            "RecordedfutureConnectionName": "recordedfuture-connectorv2",
-            "connection-2": "[[concat('/subscriptions/', subscription().subscriptionId, '/providers/Microsoft.Web/locations/', variables('workspace-location-inline'), '/managedApis/Recordedfuturev2')]",
-            "_connection-2": "[[variables('connection-2')]",
-            "workspace-location-inline": "[concat('[resourceGroup().locatio', 'n]')]",
-            "workspace-name": "[parameters('workspace')]",
-            "workspaceResourceId": "[[resourceId('microsoft.OperationalInsights/Workspaces', variables('workspace-name'))]"
-          },
-          "resources": [
-            {
-              "properties": {
-                "provisioningState": "Succeeded",
-                "state": "Enabled",
-                "definition": {
-                  "$schema": "https://schema.management.azure.com/providers/Microsoft.Logic/schemas/2016-06-01/workflowdefinition.json#",
-                  "contentVersion": "1.0.0.0",
-                  "parameters": {
-                    "$connections": {
-                      "type": "Object"
-                    }
-                  },
-                  "triggers": {
-                    "Recurrence": {
-                      "recurrence": {
-                        "frequency": "Day",
-                        "interval": 1
-                      },
-                      "evaluatedRecurrence": {
-                        "frequency": "Day",
-                        "interval": 1
-                      },
-                      "type": "Recurrence"
-                    }
-                  },
-                  "actions": {
-                    "For_each": {
-                      "foreach": "@body('Recorded_Future_RiskLists_and_SCF_Download')",
-                      "actions": {
-                        "Parse_JSON": {
-                          "type": "ParseJson",
-                          "inputs": {
-                            "content": "@items('For_each')",
-                            "schema": {
-                              "properties": {
-                                "EvidenceDetails": {
-                                  "properties": {
-                                    "EvidenceDetails": {
-                                      "items": {
-                                        "properties": {
-                                          "Criticality": {
-                                            "type": "integer"
-                                          },
-                                          "CriticalityLabel": {
-                                            "type": "string"
-                                          },
-                                          "EvidenceString": {
-                                            "type": "string"
-                                          },
-                                          "Rule": {
-                                            "type": "string"
-                                          },
-                                          "Timestamp": {
-                                            "type": "integer"
-                                          }
-                                        },
-                                        "required": [
-                                          "Rule",
-                                          "EvidenceString",
-                                          "CriticalityLabel",
-                                          "Timestamp",
-                                          "Criticality"
-                                        ],
-                                        "type": "object"
-                                      },
-                                      "type": "array"
-                                    }
-                                  },
-                                  "type": "object"
-                                },
-                                "Name": {
-                                  "type": "string"
-                                },
-                                "Risk": {
-                                  "type": "integer"
-                                },
-                                "riskString": {
-                                  "type": "string"
-                                }
-                              },
-                              "type": "object"
-                            }
-                          }
-                        },
-                        "RecordedFuture_Ukraine_Detection_ImportToSentinel": {
-                          "runAfter": {
-                            "Parse_JSON": [
-                              "Succeeded"
-                            ]
-                          },
-                          "type": "SendToBatch",
-                          "inputs": {
-                            "batchName": "RFImportToSentinel",
-                            "content": {
-                              "action": "alert",
-                              "additionalInformation": "@{body('Parse_JSON')?['EvidenceDetails']}",
-                              "azureTenantId": "[[subscription().tenantId]",
-                              "confidence": "@int(body('Parse_JSON')?['Risk'])",
-                              "description": "Recorded Future - Ukraine IP Detection",
-                              "expirationDateTime": "@{addDays(utcNow(),1)}",
-                              "ingestedDateTime": "@{utcNow()}",
-                              "isActive": true,
-                              "networkIPv4": "@{body('Parse_JSON')?['Name']}",
-                              "targetProduct": "Azure Sentinel",
-                              "threatType": "WatchList",
-                              "tlpLevel": "Amber"
-                            },
-                            "host": {
-                              "triggerName": "Batch_messages",
-                              "workflow": {
-                                "id": "[[concat('/subscriptions/', subscription().subscriptionId, '/resourceGroups/', resourceGroup().name, '/providers/Microsoft.Logic/workflows/', parameters('PlaybookNameBatching'))]"
-                              }
-                            }
-                          }
-                        }
-                      },
-                      "runAfter": {
-                        "Recorded_Future_RiskLists_and_SCF_Download": [
-                          "Succeeded"
-                        ]
-                      },
-                      "type": "Foreach"
-                    },
-                    "For_each_2": {
-                      "foreach": "@body('Recorded_Future_RiskLists_and_SCF_Download_2')",
-                      "actions": {
-                        "Parse_JSON_2": {
-                          "type": "ParseJson",
-                          "inputs": {
-                            "content": "@items('For_each_2')",
-                            "schema": {
-                              "properties": {
-                                "EvidenceDetails": {
-                                  "properties": {
-                                    "EvidenceDetails": {
-                                      "items": {
-                                        "properties": {
-                                          "Criticality": {
-                                            "type": "integer"
-                                          },
-                                          "CriticalityLabel": {
-                                            "type": "string"
-                                          },
-                                          "EvidenceString": {
-                                            "type": "string"
-                                          },
-                                          "Rule": {
-                                            "type": "string"
-                                          },
-                                          "Timestamp": {
-                                            "type": "integer"
-                                          }
-                                        },
-                                        "required": [
-                                          "Rule",
-                                          "EvidenceString",
-                                          "CriticalityLabel",
-                                          "Timestamp",
-                                          "Criticality"
-                                        ],
-                                        "type": "object"
-                                      },
-                                      "type": "array"
-                                    }
-                                  },
-                                  "type": "object"
-                                },
-                                "Name": {
-                                  "type": "string"
-                                },
-                                "Risk": {
-                                  "type": "integer"
-                                },
-                                "riskString": {
-                                  "type": "string"
-                                }
-                              },
-                              "type": "object"
-                            }
-                          }
-                        },
-                        "RecordedFuture_Ukraine_Detection_ImportToSentinel_2": {
-                          "runAfter": {
-                            "Parse_JSON_2": [
-                              "Succeeded"
-                            ]
-                          },
-                          "type": "SendToBatch",
-                          "inputs": {
-                            "batchName": "RFImportToSentinel",
-                            "content": {
-                              "action": "alert",
-                              "additionalInformation": "@{body('Parse_JSON_2')?['EvidenceDetails']}",
-                              "azureTenantId": "[[subscription().tenantId]",
-                              "confidence": "@int(body('Parse_JSON_2')?['Risk'])",
-                              "description": "Recorded Future - Ukraine Domain Detection",
-                              "domainName": "@{body('Parse_JSON_2')?['Name']}",
-                              "expirationDateTime": "@{addHours(utcNow(),2)}",
-                              "ingestedDateTime": "@{utcNow()}",
-                              "isActive": true,
-                              "targetProduct": "Microsoft Sentinel",
-                              "threatType": "WatchList",
-                              "tlpLevel": "Amber"
-                            },
-                            "host": {
-                              "triggerName": "Batch_messages",
-                              "workflow": {
-                                "id": "[[concat('/subscriptions/', subscription().subscriptionId, '/resourceGroups/', resourceGroup().name, '/providers/Microsoft.Logic/workflows/', parameters('PlaybookNameBatching'))]"
-                              }
-                            }
-                          }
-                        }
-                      },
-                      "runAfter": {
-                        "Recorded_Future_RiskLists_and_SCF_Download_2": [
-                          "Succeeded"
-                        ]
-                      },
-                      "type": "Foreach"
-                    },
-                    "For_each_3": {
-                      "foreach": "@body('Recorded_Future_RiskLists_and_SCF_Download_3')",
-                      "actions": {
-                        "Parse_JSON_3": {
-                          "type": "ParseJson",
-                          "inputs": {
-                            "content": "@items('For_each_3')",
-                            "schema": {
-                              "properties": {
-                                "EvidenceDetails": {
-                                  "properties": {
-                                    "EvidenceDetails": {
-                                      "items": {
-                                        "properties": {
-                                          "Criticality": {
-                                            "type": "integer"
-                                          },
-                                          "CriticalityLabel": {
-                                            "type": "string"
-                                          },
-                                          "EvidenceString": {
-                                            "type": "string"
-                                          },
-                                          "Rule": {
-                                            "type": "string"
-                                          },
-                                          "Timestamp": {
-                                            "type": "integer"
-                                          }
-                                        },
-                                        "required": [
-                                          "Rule",
-                                          "EvidenceString",
-                                          "CriticalityLabel",
-                                          "Timestamp",
-                                          "Criticality"
-                                        ],
-                                        "type": "object"
-                                      },
-                                      "type": "array"
-                                    }
-                                  },
-                                  "type": "object"
-                                },
-                                "Name": {
-                                  "type": "string"
-                                },
-                                "Risk": {
-                                  "type": "integer"
-                                },
-                                "riskString": {
-                                  "type": "string"
-                                }
-                              },
-                              "type": "object"
-                            }
-                          }
-                        },
-                        "RecordedFuture_Ukraine_Detection_ImportToSentinel_3": {
-                          "runAfter": {
-                            "Parse_JSON_3": [
-                              "Succeeded"
-                            ]
-                          },
-                          "type": "SendToBatch",
-                          "inputs": {
-                            "batchName": "RFImportToSentinel",
-                            "content": {
-                              "action": "alert",
-                              "additionalInformation": "@{body('Parse_JSON_3')?['EvidenceDetails']}",
-                              "azureTenantId": "[[subscription().tenantId]",
-                              "confidence": "@int(body('Parse_JSON_3')?['Risk'])",
-                              "description": "Recorded Future - Ukraine Url Detection",
-                              "expirationDateTime": "@{addHours(utcNow(),2)}",
-                              "ingestedDateTime": "@{utcNow()}",
-                              "isActive": true,
-                              "targetProduct": "Microsoft Sentinel",
-                              "threatType": "MaliciousUrl",
-                              "tlpLevel": "Amber",
-                              "url": "@{body('Parse_JSON_3')?['Name']}"
-                            },
-                            "host": {
-                              "triggerName": "Batch_messages",
-                              "workflow": {
-                                "id": "[[concat('/subscriptions/', subscription().subscriptionId, '/resourceGroups/', resourceGroup().name, '/providers/Microsoft.Logic/workflows/', parameters('PlaybookNameBatching'))]"
-                              }
-                            }
-                          }
-                        }
-                      },
-                      "runAfter": {
-                        "Recorded_Future_RiskLists_and_SCF_Download_3": [
-                          "Succeeded"
-                        ]
-                      },
-                      "type": "Foreach"
-                    },
-                    "For_each_4": {
-                      "foreach": "@body('Recorded_Future_RiskLists_and_SCF_Download_4')",
-                      "actions": {
-                        "Parse_JSON_4": {
-                          "type": "ParseJson",
-                          "inputs": {
-                            "content": "@items('For_each_4')",
-                            "schema": {
-                              "properties": {
-                                "body": {
-                                  "items": {
-                                    "properties": {
-                                      "Algorithm": {
-                                        "type": "string"
-                                      },
-                                      "EvidenceDetails": {
-                                        "properties": {
-                                          "EvidenceDetails": {
-                                            "items": {
-                                              "properties": {
-                                                "Criticality": {
-                                                  "type": "integer"
-                                                },
-                                                "CriticalityLabel": {
-                                                  "type": "string"
-                                                },
-                                                "EvidenceString": {
-                                                  "type": "string"
-                                                },
-                                                "MitigationString": {
-                                                  "type": "string"
-                                                },
-                                                "Rule": {
-                                                  "type": "string"
-                                                },
-                                                "Timestamp": {
-                                                  "type": "integer"
-                                                }
-                                              },
-                                              "required": [
-                                                "Rule",
-                                                "EvidenceString",
-                                                "CriticalityLabel",
-                                                "Timestamp",
-                                                "MitigationString",
-                                                "Criticality"
-                                              ],
-                                              "type": "object"
-                                            },
-                                            "type": "array"
-                                          }
-                                        },
-                                        "type": "object"
-                                      },
-                                      "Name": {
-                                        "type": "string"
-                                      },
-                                      "Risk": {
-                                        "type": "integer"
-                                      },
-                                      "RiskString": {
-                                        "type": "string"
-                                      }
-                                    },
-                                    "required": [
-                                      "Name",
-                                      "Algorithm",
-                                      "Risk",
-                                      "RiskString",
-                                      "EvidenceDetails"
-                                    ],
-                                    "type": "object"
-                                  },
-                                  "type": "array"
-                                },
-                                "headers": {
-                                  "properties": {
-                                    "CF-Cache-Status": {
-                                      "type": "string"
-                                    },
-                                    "CF-RAY": {
-                                      "type": "string"
-                                    },
-                                    "Cache-Control": {
-                                      "type": "string"
-                                    },
-                                    "Content-Length": {
-                                      "type": "string"
-                                    },
-                                    "Content-Type": {
-                                      "type": "string"
-                                    },
-                                    "Date": {
-                                      "type": "string"
-                                    },
-                                    "Expect-CT": {
-                                      "type": "string"
-                                    },
-                                    "Timing-Allow-Origin": {
-                                      "type": "string"
-                                    },
-                                    "Transfer-Encoding": {
-                                      "type": "string"
-                                    },
-                                    "pragma": {
-                                      "type": "string"
-                                    },
-                                    "referrer-policy": {
-                                      "type": "string"
-                                    },
-                                    "strict-transport-security": {
-                                      "type": "string"
-                                    },
-                                    "x-content-type-options": {
-                                      "type": "string"
-                                    },
-                                    "x-frame-options": {
-                                      "type": "string"
-                                    },
-                                    "x-ms-apihub-cached-response": {
-                                      "type": "string"
-                                    },
-                                    "x-ms-apihub-obo": {
-                                      "type": "string"
-                                    },
-                                    "x-rf-proxy-basepath": {
-                                      "type": "string"
-                                    },
-                                    "x-rf-proxy-serviceid": {
-                                      "type": "string"
-                                    },
-                                    "x-xss-protection": {
-                                      "type": "string"
-                                    }
-                                  },
-                                  "type": "object"
-                                },
-                                "statusCode": {
-                                  "type": "integer"
-                                }
-                              },
-                              "type": "object"
-                            }
-                          }
-                        },
-                        "RecordedFuture_Ukraine_Detection_ImportToSentinel_4": {
-                          "runAfter": {
-                            "Parse_JSON_4": [
-                              "Succeeded"
-                            ]
-                          },
-                          "type": "SendToBatch",
-                          "inputs": {
-                            "batchName": "RFImportToSentinel",
-                            "content": {
-                              "action": "alert",
-                              "additionalInformation": "@{body('Parse_JSON_4')?['EvidenceDetails']}",
-                              "azureTenantId": "[[subscription().tenantId]",
-                              "confidence": "@int(body('Parse_JSON_4')?['Risk'])",
-                              "description": "Recorded Future - Ukraine File Hash Detection",
-                              "expirationDateTime": "@{addHours(utcNow(),2)}",
-                              "filehashtype": "@{replace(replace(body('Parse_JSON_4')?['Algorithm'],'SHA-256', 'sha256'),'SHA-1', 'sha1')}",
-                              "filehashvalue": "@{body('Parse_JSON_4')?['Name']}",
-                              "ingestedDateTime": "@{utcNow()}",
-                              "isActive": true,
-                              "targetProduct": "Microsoft Sentinel",
-                              "threatType": "Malware",
-                              "tlpLevel": "Amber"
-                            },
-                            "host": {
-                              "triggerName": "Batch_messages",
-                              "workflow": {
-                                "id": "[[concat('/subscriptions/', subscription().subscriptionId, '/resourceGroups/', resourceGroup().name, '/providers/Microsoft.Logic/workflows/', parameters('PlaybookNameBatching'))]"
-                              }
-                            }
-                          }
-                        }
-                      },
-                      "runAfter": {
-                        "Recorded_Future_RiskLists_and_SCF_Download_4": [
-                          "Succeeded"
-                        ]
-                      },
-                      "type": "Foreach"
-                    },
-                    "Recorded_Future_RiskLists_and_SCF_Download": {
-                      "type": "ApiConnection",
-                      "inputs": {
-                        "host": {
-                          "connection": {
-                            "name": "@parameters('$connections')['recordedfuture']['connectionId']"
-                          }
-                        },
-                        "method": "get",
-                        "path": "/fusion/files",
-                        "queries": {
-                          "path": "/public/ukraine/ukraine_russia_ip.csv"
-                        }
-                      }
-                    },
-                    "Recorded_Future_RiskLists_and_SCF_Download_2": {
-                      "type": "ApiConnection",
-                      "inputs": {
-                        "host": {
-                          "connection": {
-                            "name": "@parameters('$connections')['recordedfuture']['connectionId']"
-                          }
-                        },
-                        "method": "get",
-                        "path": "/fusion/files",
-                        "queries": {
-                          "path": "/public/ukraine/ukraine_russia_domain.csv"
-                        }
-                      }
-                    },
-                    "Recorded_Future_RiskLists_and_SCF_Download_3": {
-                      "type": "ApiConnection",
-                      "inputs": {
-                        "host": {
-                          "connection": {
-                            "name": "@parameters('$connections')['recordedfuture']['connectionId']"
-                          }
-                        },
-                        "method": "get",
-                        "path": "/fusion/files",
-                        "queries": {
-                          "path": "/public/ukraine/ukraine_russia_url.csv"
-                        }
-                      }
-                    },
-                    "Recorded_Future_RiskLists_and_SCF_Download_4": {
-                      "type": "ApiConnection",
-                      "inputs": {
-                        "host": {
-                          "connection": {
-                            "name": "@parameters('$connections')['recordedfuture']['connectionId']"
-                          }
-                        },
-                        "method": "get",
-                        "path": "/fusion/files",
-                        "queries": {
-                          "path": "/public/ukraine/ukraine_russia_hash.csv"
-                        }
-                      }
-                    }
-                  }
-                },
-                "parameters": {
-                  "$connections": {
-                    "value": {
-                      "recordedfuture": {
-                        "connectionId": "[[resourceId('Microsoft.Web/connections', variables('RecordedfutureConnectionName'))]",
-                        "connectionName": "[[variables('RecordedfutureConnectionName')]",
-                        "id": "[[concat('/subscriptions/', subscription().subscriptionId, '/providers/Microsoft.Web/locations/', variables('workspace-location-inline'), '/managedApis/Recordedfuturev2')]"
-                      }
-                    }
-                  }
-                }
-              },
-              "name": "[[parameters('PlaybookName')]",
-              "type": "Microsoft.Logic/workflows",
-              "location": "[[variables('workspace-location-inline')]",
-              "tags": {
-                "hidden-SentinelTemplateName": "RecordedFuture_Ukraine_Detection_IndicatorProcessor",
-                "hidden-SentinelTemplateVersion": "1.0",
-                "hidden-SentinelWorkspaceId": "[[variables('workspaceResourceId')]"
-              },
-              "identity": {
-                "type": "SystemAssigned"
-              },
-              "apiVersion": "2017-07-01",
-              "dependsOn": [
-                "[[resourceId('Microsoft.Web/connections', variables('RecordedfutureConnectionName'))]"
-              ]
-            },
-            {
-              "type": "Microsoft.Web/connections",
-              "apiVersion": "2016-06-01",
-              "name": "[[variables('RecordedfutureConnectionName')]",
-              "location": "[[variables('workspace-location-inline')]",
-              "kind": "V1",
-              "properties": {
-                "displayName": "[[variables('RecordedfutureConnectionName')]",
-                "api": {
-                  "id": "[[variables('_connection-2')]"
-                }
-              }
-            },
-            {
-              "type": "Microsoft.OperationalInsights/workspaces/providers/metadata",
-              "apiVersion": "2022-01-01-preview",
-              "name": "[concat(parameters('workspace'),'/Microsoft.SecurityInsights/',concat('Playbook-', last(split(variables('playbookId7'),'/'))))]",
-              "properties": {
-                "parentId": "[variables('playbookId7')]",
-                "contentId": "[variables('_playbookContentId7')]",
-                "kind": "Playbook",
-                "version": "[variables('playbookVersion7')]",
-                "source": {
-                  "kind": "Solution",
-                  "name": "Recorded Future",
-                  "sourceId": "[variables('_solutionId')]"
-                },
-                "author": {
-                  "name": "Recorded Future Premier Integrations",
-                  "email": "[variables('_email')]"
-                },
-                "support": {
-                  "name": "Recorded Future Support Team",
-                  "email": "support@recordedfuture.com",
-                  "tier": "Partner",
-                  "link": "http://support.recordedfuture.com/"
-                }
-              }
-            }
-          ],
-          "metadata": {
-            "title": "RecordedFuture-Ukraine-IndicatorProcessor",
-            "description": "This playbook leverages the Recorded Future API and automatically imports the Ukraine RiskLists, as Threat Intelligence Indicators, for detection purposes in Microsoft Sentinel.\n\nThis playbook depends on RecordedFuture-ImportToSentinel that need to be installed **manually** before installing current playbook.",
-            "prerequisites": [
-              "First install the RecordedFuture-ImportToSentinel playbook.",
-              "To use the Recorded Future for Azure connector, you will need a valid API token from Recorded Future as described in the documentation https://learn.microsoft.com/en-us/connectors/recordedfuturev2/#how-to-get-credentials"
-            ],
-            "postDeployment": [
-              "After deployment you have to open the playbook to configure all connections and press save."
-            ],
-            "lastUpdateTime": "2022-09-20T00:00:00Z",
-            "tags": [
-              "Threat Intelligence"
-            ],
-            "releaseNotes": {
-              "version": "1.0",
-              "title": "[variables('blanks')]",
-              "notes": [
-                "Initial version"
-              ]
-            }
-          }
-        }
-      }
-    },
-    {
-      "type": "Microsoft.Resources/templateSpecs",
-      "apiVersion": "2021-05-01",
-      "name": "[variables('playbookTemplateSpecName8')]",
-      "location": "[parameters('workspace-location')]",
-      "tags": {
-        "hidden-sentinelWorkspaceId": "[variables('workspaceResourceId')]",
-        "hidden-sentinelContentType": "Playbook"
-      },
-      "properties": {
-        "description": "RecordedFuture-Sandbox_Enrichment-Url playbook",
-        "displayName": "RecordedFuture-Sandbox_Enrichment-Url playbook"
-      }
-    },
-    {
-      "type": "Microsoft.Resources/templateSpecs/versions",
-      "apiVersion": "2021-05-01",
-      "name": "[concat(variables('playbookTemplateSpecName8'),'/',variables('playbookVersion8'))]",
-      "location": "[parameters('workspace-location')]",
-      "tags": {
-        "hidden-sentinelWorkspaceId": "[variables('workspaceResourceId')]",
-        "hidden-sentinelContentType": "Playbook"
-      },
-      "dependsOn": [
-        "[resourceId('Microsoft.Resources/templateSpecs', variables('playbookTemplateSpecName8'))]"
-      ],
-      "properties": {
-        "description": "RecordedFuture-Sandbox_Enrichment-Url Playbook with template version 2.4.0",
-        "mainTemplate": {
-          "$schema": "https://schema.management.azure.com/schemas/2019-04-01/deploymentTemplate.json#",
-          "contentVersion": "[variables('playbookVersion8')]",
-          "parameters": {
-            "PlaybookName": {
-              "defaultValue": "RecordedFuture-Sandbox_Enrichment-Url",
-              "type": "string"
-            },
-            "Sandbox API Key": {
-              "type": "string",
-              "metadata": {
-                "description": "Enter value for Sandbox API Key. Retrive API Key from [Recorded Future Portal](https://sandbox.recordedfuture.com/account)"
-              }
-            }
-          },
-          "variables": {
-            "RecordedfutureConnectionName": "[[concat('', parameters('PlaybookName'))]",
-            "MicrosoftSentinelConnectionName": "[[concat('MicrosoftSentinel-', parameters('PlaybookName'))]",
-            "connection-2": "[[concat('/subscriptions/', subscription().subscriptionId, '/providers/Microsoft.Web/locations/', variables('workspace-location-inline'), '/managedApis/recordedfuturesandbo')]",
-            "_connection-2": "[[variables('connection-2')]",
-            "connection-3": "[[concat('/subscriptions/', subscription().subscriptionId, '/providers/Microsoft.Web/locations/', variables('workspace-location-inline'), '/managedApis/Azuresentinel')]",
-            "_connection-3": "[[variables('connection-3')]",
-            "workspace-location-inline": "[concat('[resourceGroup().locatio', 'n]')]",
-            "workspace-name": "[parameters('workspace')]",
-            "workspaceResourceId": "[[resourceId('microsoft.OperationalInsights/Workspaces', variables('workspace-name'))]"
-          },
-          "resources": [
-            {
-              "properties": {
-                "provisioningState": "Succeeded",
-                "state": "Enabled",
-                "definition": {
-                  "$schema": "https://schema.management.azure.com/providers/Microsoft.Logic/schemas/2016-06-01/workflowdefinition.json#",
-                  "contentVersion": "1.0.0.0",
-                  "parameters": {
-                    "$connections": {
-                      "type": "Object"
-                    },
-                    "Sandbox API Key": {
-                      "defaultValue": "[[parameters('Sandbox API Key')]",
-                      "type": "string"
-                    }
-                  },
-                  "triggers": {
-                    "Microsoft_Sentinel_incident": {
-                      "type": "ApiConnectionWebhook",
-                      "inputs": {
-                        "body": {
-                          "callback_url": "@{listCallbackUrl()}"
-                        },
-                        "host": {
-                          "connection": {
-                            "name": "@parameters('$connections')['azuresentinel']['connectionId']"
-                          }
-                        },
-                        "path": "/incident-creation"
-                      }
-                    }
-                  },
-                  "actions": {
-                    "Entities_-_Get_URLs": {
-                      "type": "ApiConnection",
-                      "inputs": {
-                        "body": "@triggerBody()?['object']?['properties']?['relatedEntities']",
-                        "host": {
-                          "connection": {
-                            "name": "@parameters('$connections')['azuresentinel']['connectionId']"
-                          }
-                        },
-                        "method": "post",
-                        "path": "/entities/url"
-                      }
-                    },
-                    "For_each": {
-                      "foreach": "@body('Entities_-_Get_URLs')?['URLs']",
-                      "actions": {
-                        "Add_comment_to_incident_(V3)": {
-                          "runAfter": {
-                            "Get_the_full_report": [
-                              "Succeeded"
-                            ]
-                          },
-                          "type": "ApiConnection",
-                          "inputs": {
-                            "body": {
-                              "incidentArmId": "@triggerBody()?['object']?['id']",
-                              "message": "<p>@{body('Get_the_full_report')?['html_report']}</p>"
-                            },
-                            "host": {
-                              "connection": {
-                                "name": "@parameters('$connections')['azuresentinel']['connectionId']"
-                              }
-                            },
-                            "method": "post",
-                            "path": "/Incidents/Comment"
-                          }
-                        },
-                        "Get_the_full_report": {
-                          "runAfter": {
-                            "Wait_for_sandbox_report": [
-                              "Succeeded"
-                            ]
-                          },
-                          "type": "ApiConnection",
-                          "inputs": {
-                            "headers": {
-                              "SandboxToken": "@parameters('Sandbox API Key')"
-                            },
-                            "host": {
-                              "connection": {
-                                "name": "@parameters('$connections')['recordedfuturesandbo']['connectionId']"
-                              }
-                            },
-                            "method": "get",
-                            "path": "/samples/@{encodeURIComponent(body('Get_the_full_summary')?['id'])}/overview.json"
-                          }
-                        },
-                        "Initialize_Sandbox_status": {
-                          "runAfter": {
-                            "Submit_url_samples": [
-                              "Succeeded"
-                            ]
-                          },
-                          "type": "SetVariable",
-                          "inputs": {
-                            "name": "sandbox_status",
-                            "value": "@body('Submit_url_samples')?['status']"
-                          }
-                        },
-                        "Submit_url_samples": {
-                          "type": "ApiConnection",
-                          "inputs": {
-                            "body": {
-                              "url": "@items('For_each')?['Url']"
-                            },
-                            "headers": {
-                              "Content-Type": "application/json",
-                              "SandboxToken": "@parameters('Sandbox API Key')"
-                            },
-                            "host": {
-                              "connection": {
-                                "name": "@parameters('$connections')['recordedfuturesandbo']['connectionId']"
-                              }
-                            },
-                            "method": "post",
-                            "path": "/samples/url"
-                          }
-                        },
-                        "Wait_for_sandbox_report": {
-                          "actions": {
-                            "Delay": {
-                              "runAfter": {
-                                "Set_sandbox_status": [
-                                  "Succeeded"
-                                ]
-                              },
-                              "type": "Wait",
-                              "inputs": {
-                                "interval": {
-                                  "count": 2,
-                                  "unit": "Minute"
-                                }
-                              }
-                            },
-                            "Get_the_full_summary": {
-                              "type": "ApiConnection",
-                              "inputs": {
-                                "headers": {
-                                  "SandboxToken": "@parameters('Sandbox API Key')"
-                                },
-                                "host": {
-                                  "connection": {
-                                    "name": "@parameters('$connections')['recordedfuturesandbo']['connectionId']"
-                                  }
-                                },
-                                "method": "get",
-                                "path": "/samples/@{encodeURIComponent(body('Submit_url_samples')?['id'])}"
-                              }
-                            },
-                            "Set_sandbox_status": {
-                              "runAfter": {
-                                "Get_the_full_summary": [
-                                  "Succeeded"
-                                ]
-                              },
-                              "type": "SetVariable",
-                              "inputs": {
-                                "name": "sandbox_status",
-                                "value": "@body('Get_the_full_summary')?['status']"
-                              }
-                            }
-                          },
-                          "runAfter": {
-                            "Initialize_Sandbox_status": [
-                              "Succeeded"
-                            ]
-                          },
-                          "expression": "@equals(variables('sandbox_status'), 'reported')",
-                          "limit": {
-                            "count": 60,
-                            "timeout": "PT1H"
-                          },
-                          "type": "Until"
-                        }
-                      },
-                      "runAfter": {
-                        "Define_sandbox_status": [
-                          "Succeeded"
-                        ]
-                      },
-                      "type": "Foreach"
-                    },
-                    "Define_sandbox_status": {
-                      "runAfter": {
-                        "Entities_-_Get_URLs": [
-                          "Succeeded"
-                        ]
-                      },
-                      "type": "InitializeVariable",
-                      "inputs": {
-                        "variables": [
-                          {
-                            "name": "sandbox_status",
-                            "type": "string"
-                          }
-                        ]
-                      }
-                    }
-                  }
-                },
-                "parameters": {
-                  "$connections": {
-                    "value": {
-                      "azuresentinel": {
-                        "connectionId": "[[resourceId('Microsoft.Web/connections', variables('MicrosoftSentinelConnectionName'))]",
-                        "connectionName": "[[variables('MicrosoftSentinelConnectionName')]",
-                        "id": "[[concat('/subscriptions/', subscription().subscriptionId, '/providers/Microsoft.Web/locations/', variables('workspace-location-inline'), '/managedApis/Azuresentinel')]",
-                        "connectionProperties": {
-                          "authentication": {
-                            "type": "ManagedServiceIdentity"
-                          }
-                        }
-                      },
-                      "recordedfuturesandbo": {
-                        "connectionId": "[[resourceId('Microsoft.Web/connections', variables('RecordedfutureConnectionName'))]",
-                        "connectionName": "recordedfuturesandbo",
-                        "id": "[[concat('/subscriptions/',subscription().subscriptionId,'/providers/Microsoft.Web/locations/', variables('workspace-location-inline'), '/managedApis/recordedfuturesandbo')]"
-                      }
-                    }
-                  }
-                }
-              },
-              "name": "[[parameters('PlaybookName')]",
-              "type": "Microsoft.Logic/workflows",
-              "location": "[[variables('workspace-location-inline')]",
-              "identity": {
-                "type": "SystemAssigned"
-              },
-              "tags": {
-                "hidden-SentinelTemplateName": "RecordedFuture-Sandbox_Enrichment-Url",
-                "hidden-SentinelTemplateVersion": "1.0",
-                "hidden-SentinelWorkspaceId": "[[variables('workspaceResourceId')]"
-              },
-              "apiVersion": "2017-07-01",
-              "dependsOn": [
-                "[[resourceId('Microsoft.Web/connections', variables('MicrosoftSentinelConnectionName'))]",
-                "[[resourceId('Microsoft.Web/connections', variables('RecordedfutureConnectionName'))]"
-              ]
-            },
-            {
-              "type": "Microsoft.Web/connections",
-              "apiVersion": "2016-06-01",
-              "name": "[[variables('RecordedfutureConnectionName')]",
-              "location": "[[variables('workspace-location-inline')]",
-              "kind": "V1",
-              "properties": {
-                "displayName": "[[variables('RecordedfutureConnectionName')]",
-                "api": {
-                  "id": "[[variables('_connection-2')]"
-                }
-              }
-            },
-            {
-              "type": "Microsoft.Web/connections",
-              "apiVersion": "2016-06-01",
-              "name": "[[variables('MicrosoftSentinelConnectionName')]",
-              "location": "[[variables('workspace-location-inline')]",
-              "kind": "V1",
-              "properties": {
-                "displayName": "[[variables('MicrosoftSentinelConnectionName')]",
-                "parameterValueType": "Alternative",
-                "api": {
-                  "id": "[[variables('_connection-3')]"
-                }
-              }
-            },
-            {
-              "type": "Microsoft.OperationalInsights/workspaces/providers/metadata",
-              "apiVersion": "2022-01-01-preview",
-              "name": "[concat(parameters('workspace'),'/Microsoft.SecurityInsights/',concat('Playbook-', last(split(variables('playbookId8'),'/'))))]",
-              "properties": {
-                "parentId": "[variables('playbookId8')]",
-                "contentId": "[variables('_playbookContentId8')]",
-                "kind": "Playbook",
-                "version": "[variables('playbookVersion8')]",
-                "source": {
-                  "kind": "Solution",
-                  "name": "Recorded Future",
-                  "sourceId": "[variables('_solutionId')]"
-                },
-                "author": {
-                  "name": "Recorded Future Premier Integrations",
-                  "email": "[variables('_email')]"
-                },
-                "support": {
-                  "name": "Recorded Future Support Team",
-                  "email": "support@recordedfuture.com",
-                  "tier": "Partner",
-                  "link": "http://support.recordedfuture.com/"
-                }
-              }
-            }
-          ],
-          "metadata": {
-            "title": "RecordedFuture-Sandbox_Enrichment-Url",
-            "description": "This playbook will enrich url entities in an incident and send them to Recorded Future Sandbox. The result will be written as a incident comment.",
-            "prerequisites": "To use the Recorded Future for Azure connector, you will need a valid API token from Recorded Future as described in the documentation https://learn.microsoft.com/en-us/connectors/recordedfuturev2/#how-to-get-credentials",
-            "postDeployment": [
-              "After deployment you have to open the playbook to configure all connections and press save."
-            ],
-            "lastUpdateTime": "2023-03-24T00:00:00Z",
-            "entities": [
-              "url"
-            ],
-            "tags": [
-              "Enrichment"
-            ],
-            "releaseNotes": {
-              "version": "1.0",
-              "title": "[variables('blanks')]",
-              "notes": [
-                "Initial version"
-              ]
-            }
-          }
-        }
-      }
-    },
-    {
-      "type": "Microsoft.Resources/templateSpecs",
-      "apiVersion": "2021-05-01",
-      "name": "[variables('workbookTemplateSpecName1')]",
-      "location": "[parameters('workspace-location')]",
-      "tags": {
-        "hidden-sentinelWorkspaceId": "[variables('workspaceResourceId')]",
-        "hidden-sentinelContentType": "Workbook"
-      },
-      "properties": {
-        "description": "Recorded Future Workbook with template",
-        "displayName": "Recorded Future workbook template"
-      }
-    },
-    {
-      "type": "Microsoft.Resources/templateSpecs/versions",
-      "apiVersion": "2021-05-01",
-      "name": "[concat(variables('workbookTemplateSpecName1'),'/',variables('workbookVersion1'))]",
-      "location": "[parameters('workspace-location')]",
-      "tags": {
-        "hidden-sentinelWorkspaceId": "[variables('workspaceResourceId')]",
-        "hidden-sentinelContentType": "Workbook"
-      },
-      "dependsOn": [
-        "[resourceId('Microsoft.Resources/templateSpecs', variables('workbookTemplateSpecName1'))]"
-      ],
-      "properties": {
-<<<<<<< HEAD
-        "description": "Recorded Future -  C&C DNS Name to DNS Events - Correlation&Threat HuntingWorkbook Workbook with template version 2.4.0",
-=======
-        "description": "Recorded Future -  C&C DNS Name to DNS Events - Correlation&Threat HuntingWorkbook Workbook with template version 2.3.1",
->>>>>>> 3fab76c6
-        "mainTemplate": {
-          "$schema": "https://schema.management.azure.com/schemas/2019-04-01/deploymentTemplate.json#",
-          "contentVersion": "[variables('workbookVersion1')]",
-          "parameters": {},
-          "variables": {},
-          "resources": [
-            {
-              "type": "Microsoft.Insights/workbooks",
-              "name": "[variables('workbookContentId1')]",
-              "location": "[parameters('workspace-location')]",
-              "kind": "shared",
-              "apiVersion": "2021-08-01",
-              "metadata": {
-                "description": "Sets the time name for DNS Events and Threat Intelligence Time Range"
-              },
-              "properties": {
-                "displayName": "[parameters('workbook1-name')]",
-                "serializedData": "{\"version\":\"Notebook/1.0\",\"items\":[{\"type\":1,\"content\":{\"json\":\"## Recorded Future -  C&C DNS Name to DNS Events - Correlation/Threat Hunting\\n\\n\"},\"name\":\"text - 0\"},{\"type\":9,\"content\":{\"version\":\"KqlParameterItem/1.0\",\"parameters\":[{\"id\":\"5aaf92cc-3c1e-43f0-8a2f-18a79d7c1d5d\",\"version\":\"KqlParameterItem/1.0\",\"name\":\"DNS_Events_Time_Range\",\"label\":\"DNS Events Time Range\",\"type\":4,\"isRequired\":true,\"value\":{\"durationMs\":7776000000},\"typeSettings\":{\"selectableValues\":[{\"durationMs\":300000},{\"durationMs\":900000},{\"durationMs\":1800000},{\"durationMs\":3600000},{\"durationMs\":14400000},{\"durationMs\":43200000},{\"durationMs\":86400000},{\"durationMs\":172800000},{\"durationMs\":259200000},{\"durationMs\":604800000},{\"durationMs\":1209600000},{\"durationMs\":2419200000},{\"durationMs\":2592000000},{\"durationMs\":5184000000},{\"durationMs\":7776000000}]}},{\"id\":\"eea9b6a5-76f4-4d3b-b62d-4f5e1c4173b6\",\"version\":\"KqlParameterItem/1.0\",\"name\":\"Threat_Intelligence_Time_Range\",\"label\":\"Threat Intelligence Time Range\",\"type\":4,\"isRequired\":true,\"value\":{\"durationMs\":7776000000},\"typeSettings\":{\"selectableValues\":[{\"durationMs\":300000},{\"durationMs\":900000},{\"durationMs\":1800000},{\"durationMs\":3600000},{\"durationMs\":14400000},{\"durationMs\":43200000},{\"durationMs\":86400000},{\"durationMs\":172800000},{\"durationMs\":259200000},{\"durationMs\":604800000},{\"durationMs\":1209600000},{\"durationMs\":2419200000},{\"durationMs\":2592000000},{\"durationMs\":5184000000},{\"durationMs\":7776000000}]}}],\"style\":\"pills\",\"queryType\":0,\"resourceType\":\"microsoft.operationalinsights/workspaces\"},\"name\":\"parameters - 4\"},{\"type\":3,\"content\":{\"version\":\"KqlItem/1.0\",\"query\":\"let list_tlds = ThreatIntelligenceIndicator\\r\\n| where TimeGenerated {Threat_Intelligence_Time_Range:query}\\r\\n// Picking up only Recorded Future IOC's that are pertinent to the use case (Malware C2 Detection)\\r\\n| where Description == 'Recorded Future - DOMAIN - C2 DNS Name'\\r\\n| where isnotempty(DomainName)\\r\\n| extend parts = split(DomainName, '.')\\r\\n| extend tld = parts[(array_length(parts)-1)]\\r\\n| summarize count() by tostring(tld)\\r\\n| summarize make_list(tld);\\r\\nThreatIntelligenceIndicator\\r\\n| where TimeGenerated {Threat_Intelligence_Time_Range:query}\\r\\n| where Active == true\\r\\n// Picking up only Recorded Future IOC's that are pertinent to the use case (Malware C2 Detection)\\r\\n| where Description == 'Recorded Future - DOMAIN - C2 DNS Name'\\r\\n// Picking up only IOC's that contain the entities we want\\r\\n| where isnotempty(DomainName)\\r\\n| join (\\r\\n     DnsEvents\\r\\n    | where TimeGenerated  {DNS_Events_Time_Range:query}\\r\\n    //Extract Domain patterns from syslog message\\r\\n    | where isnotempty(Name)\\r\\n    | extend parts = split(Name, '.')\\r\\n    //Split out the TLD\\r\\n    | extend tld = parts[(array_length(parts)-1)]\\r\\n    //Validate parsed Domain by checking if the TLD is in the list of TLDs in our threat feed\\r\\n    | where tld in~ (list_tlds)\\r\\n    | extend DNS_TimeGenerated = TimeGenerated\\r\\n) on $left.DomainName==$right.Name\\r\\n| summarize Correlation_Matches=count() by bin(DNS_TimeGenerated, 1d)\\r\\n| render barchart\",\"size\":0,\"queryType\":0,\"resourceType\":\"microsoft.operationalinsights/workspaces\"},\"name\":\"query - 1\"},{\"type\":3,\"content\":{\"version\":\"KqlItem/1.0\",\"query\":\"let list_tlds = ThreatIntelligenceIndicator\\r\\n| where TimeGenerated {Threat_Intelligence_Time_Range:query}\\r\\n// Picking up only Recorded Future IOC's that are pertinent to the use case (Malware C2 Detection)\\r\\n| where Description == 'Recorded Future - DOMAIN - C2 DNS Name'\\r\\n| where isnotempty(DomainName)\\r\\n| extend parts = split(DomainName, '.')\\r\\n| extend tld = parts[(array_length(parts)-1)]\\r\\n| summarize count() by tostring(tld)\\r\\n| summarize make_list(tld);\\r\\nThreatIntelligenceIndicator\\r\\n| where TimeGenerated {Threat_Intelligence_Time_Range:query}\\r\\n| where Active == true\\r\\n// Picking up only Recorded Future IOC's that are pertinent to the use case (Malware C2 Detection)\\r\\n| where Description == 'Recorded Future - DOMAIN - C2 DNS Name'\\r\\n// Picking up only IOC's that contain the entities we want\\r\\n| where isnotempty(DomainName)\\r\\n| join (\\r\\n     DnsEvents\\r\\n    | where TimeGenerated  {DNS_Events_Time_Range:query}\\r\\n    //Extract Domain patterns from syslog message\\r\\n    | where isnotempty(Name)\\r\\n    | extend parts = split(Name, '.')\\r\\n    //Split out the TLD\\r\\n    | extend tld = parts[(array_length(parts)-1)]\\r\\n    //Validate parsed Domain by checking if the TLD is in the list of TLDs in our threat feed\\r\\n    | where tld in~ (list_tlds)\\r\\n    | extend DNS_TimeGenerated = TimeGenerated\\r\\n) on $left.DomainName==$right.Name\\r\\n| project Risk=ConfidenceScore, DomainName, ThreatType, AdditionalInformation\\r\\n| extend Evidence=parse_json(AdditionalInformation)['EvidenceDetails']\\r\\n| mv-expand Evidence\\r\\n| extend Rule=Evidence['Rule']\\r\\n| summarize count() by tostring(Rule)\\r\\n| sort by count_ desc\\r\\n\\r\\n\",\"size\":0,\"queryType\":0,\"resourceType\":\"microsoft.operationalinsights/workspaces\",\"gridSettings\":{\"formatters\":[{\"columnMatch\":\"count_\",\"formatter\":8,\"formatOptions\":{\"palette\":\"orange\"}}],\"labelSettings\":[{\"columnId\":\"Rule\"},{\"columnId\":\"count_\",\"label\":\"Count\"}]}},\"customWidth\":\"30\",\"name\":\"query - 2\"},{\"type\":3,\"content\":{\"version\":\"KqlItem/1.0\",\"query\":\"let list_tlds = ThreatIntelligenceIndicator\\r\\n| where TimeGenerated {Threat_Intelligence_Time_Range:query}\\r\\n// Picking up only Recorded Future IOC's that are pertinent to the use case (Malware C2 Detection)\\r\\n| where Description == 'Recorded Future - DOMAIN - C2 DNS Name'\\r\\n| where isnotempty(DomainName)\\r\\n| extend parts = split(DomainName, '.')\\r\\n| extend tld = parts[(array_length(parts)-1)]\\r\\n| summarize count() by tostring(tld)\\r\\n| summarize make_list(tld);\\r\\nThreatIntelligenceIndicator\\r\\n| where TimeGenerated {Threat_Intelligence_Time_Range:query}\\r\\n| where Active == true\\r\\n// Picking up only Recorded Future IOC's that are pertinent to the use case (Malware C2 Detection)\\r\\n| where Description == 'Recorded Future - DOMAIN - C2 DNS Name'\\r\\n// Picking up only IOC's that contain the entities we want\\r\\n| where isnotempty(DomainName)\\r\\n| join (\\r\\n     DnsEvents\\r\\n    | where TimeGenerated  {DNS_Events_Time_Range:query}\\r\\n    //Extract Domain patterns from syslog message\\r\\n    | where isnotempty(Name)\\r\\n    | extend parts = split(Name, '.')\\r\\n    //Split out the TLD\\r\\n    | extend tld = parts[(array_length(parts)-1)]\\r\\n    //Validate parsed Domain by checking if the TLD is in the list of TLDs in our threat feed\\r\\n    | where tld in~ (list_tlds)\\r\\n    | extend DNS_TimeGenerated = TimeGenerated\\r\\n) on $left.DomainName==$right.Name\\r\\n| project Risk=ConfidenceScore, DomainName, Threat_Intelligence_IOC_Date = TimeGenerated, SourceIP=ClientIP, DNS_Event_Time = DNS_TimeGenerated, ThreatType, Device=Computer, AdditionalInformation\\r\\n| sort by Risk desc\\r\\n\",\"size\":0,\"exportFieldName\":\"DomainName\",\"exportParameterName\":\"IOC\",\"queryType\":0,\"resourceType\":\"microsoft.operationalinsights/workspaces\",\"gridSettings\":{\"formatters\":[{\"columnMatch\":\"Risk\",\"formatter\":18,\"formatOptions\":{\"thresholdsOptions\":\"colors\",\"thresholdsGrid\":[{\"operator\":\">=\",\"thresholdValue\":\"90\",\"representation\":\"redBright\",\"text\":\"{0}{1}\"},{\"operator\":\">=\",\"thresholdValue\":\"65\",\"representation\":\"orange\",\"text\":\"{0}{1}\"},{\"operator\":\">=\",\"thresholdValue\":\"25\",\"representation\":\"yellow\",\"text\":\"{0}{1}\"},{\"operator\":\"Default\",\"representation\":\"blue\",\"text\":\"{0}{1}\"}]}}]}},\"customWidth\":\"70\",\"name\":\"query - 3\"},{\"type\":3,\"content\":{\"version\":\"KqlItem/1.0\",\"query\":\"ThreatIntelligenceIndicator\\n| where TimeGenerated {Threat_Intelligence_Time_Range:query}\\n| where Description contains 'Recorded Future - DOMAIN - C2 DNS Name'\\n| where DomainName == \\\"{IOC}\\\"\\n| where ExpirationDateTime > now()\\n| extend Evidence=parse_json(AdditionalInformation)['EvidenceDetails']\\n| take 1\\n| mv-expand Evidence\\n| project Rules = Evidence['Rule'], Evidence_String = Evidence['EvidenceString'], Criticality = Evidence['Criticality']\\n| sort by toint(Criticality) desc\",\"size\":0,\"queryType\":0,\"resourceType\":\"microsoft.operationalinsights/workspaces\"},\"name\":\"query - 5\"}],\"fromTemplateId\":\"sentinel-RecordedFuture-Domain-C2DNS-Workbook\",\"$schema\":\"https://github.com/Microsoft/Application-Insights-Workbooks/blob/master/schema/workbook.json\"}\r\n",
-                "version": "1.0",
-                "sourceId": "[variables('workspaceResourceId')]",
-                "category": "sentinel"
-              }
-            },
-            {
-              "type": "Microsoft.OperationalInsights/workspaces/providers/metadata",
-              "apiVersion": "2022-01-01-preview",
-              "name": "[concat(parameters('workspace'),'/Microsoft.SecurityInsights/',concat('Workbook-', last(split(variables('workbookId1'),'/'))))]",
-              "properties": {
-                "description": "@{workbookKey=RecordedFutureDomainC2DNSWorkbook; logoFileName=RecordedFuture.svg; description=Sets the time name for DNS Events and Threat Intelligence Time Range; dataTypesDependencies=System.Object[]; dataConnectorsDependencies=System.Object[]; previewImagesFileNames=System.Object[]; version=1.0.0; title=Recorded Future -  C&C DNS Name to DNS Events - Correlation&Threat Hunting; templateRelativePath=Recorded Future -  C&C DNS Name to DNS Events - Correlation&Threat Hunting.json; subtitle=; provider=Recorded Future}.description",
-                "parentId": "[variables('workbookId1')]",
-                "contentId": "[variables('_workbookContentId1')]",
-                "kind": "Workbook",
-                "version": "[variables('workbookVersion1')]",
-                "source": {
-                  "kind": "Solution",
-                  "name": "Recorded Future",
-                  "sourceId": "[variables('_solutionId')]"
-                },
-                "author": {
-                  "name": "Recorded Future Premier Integrations",
-                  "email": "[variables('_email')]"
-                },
-                "support": {
-                  "name": "Recorded Future Support Team",
-                  "email": "support@recordedfuture.com",
-                  "tier": "Partner",
-                  "link": "http://support.recordedfuture.com/"
-                },
-                "dependencies": {
-                  "operator": "AND",
-                  "criteria": [
-                    {
-                      "contentId": "ThreatIntelligenceIndicator",
-                      "kind": "DataType"
-                    }
-                  ]
-                }
-              }
-            }
-          ]
-        }
-      }
-    },
-    {
-      "type": "Microsoft.Resources/templateSpecs",
-      "apiVersion": "2021-05-01",
-      "name": "[variables('workbookTemplateSpecName2')]",
-      "location": "[parameters('workspace-location')]",
-      "tags": {
-        "hidden-sentinelWorkspaceId": "[variables('workspaceResourceId')]",
-        "hidden-sentinelContentType": "Workbook"
-      },
-      "properties": {
-        "description": "Recorded Future Workbook with template",
-        "displayName": "Recorded Future workbook template"
-      }
-    },
-    {
-      "type": "Microsoft.Resources/templateSpecs/versions",
-      "apiVersion": "2021-05-01",
-      "name": "[concat(variables('workbookTemplateSpecName2'),'/',variables('workbookVersion2'))]",
-      "location": "[parameters('workspace-location')]",
-      "tags": {
-        "hidden-sentinelWorkspaceId": "[variables('workspaceResourceId')]",
-        "hidden-sentinelContentType": "Workbook"
-      },
-      "dependsOn": [
-        "[resourceId('Microsoft.Resources/templateSpecs', variables('workbookTemplateSpecName2'))]"
-      ],
-      "properties": {
-<<<<<<< HEAD
-        "description": "Recorded Future - Actively Communicating C&C IPs to DNS Events - Correlation&Threat HuntingWorkbook Workbook with template version 2.4.0",
-=======
-        "description": "Recorded Future - Actively Communicating C&C IPs to DNS Events - Correlation&Threat HuntingWorkbook Workbook with template version 2.3.1",
->>>>>>> 3fab76c6
-        "mainTemplate": {
-          "$schema": "https://schema.management.azure.com/schemas/2019-04-01/deploymentTemplate.json#",
-          "contentVersion": "[variables('workbookVersion2')]",
-          "parameters": {},
-          "variables": {},
-          "resources": [
-            {
-              "type": "Microsoft.Insights/workbooks",
-              "name": "[variables('workbookContentId2')]",
-              "location": "[parameters('workspace-location')]",
-              "kind": "shared",
-              "apiVersion": "2021-08-01",
-              "metadata": {
-                "description": "Sets the time name for DNS Events and Threat Intelligence Time Range"
-              },
-              "properties": {
-                "displayName": "[parameters('workbook2-name')]",
-                "serializedData": "{\"version\":\"Notebook/1.0\",\"items\":[{\"type\":1,\"content\":{\"json\":\"## Recorded Future - Actively Communicating C&C IPs to DNS Events - Correlation/Threat Hunting\\n\\n\"},\"name\":\"text - 0\"},{\"type\":9,\"content\":{\"version\":\"KqlParameterItem/1.0\",\"parameters\":[{\"id\":\"5aaf92cc-3c1e-43f0-8a2f-18a79d7c1d5d\",\"version\":\"KqlParameterItem/1.0\",\"name\":\"DNS_Events_Time_Range\",\"label\":\"DNS Events Time Range\",\"type\":4,\"isRequired\":true,\"value\":{\"durationMs\":7776000000},\"typeSettings\":{\"selectableValues\":[{\"durationMs\":300000},{\"durationMs\":900000},{\"durationMs\":1800000},{\"durationMs\":3600000},{\"durationMs\":14400000},{\"durationMs\":43200000},{\"durationMs\":86400000},{\"durationMs\":172800000},{\"durationMs\":259200000},{\"durationMs\":604800000},{\"durationMs\":1209600000},{\"durationMs\":2419200000},{\"durationMs\":2592000000},{\"durationMs\":5184000000},{\"durationMs\":7776000000}]}},{\"id\":\"eea9b6a5-76f4-4d3b-b62d-4f5e1c4173b6\",\"version\":\"KqlParameterItem/1.0\",\"name\":\"Threat_Intelligence_Time_Range\",\"label\":\"Threat Intelligence Time Range\",\"type\":4,\"isRequired\":true,\"value\":{\"durationMs\":7776000000},\"typeSettings\":{\"selectableValues\":[{\"durationMs\":300000},{\"durationMs\":900000},{\"durationMs\":1800000},{\"durationMs\":3600000},{\"durationMs\":14400000},{\"durationMs\":43200000},{\"durationMs\":86400000},{\"durationMs\":172800000},{\"durationMs\":259200000},{\"durationMs\":604800000},{\"durationMs\":1209600000},{\"durationMs\":2419200000},{\"durationMs\":2592000000},{\"durationMs\":5184000000},{\"durationMs\":7776000000}]}}],\"style\":\"pills\",\"queryType\":0,\"resourceType\":\"microsoft.operationalinsights/workspaces\"},\"name\":\"parameters - 4\"},{\"type\":3,\"content\":{\"version\":\"KqlItem/1.0\",\"query\":\"ThreatIntelligenceIndicator\\r\\n| where TimeGenerated {Threat_Intelligence_Time_Range:query}\\r\\n| where Description contains 'Recorded Future - IP - Actively Communicating C&C Server'\\r\\n| join (\\r\\n    DnsEvents | where TimeGenerated {DNS_Events_Time_Range:query}\\r\\n    | where SubType =~ \\\"LookupQuery\\\" and isnotempty(IPAddresses)\\r\\n    | extend SingleIP = split(IPAddresses, \\\",\\\")\\r\\n    | mvexpand SingleIP\\r\\n    | extend SingleIP = tostring(SingleIP)\\r\\n    // renaming time column so it is clear the log this came from\\r\\n    | extend DNS_TimeGenerated = TimeGenerated\\r\\n)\\r\\non $left.NetworkIP == $right.SingleIP\\r\\n| summarize Correlation_Matches=count() by bin(DNS_TimeGenerated, 1d)\\r\\n| render barchart\",\"size\":0,\"queryType\":0,\"resourceType\":\"microsoft.operationalinsights/workspaces\"},\"name\":\"query - 1\"},{\"type\":3,\"content\":{\"version\":\"KqlItem/1.0\",\"query\":\"ThreatIntelligenceIndicator\\r\\n| where TimeGenerated {Threat_Intelligence_Time_Range:query}\\r\\n| where Description contains 'Recorded Future - IP - Actively Communicating C&C Server'\\r\\n| join (\\r\\n    DnsEvents | where TimeGenerated {DNS_Events_Time_Range:query}\\r\\n    | where SubType =~ \\\"LookupQuery\\\" and isnotempty(IPAddresses)\\r\\n    | extend SingleIP = split(IPAddresses, \\\",\\\")\\r\\n    | mvexpand SingleIP\\r\\n    | extend SingleIP = tostring(SingleIP)\\r\\n    // renaming time column so it is clear the log this came from\\r\\n    | extend DNS_TimeGenerated = TimeGenerated\\r\\n)\\r\\non $left.NetworkIP == $right.SingleIP\\r\\n| project Risk=ConfidenceScore, NetworkIP, ThreatType, AdditionalInformation\\r\\n| extend Evidence=parse_json(AdditionalInformation)['EvidenceDetails']\\r\\n| mv-expand Evidence\\r\\n| extend Rule=Evidence['Rule']\\r\\n| summarize count() by tostring(Rule)\\r\\n| sort by count_ desc\\r\\n\\r\\n\",\"size\":0,\"queryType\":0,\"resourceType\":\"microsoft.operationalinsights/workspaces\",\"gridSettings\":{\"formatters\":[{\"columnMatch\":\"count_\",\"formatter\":8,\"formatOptions\":{\"palette\":\"orange\"}}],\"labelSettings\":[{\"columnId\":\"Rule\"},{\"columnId\":\"count_\",\"label\":\"Count\"}]}},\"customWidth\":\"30\",\"name\":\"query - 2\"},{\"type\":3,\"content\":{\"version\":\"KqlItem/1.0\",\"query\":\"ThreatIntelligenceIndicator\\r\\n| where TimeGenerated {Threat_Intelligence_Time_Range:query}\\r\\n| where Description contains 'Recorded Future - IP - Actively Communicating C&C Server'\\r\\n| join (\\r\\n    DnsEvents | where TimeGenerated {DNS_Events_Time_Range:query}\\r\\n    | where SubType =~ \\\"LookupQuery\\\" and isnotempty(IPAddresses)\\r\\n    | extend SingleIP = split(IPAddresses, \\\",\\\")\\r\\n    | mvexpand SingleIP\\r\\n    | extend SingleIP = tostring(SingleIP)\\r\\n    // renaming time column so it is clear the log this came from\\r\\n    | extend DNS_TimeGenerated = TimeGenerated\\r\\n)\\r\\non $left.NetworkIP == $right.SingleIP\\r\\n| project Risk=ConfidenceScore, DestinationIP=NetworkIP, Threat_Intelligence_IOC_Date = TimeGenerated, SourceIP=ClientIP, DNS_Event_Time = DNS_TimeGenerated, ThreatType, Device=Computer, AdditionalInformation\\r\\n| sort by Risk desc\\r\\n\",\"size\":0,\"exportFieldName\":\"DestinationIP\",\"exportParameterName\":\"IOC\",\"queryType\":0,\"resourceType\":\"microsoft.operationalinsights/workspaces\",\"gridSettings\":{\"formatters\":[{\"columnMatch\":\"Risk\",\"formatter\":18,\"formatOptions\":{\"thresholdsOptions\":\"colors\",\"thresholdsGrid\":[{\"operator\":\">=\",\"thresholdValue\":\"90\",\"representation\":\"redBright\",\"text\":\"{0}{1}\"},{\"operator\":\">=\",\"thresholdValue\":\"65\",\"representation\":\"orange\",\"text\":\"{0}{1}\"},{\"operator\":\">=\",\"thresholdValue\":\"25\",\"representation\":\"yellow\",\"text\":\"{0}{1}\"},{\"operator\":\"Default\",\"representation\":\"blue\",\"text\":\"{0}{1}\"}]}}]}},\"customWidth\":\"70\",\"name\":\"query - 3\"},{\"type\":3,\"content\":{\"version\":\"KqlItem/1.0\",\"query\":\"ThreatIntelligenceIndicator\\n| where TimeGenerated {Threat_Intelligence_Time_Range:query}\\n| where Description contains 'Recorded Future - IP - Actively Communicating C&C Server'\\n| where NetworkIP == \\\"{IOC}\\\"\\n| where ExpirationDateTime > now()\\n| extend Evidence=parse_json(AdditionalInformation)['EvidenceDetails']\\n| take 1\\n| mv-expand Evidence\\n| project Rules = Evidence['Rule'], Evidence_String = Evidence['EvidenceString'], Criticality = Evidence['Criticality']\\n| sort by toint(Criticality) desc\",\"size\":0,\"queryType\":0,\"resourceType\":\"microsoft.operationalinsights/workspaces\"},\"name\":\"query - 5\"}],\"fromTemplateId\":\"sentinel-RecordedFuture-IP-ActiveC2-Workbook\",\"$schema\":\"https://github.com/Microsoft/Application-Insights-Workbooks/blob/master/schema/workbook.json\"}\r\n",
-                "version": "1.0",
-                "sourceId": "[variables('workspaceResourceId')]",
-                "category": "sentinel"
-              }
-            },
-            {
-              "type": "Microsoft.OperationalInsights/workspaces/providers/metadata",
-              "apiVersion": "2022-01-01-preview",
-              "name": "[concat(parameters('workspace'),'/Microsoft.SecurityInsights/',concat('Workbook-', last(split(variables('workbookId2'),'/'))))]",
-              "properties": {
-                "description": "@{workbookKey=RecordedFutureIPActiveC2Workbook; logoFileName=RecordedFuture.svg; description=Sets the time name for DNS Events and Threat Intelligence Time Range; dataTypesDependencies=System.Object[]; dataConnectorsDependencies=System.Object[]; previewImagesFileNames=System.Object[]; version=1.0.0; title=Recorded Future - Actively Communicating C&C IPs to DNS Events - Correlation&Threat Hunting; templateRelativePath=Recorded Future - Actively Communicating C&C IPs to DNS Events - Correlation&Threat Hunting.json; subtitle=; provider=Recorded Future}.description",
-                "parentId": "[variables('workbookId2')]",
-                "contentId": "[variables('_workbookContentId2')]",
-                "kind": "Workbook",
-                "version": "[variables('workbookVersion2')]",
-                "source": {
-                  "kind": "Solution",
-                  "name": "Recorded Future",
-                  "sourceId": "[variables('_solutionId')]"
-                },
-                "author": {
-                  "name": "Recorded Future Premier Integrations",
-                  "email": "[variables('_email')]"
-                },
-                "support": {
-                  "name": "Recorded Future Support Team",
-                  "email": "support@recordedfuture.com",
-                  "tier": "Partner",
-                  "link": "http://support.recordedfuture.com/"
-                },
-                "dependencies": {
-                  "operator": "AND",
-                  "criteria": [
-                    {
-                      "contentId": "ThreatIntelligenceIndicator",
-                      "kind": "DataType"
-                    }
-                  ]
-                }
-              }
-            }
-          ]
-        }
-      }
-    },
-    {
-      "type": "Microsoft.OperationalInsights/workspaces/providers/metadata",
-      "apiVersion": "2022-01-01-preview",
-      "location": "[parameters('workspace-location')]",
-      "properties": {
-<<<<<<< HEAD
-        "version": "2.4.0",
-=======
-        "version": "2.3.1",
->>>>>>> 3fab76c6
-        "kind": "Solution",
-        "contentSchemaVersion": "2.0.0",
-        "contentId": "[variables('_solutionId')]",
-        "parentId": "[variables('_solutionId')]",
-        "source": {
-          "kind": "Solution",
-          "name": "Recorded Future",
-          "sourceId": "[variables('_solutionId')]"
-        },
-        "author": {
-          "name": "Recorded Future Premier Integrations",
-          "email": "[variables('_email')]"
-        },
-        "support": {
-          "name": "Recorded Future Support Team",
-          "email": "support@recordedfuture.com",
-          "tier": "Partner",
-          "link": "http://support.recordedfuture.com/"
-        },
-        "dependencies": {
-          "operator": "AND",
-          "criteria": [
-            {
-              "kind": "AnalyticsRule",
-              "contentId": "[variables('analyticRulecontentId1')]",
-              "version": "[variables('analyticRuleVersion1')]"
-            },
-            {
-              "kind": "AnalyticsRule",
-              "contentId": "[variables('analyticRulecontentId2')]",
-              "version": "[variables('analyticRuleVersion2')]"
-            },
-            {
-              "kind": "AnalyticsRule",
-              "contentId": "[variables('analyticRulecontentId3')]",
-              "version": "[variables('analyticRuleVersion3')]"
-            },
-            {
-              "kind": "AnalyticsRule",
-              "contentId": "[variables('analyticRulecontentId4')]",
-              "version": "[variables('analyticRuleVersion4')]"
-            },
-            {
-              "kind": "AnalyticsRule",
-              "contentId": "[variables('analyticRulecontentId5')]",
-              "version": "[variables('analyticRuleVersion5')]"
-            },
-            {
-              "kind": "AnalyticsRule",
-              "contentId": "[variables('analyticRulecontentId6')]",
-              "version": "[variables('analyticRuleVersion6')]"
-            },
-            {
-              "kind": "Playbook",
-              "contentId": "[variables('_RecordedFuture-ImportToSentinel')]",
-              "version": "[variables('playbookVersion1')]"
-            },
-            {
-              "kind": "Playbook",
-              "contentId": "[variables('_RecordedFuture-DOMAIN-C2_DNS_Name-IndicatorProcessor')]",
-              "version": "[variables('playbookVersion2')]"
-            },
-            {
-              "kind": "Playbook",
-              "contentId": "[variables('_RecordedFuture-HASH-Observed_in_Underground_Virus_Test_Sites-IndicatorProcessor')]",
-              "version": "[variables('playbookVersion3')]"
-            },
-            {
-              "kind": "Playbook",
-              "contentId": "[variables('_RecordedFuture-IOC_Enrichment-IP_Domain_URL_Hash')]",
-              "version": "[variables('playbookVersion4')]"
-            },
-            {
-              "kind": "Playbook",
-              "contentId": "[variables('_RecordedFuture-IP-Actively_Comm_C2_Server-IndicatorProcessor')]",
-              "version": "[variables('playbookVersion5')]"
-            },
-            {
-              "kind": "Playbook",
-              "contentId": "[variables('_RecordedFuture-URL-Recent_Rep_by_Insikt_Group-IndicatorProcessor')]",
-              "version": "[variables('playbookVersion6')]"
-            },
-            {
-              "kind": "Playbook",
-              "contentId": "[variables('_RecordedFuture-Ukraine-IndicatorProcessor')]",
-              "version": "[variables('playbookVersion7')]"
-            },
-            {
-              "kind": "Playbook",
-              "contentId": "[variables('_RecordedFuture-Sandbox_Enrichment-Url')]",
-              "version": "[variables('playbookVersion8')]"
-            },
-            {
-              "kind": "Workbook",
-              "contentId": "[variables('_workbookContentId1')]",
-              "version": "[variables('workbookVersion1')]"
-            },
-            {
-              "kind": "Workbook",
-              "contentId": "[variables('_workbookContentId2')]",
-              "version": "[variables('workbookVersion2')]"
-            }
-          ]
-        },
-        "firstPublishDate": "2021-11-01",
-        "lastPublishDate": "2023-05-08",
-        "providers": [
-          "Recorded Future"
-        ],
-        "categories": {
-          "domains": [
-            "Security - Threat Intelligence"
-          ]
-        }
-      },
-      "name": "[concat(parameters('workspace'),'/Microsoft.SecurityInsights/', variables('_solutionId'))]"
-    }
-  ],
-  "outputs": {}
-}
+{
+  "$schema": "https://schema.management.azure.com/schemas/2019-04-01/deploymentTemplate.json#",
+  "contentVersion": "1.0.0.0",
+  "metadata": {
+    "author": "Recorded Future Premier Integrations - support@recordedfuture.com",
+    "comments": "Solution template for Recorded Future"
+  },
+  "parameters": {
+    "location": {
+      "type": "string",
+      "minLength": 1,
+      "defaultValue": "[resourceGroup().location]",
+      "metadata": {
+        "description": "Not used, but needed to pass arm-ttk test `Location-Should-Not-Be-Hardcoded`.  We instead use the `workspace-location` which is derived from the LA workspace"
+      }
+    },
+    "workspace-location": {
+      "type": "string",
+      "defaultValue": "",
+      "metadata": {
+        "description": "[concat('Region to deploy solution resources -- separate from location selection',parameters('location'))]"
+      }
+    },
+    "workspace": {
+      "defaultValue": "",
+      "type": "string",
+      "metadata": {
+        "description": "Workspace name for Log Analytics where Microsoft Sentinel is setup"
+      }
+    },
+    "workbook1-name": {
+      "type": "string",
+      "defaultValue": "Recorded Future -  C&C DNS Name to DNS Events - Correlation&Threat Hunting",
+      "minLength": 1,
+      "metadata": {
+        "description": "Name for the workbook"
+      }
+    },
+    "workbook2-name": {
+      "type": "string",
+      "defaultValue": "Recorded Future - Actively Communicating C&C IPs to DNS Events - Correlation&Threat Hunting",
+      "minLength": 1,
+      "metadata": {
+        "description": "Name for the workbook"
+      }
+    }
+  },
+  "variables": {
+    "solutionId": "recordedfuture1605638642586.recorded_future_sentinel_solution",
+    "_solutionId": "[variables('solutionId')]",
+    "email": "support@recordedfuture.com",
+    "_email": "[variables('email')]",
+    "analyticRuleVersion1": "1.0.0",
+    "analyticRulecontentId1": "a1c02815-4248-4728-a9ae-dac73c67db23",
+    "_analyticRulecontentId1": "[variables('analyticRulecontentId1')]",
+    "analyticRuleId1": "[resourceId('Microsoft.SecurityInsights/AlertRuleTemplates', variables('analyticRulecontentId1'))]",
+    "analyticRuleTemplateSpecName1": "[concat(parameters('workspace'),'-ar-',uniquestring(variables('_analyticRulecontentId1')))]",
+    "workspaceResourceId": "[resourceId('microsoft.OperationalInsights/Workspaces', parameters('workspace'))]",
+    "analyticRuleVersion2": "1.0.0",
+    "analyticRulecontentId2": "dffd068f-fdab-440e-bbc0-34c14b623c89",
+    "_analyticRulecontentId2": "[variables('analyticRulecontentId2')]",
+    "analyticRuleId2": "[resourceId('Microsoft.SecurityInsights/AlertRuleTemplates', variables('analyticRulecontentId2'))]",
+    "analyticRuleTemplateSpecName2": "[concat(parameters('workspace'),'-ar-',uniquestring(variables('_analyticRulecontentId2')))]",
+    "analyticRuleVersion3": "1.0.0",
+    "analyticRulecontentId3": "388e197d-ec9e-46b6-addb-947d74d2a5c4",
+    "_analyticRulecontentId3": "[variables('analyticRulecontentId3')]",
+    "analyticRuleId3": "[resourceId('Microsoft.SecurityInsights/AlertRuleTemplates', variables('analyticRulecontentId3'))]",
+    "analyticRuleTemplateSpecName3": "[concat(parameters('workspace'),'-ar-',uniquestring(variables('_analyticRulecontentId3')))]",
+    "analyticRuleVersion4": "1.0.0",
+    "analyticRulecontentId4": "588dc717-7583-452c-a743-dee96705898e",
+    "_analyticRulecontentId4": "[variables('analyticRulecontentId4')]",
+    "analyticRuleId4": "[resourceId('Microsoft.SecurityInsights/AlertRuleTemplates', variables('analyticRulecontentId4'))]",
+    "analyticRuleTemplateSpecName4": "[concat(parameters('workspace'),'-ar-',uniquestring(variables('_analyticRulecontentId4')))]",
+    "analyticRuleVersion5": "1.0.0",
+    "analyticRulecontentId5": "22cc1dff-14ad-481d-97e1-0602895e429e",
+    "_analyticRulecontentId5": "[variables('analyticRulecontentId5')]",
+    "analyticRuleId5": "[resourceId('Microsoft.SecurityInsights/AlertRuleTemplates', variables('analyticRulecontentId5'))]",
+    "analyticRuleTemplateSpecName5": "[concat(parameters('workspace'),'-ar-',uniquestring(variables('_analyticRulecontentId5')))]",
+    "analyticRuleVersion6": "1.0.0",
+    "analyticRulecontentId6": "9acb3664-72c4-4676-80fa-9f81912e347e",
+    "_analyticRulecontentId6": "[variables('analyticRulecontentId6')]",
+    "analyticRuleId6": "[resourceId('Microsoft.SecurityInsights/AlertRuleTemplates', variables('analyticRulecontentId6'))]",
+    "analyticRuleTemplateSpecName6": "[concat(parameters('workspace'),'-ar-',uniquestring(variables('_analyticRulecontentId6')))]",
+    "RecordedFuture-ImportToSentinel": "RecordedFuture-ImportToSentinel",
+    "_RecordedFuture-ImportToSentinel": "[variables('RecordedFuture-ImportToSentinel')]",
+    "playbookVersion1": "1.0",
+    "playbookContentId1": "RecordedFuture-ImportToSentinel",
+    "_playbookContentId1": "[variables('playbookContentId1')]",
+    "playbookId1": "[resourceId('Microsoft.Logic/workflows', variables('playbookContentId1'))]",
+    "playbookTemplateSpecName1": "[concat(parameters('workspace'),'-pl-',uniquestring(variables('_playbookContentId1')))]",
+    "RecordedFuture-DOMAIN-C2_DNS_Name-IndicatorProcessor": "RecordedFuture-DOMAIN-C2_DNS_Name-IndicatorProcessor",
+    "_RecordedFuture-DOMAIN-C2_DNS_Name-IndicatorProcessor": "[variables('RecordedFuture-DOMAIN-C2_DNS_Name-IndicatorProcessor')]",
+    "playbookVersion2": "1.0",
+    "playbookContentId2": "RecordedFuture-DOMAIN-C2_DNS_Name-IndicatorProcessor",
+    "_playbookContentId2": "[variables('playbookContentId2')]",
+    "playbookId2": "[resourceId('Microsoft.Logic/workflows', variables('playbookContentId2'))]",
+    "playbookTemplateSpecName2": "[concat(parameters('workspace'),'-pl-',uniquestring(variables('_playbookContentId2')))]",
+    "RecordedFuture-HASH-Observed_in_Underground_Virus_Test_Sites-IndicatorProcessor": "RecordedFuture-HASH-Observed_in_Underground_Virus_Test_Sites-IndicatorProcessor",
+    "_RecordedFuture-HASH-Observed_in_Underground_Virus_Test_Sites-IndicatorProcessor": "[variables('RecordedFuture-HASH-Observed_in_Underground_Virus_Test_Sites-IndicatorProcessor')]",
+    "playbookVersion3": "1.0",
+    "playbookContentId3": "RecordedFuture-HASH-Observed_in_Underground_Virus_Test_Sites-IndicatorProcessor",
+    "_playbookContentId3": "[variables('playbookContentId3')]",
+    "playbookId3": "[resourceId('Microsoft.Logic/workflows', variables('playbookContentId3'))]",
+    "playbookTemplateSpecName3": "[concat(parameters('workspace'),'-pl-',uniquestring(variables('_playbookContentId3')))]",
+    "RecordedFuture-IOC_Enrichment-IP_Domain_URL_Hash": "RecordedFuture-IOC_Enrichment-IP_Domain_URL_Hash",
+    "_RecordedFuture-IOC_Enrichment-IP_Domain_URL_Hash": "[variables('RecordedFuture-IOC_Enrichment-IP_Domain_URL_Hash')]",
+    "playbookVersion4": "1.0",
+    "playbookContentId4": "RecordedFuture-IOC_Enrichment-IP_Domain_URL_Hash",
+    "_playbookContentId4": "[variables('playbookContentId4')]",
+    "playbookId4": "[resourceId('Microsoft.Logic/workflows', variables('playbookContentId4'))]",
+    "playbookTemplateSpecName4": "[concat(parameters('workspace'),'-pl-',uniquestring(variables('_playbookContentId4')))]",
+    "RecordedFuture-IP-Actively_Comm_C2_Server-IndicatorProcessor": "RecordedFuture-IP-Actively_Comm_C2_Server-IndicatorProcessor",
+    "_RecordedFuture-IP-Actively_Comm_C2_Server-IndicatorProcessor": "[variables('RecordedFuture-IP-Actively_Comm_C2_Server-IndicatorProcessor')]",
+    "playbookVersion5": "1.0",
+    "playbookContentId5": "RecordedFuture-IP-Actively_Comm_C2_Server-IndicatorProcessor",
+    "_playbookContentId5": "[variables('playbookContentId5')]",
+    "playbookId5": "[resourceId('Microsoft.Logic/workflows', variables('playbookContentId5'))]",
+    "playbookTemplateSpecName5": "[concat(parameters('workspace'),'-pl-',uniquestring(variables('_playbookContentId5')))]",
+    "RecordedFuture-URL-Recent_Rep_by_Insikt_Group-IndicatorProcessor": "RecordedFuture-URL-Recent_Rep_by_Insikt_Group-IndicatorProcessor",
+    "_RecordedFuture-URL-Recent_Rep_by_Insikt_Group-IndicatorProcessor": "[variables('RecordedFuture-URL-Recent_Rep_by_Insikt_Group-IndicatorProcessor')]",
+    "playbookVersion6": "1.0",
+    "playbookContentId6": "RecordedFuture-URL-Recent_Rep_by_Insikt_Group-IndicatorProcessor",
+    "_playbookContentId6": "[variables('playbookContentId6')]",
+    "playbookId6": "[resourceId('Microsoft.Logic/workflows', variables('playbookContentId6'))]",
+    "playbookTemplateSpecName6": "[concat(parameters('workspace'),'-pl-',uniquestring(variables('_playbookContentId6')))]",
+    "RecordedFuture-Ukraine-IndicatorProcessor": "RecordedFuture-Ukraine-IndicatorProcessor",
+    "_RecordedFuture-Ukraine-IndicatorProcessor": "[variables('RecordedFuture-Ukraine-IndicatorProcessor')]",
+    "playbookVersion7": "1.0",
+    "playbookContentId7": "RecordedFuture-Ukraine-IndicatorProcessor",
+    "_playbookContentId7": "[variables('playbookContentId7')]",
+    "playbookId7": "[resourceId('Microsoft.Logic/workflows', variables('playbookContentId7'))]",
+    "playbookTemplateSpecName7": "[concat(parameters('workspace'),'-pl-',uniquestring(variables('_playbookContentId7')))]",
+    "blanks": "[replace('b', 'b', '')]",
+    "workbookVersion1": "1.0.0",
+    "workbookContentId1": "RecordedFutureCnCDNStoDNSEvents",
+    "RecordedFuture-Sandbox_Enrichment-Url": "RecordedFuture-Sandbox_Enrichment-Url",
+    "_RecordedFuture-Sandbox_Enrichment-Url": "[variables('RecordedFuture-Sandbox_Enrichment-Url')]",
+    "playbookVersion8": "1.0",
+    "playbookContentId8": "RecordedFuture-Sandbox_Enrichment-Url",
+    "_playbookContentId8": "[variables('playbookContentId8')]",
+    "playbookId8": "[resourceId('Microsoft.Logic/workflows', variables('playbookContentId8'))]",
+    "playbookTemplateSpecName8": "[concat(parameters('workspace'),'-pl-',uniquestring(variables('_playbookContentId8')))]",
+    "workbookId1": "[resourceId('Microsoft.Insights/workbooks', variables('workbookContentId1'))]",
+    "workbookTemplateSpecName1": "[concat(parameters('workspace'),'-wb-',uniquestring(variables('_workbookContentId1')))]",
+    "_workbookContentId1": "[variables('workbookContentId1')]",
+    "workbookVersion2": "1.0.0",
+    "workbookContentId2": "RecordedFutureIPActiveC2Workbook",
+    "workbookId2": "[resourceId('Microsoft.Insights/workbooks', variables('workbookContentId2'))]",
+    "workbookTemplateSpecName2": "[concat(parameters('workspace'),'-wb-',uniquestring(variables('_workbookContentId2')))]",
+    "_workbookContentId2": "[variables('workbookContentId2')]"
+  },
+  "resources": [
+    {
+      "type": "Microsoft.Resources/templateSpecs",
+      "apiVersion": "2021-05-01",
+      "name": "[variables('analyticRuleTemplateSpecName1')]",
+      "location": "[parameters('workspace-location')]",
+      "tags": {
+        "hidden-sentinelWorkspaceId": "[variables('workspaceResourceId')]",
+        "hidden-sentinelContentType": "AnalyticsRule"
+      },
+      "properties": {
+        "description": "Recorded Future Analytics Rule 1 with template",
+        "displayName": "Recorded Future Analytics Rule template"
+      }
+    },
+    {
+      "type": "Microsoft.Resources/templateSpecs/versions",
+      "apiVersion": "2021-05-01",
+      "name": "[concat(variables('analyticRuleTemplateSpecName1'),'/',variables('analyticRuleVersion1'))]",
+      "location": "[parameters('workspace-location')]",
+      "tags": {
+        "hidden-sentinelWorkspaceId": "[variables('workspaceResourceId')]",
+        "hidden-sentinelContentType": "AnalyticsRule"
+      },
+      "dependsOn": [
+        "[resourceId('Microsoft.Resources/templateSpecs', variables('analyticRuleTemplateSpecName1'))]"
+      ],
+      "properties": {
+        "description": "RecordedFutureDomainMalwareC2inDNSEvents_AnalyticalRules Analytics Rule with template version 2.4.0",
+        "mainTemplate": {
+          "$schema": "https://schema.management.azure.com/schemas/2019-04-01/deploymentTemplate.json#",
+          "contentVersion": "[variables('analyticRuleVersion1')]",
+          "parameters": {},
+          "variables": {},
+          "resources": [
+            {
+              "type": "Microsoft.SecurityInsights/AlertRuleTemplates",
+              "name": "[variables('AnalyticRulecontentId1')]",
+              "apiVersion": "2022-04-01-preview",
+              "kind": "Scheduled",
+              "location": "[parameters('workspace-location')]",
+              "properties": {
+                "description": "Identifies a match in DNSEvents from Recorded Future C2 DNS Name Domains Risklist.",
+                "displayName": "Detection of Malware C2 Domains in DNS Events",
+                "enabled": false,
+                "query": "// Identifies a match in DnsEvent from the Recorded Future DOMAIN Malware C2 DNS Name \nlet dt_lookBack = 1h;\nlet ioc_lookBack = 1d;\n//Create a list of TLDs in our threat feed for later validation\nlet list_tlds = ThreatIntelligenceIndicator\n| where TimeGenerated > ago(ioc_lookBack)\n// Picking up only Recorded Future IOC's that are pertinent to the use case (Malware C2 Detection)\n| where Description == 'Recorded Future - DOMAIN - C2 DNS Name'\n| where isnotempty(DomainName)\n| extend parts = split(DomainName, '.')\n| extend tld = parts[(array_length(parts)-1)]\n| summarize count() by tostring(tld)\n| summarize make_list(tld);\nThreatIntelligenceIndicator\n| where TimeGenerated >= ago(ioc_lookBack) and ExpirationDateTime > now()\n| where Active == true\n// Picking up only Recorded Future IOC's that are pertinent to the use case (Malware C2 Detection)\n| where Description == 'Recorded Future - DOMAIN - C2 DNS Name'\n// Picking up only IOC's that contain the entities we want\n| where isnotempty(DomainName)\n| join (\n  DnsEvents\n  | where TimeGenerated > ago(dt_lookBack)\n  //Extract Domain patterns from syslog message\n  | where isnotempty(Name)\n  | extend parts = split(Name, '.')\n  //Split out the TLD\n  | extend tld = parts[(array_length(parts)-1)]\n  //Validate parsed Domain by checking if the TLD is in the list of TLDs in our threat feed\n  | where tld in~ (list_tlds)\n  | extend DNS_TimeGenerated = TimeGenerated\n  ) \non $left.DomainName==$right.Name\n| where DNS_TimeGenerated >= TimeGenerated and DNS_TimeGenerated < ExpirationDateTime\n| summarize LatestIndicatorTime = arg_max(TimeGenerated, *) by IndicatorId\n| project LatestIndicatorTime, DomainName, Description, ConfidenceScore, AdditionalInformation, ActivityGroupNames, IndicatorId, ThreatType, ExpirationDateTime, DNS_TimeGenerated, Computer, ClientIP, Name, QueryType\n| extend timestamp = DNS_TimeGenerated, HostCustomEntity = Computer, IPCustomEntity = ClientIP, DomainCustomEntity = DomainName\n",
+                "queryFrequency": "PT1H",
+                "queryPeriod": "P1D",
+                "severity": "Medium",
+                "suppressionDuration": "PT1H",
+                "suppressionEnabled": false,
+                "triggerOperator": "GreaterThan",
+                "triggerThreshold": 0,
+                "status": "Available",
+                "requiredDataConnectors": [
+                  {
+                    "connectorId": "DNS",
+                    "dataTypes": [
+                      "DnsEvents"
+                    ]
+                  }
+                ],
+                "tactics": [
+                  "CommandAndControl"
+                ],
+                "entityMappings": [
+                  {
+                    "entityType": "Host",
+                    "fieldMappings": [
+                      {
+                        "columnName": "HostCustomEntity",
+                        "identifier": "FullName"
+                      }
+                    ]
+                  },
+                  {
+                    "entityType": "IP",
+                    "fieldMappings": [
+                      {
+                        "columnName": "IPCustomEntity",
+                        "identifier": "Address"
+                      }
+                    ]
+                  },
+                  {
+                    "entityType": "DNS",
+                    "fieldMappings": [
+                      {
+                        "columnName": "DomainCustomEntity",
+                        "identifier": "DomainName"
+                      }
+                    ]
+                  }
+                ]
+              }
+            },
+            {
+              "type": "Microsoft.OperationalInsights/workspaces/providers/metadata",
+              "apiVersion": "2022-01-01-preview",
+              "name": "[concat(parameters('workspace'),'/Microsoft.SecurityInsights/',concat('AnalyticsRule-', last(split(variables('analyticRuleId1'),'/'))))]",
+              "properties": {
+                "description": "Recorded Future Analytics Rule 1",
+                "parentId": "[variables('analyticRuleId1')]",
+                "contentId": "[variables('_analyticRulecontentId1')]",
+                "kind": "AnalyticsRule",
+                "version": "[variables('analyticRuleVersion1')]",
+                "source": {
+                  "kind": "Solution",
+                  "name": "Recorded Future",
+                  "sourceId": "[variables('_solutionId')]"
+                },
+                "author": {
+                  "name": "Recorded Future Premier Integrations",
+                  "email": "[variables('_email')]"
+                },
+                "support": {
+                  "name": "Recorded Future Support Team",
+                  "email": "support@recordedfuture.com",
+                  "tier": "Partner",
+                  "link": "http://support.recordedfuture.com/"
+                }
+              }
+            }
+          ]
+        }
+      }
+    },
+    {
+      "type": "Microsoft.Resources/templateSpecs",
+      "apiVersion": "2021-05-01",
+      "name": "[variables('analyticRuleTemplateSpecName2')]",
+      "location": "[parameters('workspace-location')]",
+      "tags": {
+        "hidden-sentinelWorkspaceId": "[variables('workspaceResourceId')]",
+        "hidden-sentinelContentType": "AnalyticsRule"
+      },
+      "properties": {
+        "description": "Recorded Future Analytics Rule 2 with template",
+        "displayName": "Recorded Future Analytics Rule template"
+      }
+    },
+    {
+      "type": "Microsoft.Resources/templateSpecs/versions",
+      "apiVersion": "2021-05-01",
+      "name": "[concat(variables('analyticRuleTemplateSpecName2'),'/',variables('analyticRuleVersion2'))]",
+      "location": "[parameters('workspace-location')]",
+      "tags": {
+        "hidden-sentinelWorkspaceId": "[variables('workspaceResourceId')]",
+        "hidden-sentinelContentType": "AnalyticsRule"
+      },
+      "dependsOn": [
+        "[resourceId('Microsoft.Resources/templateSpecs', variables('analyticRuleTemplateSpecName2'))]"
+      ],
+      "properties": {
+        "description": "RecordedFutureDomainMalwareC2inSyslogEvents_AnalyticalRules Analytics Rule with template version 2.4.0",
+        "mainTemplate": {
+          "$schema": "https://schema.management.azure.com/schemas/2019-04-01/deploymentTemplate.json#",
+          "contentVersion": "[variables('analyticRuleVersion2')]",
+          "parameters": {},
+          "variables": {},
+          "resources": [
+            {
+              "type": "Microsoft.SecurityInsights/AlertRuleTemplates",
+              "name": "[variables('AnalyticRulecontentId2')]",
+              "apiVersion": "2022-04-01-preview",
+              "kind": "Scheduled",
+              "location": "[parameters('workspace-location')]",
+              "properties": {
+                "description": "Identifies a match in Syslog from Recorded Future C2 DNS Name Domains Risklist.",
+                "displayName": "Detection of Malware C2 Domains in Syslog Events",
+                "enabled": false,
+                "query": "// Identifies a match in Syslog from the Recorded Future DOMAIN Malware C2 DNS Name \nlet dt_lookBack = 1h;\nlet ioc_lookBack = 1d;\n//Create a list of TLDs in our threat feed for later validation\nlet list_tlds = ThreatIntelligenceIndicator\n| where TimeGenerated > ago(ioc_lookBack)\n// Picking up only Recorded Future IOC's that are pertinent to the use case (Malware C2 Detection)\n| where Description == 'Recorded Future - DOMAIN - C2 DNS Name'\n| where isnotempty(DomainName)\n| extend parts = split(DomainName, '.')\n| extend tld = parts[(array_length(parts)-1)]\n| summarize count() by tostring(tld)\n| summarize make_list(tld);\nThreatIntelligenceIndicator\n| where TimeGenerated >= ago(ioc_lookBack) and ExpirationDateTime > now()\n| where Active == true\n// Picking up only Recorded Future IOC's that are pertinent to the use case (Malware C2 Detection)\n| where Description == 'Recorded Future - DOMAIN - C2 DNS Name'\n// Picking up only IOC's that contain the entities we want\n| where isnotempty(DomainName)\n| join (\n  Syslog\n  | where TimeGenerated > ago(dt_lookBack)\n  //Extract domain patterns from syslog message\n  | extend domain = extract(\"(([a-z0-9]+(-[a-z0-9]+)*\\\\.)+[a-z]{2,})\",1, tolower(SyslogMessage))\n  | where isnotempty(domain)\n  | extend parts = split(domain, '.')\n  //Split out the TLD\n  | extend tld = parts[(array_length(parts)-1)]\n  //Validate parsed domain by checking if the TLD is in the list of TLDs in our threat feed\n  | where tld in~ (list_tlds)\n  | extend Syslog_TimeGenerated = TimeGenerated\n  ) \non $left.DomainName==$right.domain\n| where Syslog_TimeGenerated >= TimeGenerated and Syslog_TimeGenerated < ExpirationDateTime\n| summarize LatestIndicatorTime = arg_max(TimeGenerated, *) by IndicatorId\n| project LatestIndicatorTime, Description, ActivityGroupNames, IndicatorId, ThreatType, ExpirationDateTime, ConfidenceScore, Syslog_TimeGenerated, SyslogMessage, Computer, ProcessName, domain, HostIP, Url\n| extend timestamp = Syslog_TimeGenerated, HostCustomEntity = Computer, IPCustomEntity = HostIP, URLCustomEntity = Url\n",
+                "queryFrequency": "PT1H",
+                "queryPeriod": "P1D",
+                "severity": "Medium",
+                "suppressionDuration": "PT1H",
+                "suppressionEnabled": false,
+                "triggerOperator": "GreaterThan",
+                "triggerThreshold": 0,
+                "status": "Available",
+                "requiredDataConnectors": [
+                  {
+                    "connectorId": "Syslog",
+                    "dataTypes": [
+                      "Syslog"
+                    ]
+                  }
+                ],
+                "tactics": [
+                  "CommandAndControl"
+                ],
+                "entityMappings": [
+                  {
+                    "entityType": "Host",
+                    "fieldMappings": [
+                      {
+                        "columnName": "HostCustomEntity",
+                        "identifier": "FullName"
+                      }
+                    ]
+                  },
+                  {
+                    "entityType": "IP",
+                    "fieldMappings": [
+                      {
+                        "columnName": "IPCustomEntity",
+                        "identifier": "Address"
+                      }
+                    ]
+                  },
+                  {
+                    "entityType": "URL",
+                    "fieldMappings": [
+                      {
+                        "columnName": "URLCustomEntity",
+                        "identifier": "Url"
+                      }
+                    ]
+                  },
+                  {
+                    "entityType": "DNS",
+                    "fieldMappings": [
+                      {
+                        "columnName": "domain",
+                        "identifier": "DomainName"
+                      }
+                    ]
+                  }
+                ]
+              }
+            },
+            {
+              "type": "Microsoft.OperationalInsights/workspaces/providers/metadata",
+              "apiVersion": "2022-01-01-preview",
+              "name": "[concat(parameters('workspace'),'/Microsoft.SecurityInsights/',concat('AnalyticsRule-', last(split(variables('analyticRuleId2'),'/'))))]",
+              "properties": {
+                "description": "Recorded Future Analytics Rule 2",
+                "parentId": "[variables('analyticRuleId2')]",
+                "contentId": "[variables('_analyticRulecontentId2')]",
+                "kind": "AnalyticsRule",
+                "version": "[variables('analyticRuleVersion2')]",
+                "source": {
+                  "kind": "Solution",
+                  "name": "Recorded Future",
+                  "sourceId": "[variables('_solutionId')]"
+                },
+                "author": {
+                  "name": "Recorded Future Premier Integrations",
+                  "email": "[variables('_email')]"
+                },
+                "support": {
+                  "name": "Recorded Future Support Team",
+                  "email": "support@recordedfuture.com",
+                  "tier": "Partner",
+                  "link": "http://support.recordedfuture.com/"
+                }
+              }
+            }
+          ]
+        }
+      }
+    },
+    {
+      "type": "Microsoft.Resources/templateSpecs",
+      "apiVersion": "2021-05-01",
+      "name": "[variables('analyticRuleTemplateSpecName3')]",
+      "location": "[parameters('workspace-location')]",
+      "tags": {
+        "hidden-sentinelWorkspaceId": "[variables('workspaceResourceId')]",
+        "hidden-sentinelContentType": "AnalyticsRule"
+      },
+      "properties": {
+        "description": "Recorded Future Analytics Rule 3 with template",
+        "displayName": "Recorded Future Analytics Rule template"
+      }
+    },
+    {
+      "type": "Microsoft.Resources/templateSpecs/versions",
+      "apiVersion": "2021-05-01",
+      "name": "[concat(variables('analyticRuleTemplateSpecName3'),'/',variables('analyticRuleVersion3'))]",
+      "location": "[parameters('workspace-location')]",
+      "tags": {
+        "hidden-sentinelWorkspaceId": "[variables('workspaceResourceId')]",
+        "hidden-sentinelContentType": "AnalyticsRule"
+      },
+      "dependsOn": [
+        "[resourceId('Microsoft.Resources/templateSpecs', variables('analyticRuleTemplateSpecName3'))]"
+      ],
+      "properties": {
+        "description": "RecordedFutureHashObservedInUndergroundinCommonSecurityLog_AnalyticalRules Analytics Rule with template version 2.4.0",
+        "mainTemplate": {
+          "$schema": "https://schema.management.azure.com/schemas/2019-04-01/deploymentTemplate.json#",
+          "contentVersion": "[variables('analyticRuleVersion3')]",
+          "parameters": {},
+          "variables": {},
+          "resources": [
+            {
+              "type": "Microsoft.SecurityInsights/AlertRuleTemplates",
+              "name": "[variables('AnalyticRulecontentId3')]",
+              "apiVersion": "2022-04-01-preview",
+              "kind": "Scheduled",
+              "location": "[parameters('workspace-location')]",
+              "properties": {
+                "description": "Identifies a match in CommonSecurityLog from Recorded Future Hash Observed in Underground Virus Testing Sites RiskList.",
+                "displayName": "Detection of Specific Hashes in CommonSecurityLog",
+                "enabled": false,
+                "query": "// Identifies a match in CommonSecurityLog from the Recorded Future Hashes Observed in Underground Virus Testing Sites\nlet dt_lookBack = 1h;\nlet ioc_lookBack = 1d;\nlet fileHashIndicators = ThreatIntelligenceIndicator\n| where TimeGenerated >= ago(ioc_lookBack) and ExpirationDateTime > now()\n// Picking up only Recorded Future IOC's that have been observed in undersground testing sites\n| where Description == \"Recorded Future - HASH - Observed in Underground Virus Testing Sites\"\n| where Active == true\n| where isnotempty(FileHashValue);\n// Handle matches against both lower case and uppercase versions of the hash:\n(fileHashIndicators | extend  FileHashValue = tolower(FileHashValue)\n| union (fileHashIndicators | extend FileHashValue = toupper(FileHashValue)))\n| join (\n  CommonSecurityLog | where TimeGenerated >= ago(dt_lookBack)\n  | where isnotempty(FileHash)\n  | extend CommonSecurityLog_TimeGenerated = TimeGenerated\n  )\non $left.FileHashValue == $right.FileHash\n| where CommonSecurityLog_TimeGenerated >= TimeGenerated and CommonSecurityLog_TimeGenerated < ExpirationDateTime\n| summarize LatestIndicatorTime = arg_max(TimeGenerated, *) by IndicatorId\n| project LatestIndicatorTime, Description, ActivityGroupNames, IndicatorId, ThreatType, Url, ExpirationDateTime, ConfidenceScore,\nCommonSecurityLog_TimeGenerated, SourceIP, SourcePort, DestinationIP, DestinationPort, SourceUserID, SourceUserName, DeviceName, DeviceAction, RequestURL, DestinationUserName, DestinationUserID, ApplicationProtocol, Activity, FileHash, AdditionalInformation\n| extend timestamp = CommonSecurityLog_TimeGenerated, IPCustomEntity = SourceIP, HostCustomEntity = DeviceName, AccountCustomEntity = SourceUserName, URLCustomEntity = Url\n",
+                "queryFrequency": "PT1H",
+                "queryPeriod": "P1D",
+                "severity": "Medium",
+                "suppressionDuration": "PT1H",
+                "suppressionEnabled": false,
+                "triggerOperator": "GreaterThan",
+                "triggerThreshold": 0,
+                "status": "Available",
+                "requiredDataConnectors": [
+                  {
+                    "connectorId": "CEF",
+                    "dataTypes": [
+                      "CommonSecurityLog"
+                    ]
+                  }
+                ],
+                "tactics": [
+                  "PreAttack"
+                ],
+                "techniques": [
+                  "T1587"
+                ],
+                "entityMappings": [
+                  {
+                    "entityType": "Account",
+                    "fieldMappings": [
+                      {
+                        "columnName": "AccountCustomEntity",
+                        "identifier": "FullName"
+                      }
+                    ]
+                  },
+                  {
+                    "entityType": "Host",
+                    "fieldMappings": [
+                      {
+                        "columnName": "HostCustomEntity",
+                        "identifier": "FullName"
+                      }
+                    ]
+                  },
+                  {
+                    "entityType": "IP",
+                    "fieldMappings": [
+                      {
+                        "columnName": "IPCustomEntity",
+                        "identifier": "Address"
+                      }
+                    ]
+                  },
+                  {
+                    "entityType": "URL",
+                    "fieldMappings": [
+                      {
+                        "columnName": "URLCustomEntity",
+                        "identifier": "Url"
+                      }
+                    ]
+                  }
+                ]
+              }
+            },
+            {
+              "type": "Microsoft.OperationalInsights/workspaces/providers/metadata",
+              "apiVersion": "2022-01-01-preview",
+              "name": "[concat(parameters('workspace'),'/Microsoft.SecurityInsights/',concat('AnalyticsRule-', last(split(variables('analyticRuleId3'),'/'))))]",
+              "properties": {
+                "description": "Recorded Future Analytics Rule 3",
+                "parentId": "[variables('analyticRuleId3')]",
+                "contentId": "[variables('_analyticRulecontentId3')]",
+                "kind": "AnalyticsRule",
+                "version": "[variables('analyticRuleVersion3')]",
+                "source": {
+                  "kind": "Solution",
+                  "name": "Recorded Future",
+                  "sourceId": "[variables('_solutionId')]"
+                },
+                "author": {
+                  "name": "Recorded Future Premier Integrations",
+                  "email": "[variables('_email')]"
+                },
+                "support": {
+                  "name": "Recorded Future Support Team",
+                  "email": "support@recordedfuture.com",
+                  "tier": "Partner",
+                  "link": "http://support.recordedfuture.com/"
+                }
+              }
+            }
+          ]
+        }
+      }
+    },
+    {
+      "type": "Microsoft.Resources/templateSpecs",
+      "apiVersion": "2021-05-01",
+      "name": "[variables('analyticRuleTemplateSpecName4')]",
+      "location": "[parameters('workspace-location')]",
+      "tags": {
+        "hidden-sentinelWorkspaceId": "[variables('workspaceResourceId')]",
+        "hidden-sentinelContentType": "AnalyticsRule"
+      },
+      "properties": {
+        "description": "Recorded Future Analytics Rule 4 with template",
+        "displayName": "Recorded Future Analytics Rule template"
+      }
+    },
+    {
+      "type": "Microsoft.Resources/templateSpecs/versions",
+      "apiVersion": "2021-05-01",
+      "name": "[concat(variables('analyticRuleTemplateSpecName4'),'/',variables('analyticRuleVersion4'))]",
+      "location": "[parameters('workspace-location')]",
+      "tags": {
+        "hidden-sentinelWorkspaceId": "[variables('workspaceResourceId')]",
+        "hidden-sentinelContentType": "AnalyticsRule"
+      },
+      "dependsOn": [
+        "[resourceId('Microsoft.Resources/templateSpecs', variables('analyticRuleTemplateSpecName4'))]"
+      ],
+      "properties": {
+        "description": "RecordedFutureIPMalwareC2inAzureActivityEvents_AnalyticalRules Analytics Rule with template version 2.4.0",
+        "mainTemplate": {
+          "$schema": "https://schema.management.azure.com/schemas/2019-04-01/deploymentTemplate.json#",
+          "contentVersion": "[variables('analyticRuleVersion4')]",
+          "parameters": {},
+          "variables": {},
+          "resources": [
+            {
+              "type": "Microsoft.SecurityInsights/AlertRuleTemplates",
+              "name": "[variables('AnalyticRulecontentId4')]",
+              "apiVersion": "2022-04-01-preview",
+              "kind": "Scheduled",
+              "location": "[parameters('workspace-location')]",
+              "properties": {
+                "description": "Identifies a match in Azure Activity Events from Recorded Future Actively Communicating C&C Server Risklist.",
+                "displayName": "Detection of Malware C2 IPs in Azure Act. Events",
+                "enabled": false,
+                "query": "// Identifies a match in AzureActivity from the Recorded Future C2 Malware Detection IPs (Actively Communicating C&C Server RiskList)\nlet dt_lookBack = 1h;\nlet ioc_lookBack = 1d;\nThreatIntelligenceIndicator\n// Picking up only Recorded Future IOC's that are pertinent to the use case (Malware C2 Detection)\n| where Description == \"Recorded Future - IP - Actively Communicating C&C Server\"\n| where TimeGenerated >= ago(ioc_lookBack) and ExpirationDateTime > now()\n| where Active == true\n| extend TI_ipEntity = NetworkIP\n| join (\n  AzureActivity | where TimeGenerated >= ago(dt_lookBack)\n  // renaming time column so it is clear the log this came from\n  | extend AzureActivity_TimeGenerated = TimeGenerated\n  )\non $left.TI_ipEntity == $right.CallerIpAddress\n| where AzureActivity_TimeGenerated >= TimeGenerated and AzureActivity_TimeGenerated < ExpirationDateTime\n| summarize LatestIndicatorTime = arg_max(TimeGenerated, *) by IndicatorId\n| project LatestIndicatorTime, ActivityGroupNames, IndicatorId, ThreatType, Url, ExpirationDateTime, ConfidenceScore, AzureActivity_TimeGenerated, TI_ipEntity, CallerIpAddress, Caller, OperationNameValue, ActivityStatusValue, CategoryValue, ResourceId, NetworkIP, Description, AdditionalInformation\n| extend timestamp = AzureActivity_TimeGenerated, IPCustomEntity = CallerIpAddress, AccountCustomEntity = Caller, URLCustomEntity = Url\n",
+                "queryFrequency": "PT1H",
+                "queryPeriod": "P1D",
+                "severity": "Medium",
+                "suppressionDuration": "PT1H",
+                "suppressionEnabled": false,
+                "triggerOperator": "GreaterThan",
+                "triggerThreshold": 0,
+                "status": "Available",
+                "requiredDataConnectors": [
+                  {
+                    "connectorId": "AzureActivity",
+                    "dataTypes": [
+                      "AzureActivity"
+                    ]
+                  }
+                ],
+                "tactics": [
+                  "CommandAndControl"
+                ],
+                "entityMappings": [
+                  {
+                    "entityType": "Account",
+                    "fieldMappings": [
+                      {
+                        "columnName": "AccountCustomEntity",
+                        "identifier": "FullName"
+                      }
+                    ]
+                  },
+                  {
+                    "entityType": "IP",
+                    "fieldMappings": [
+                      {
+                        "columnName": "IPCustomEntity",
+                        "identifier": "Address"
+                      }
+                    ]
+                  },
+                  {
+                    "entityType": "URL",
+                    "fieldMappings": [
+                      {
+                        "columnName": "URLCustomEntity",
+                        "identifier": "Url"
+                      }
+                    ]
+                  },
+                  {
+                    "entityType": "IP",
+                    "fieldMappings": [
+                      {
+                        "columnName": "TI_ipEntity",
+                        "identifier": "Address"
+                      }
+                    ]
+                  }
+                ]
+              }
+            },
+            {
+              "type": "Microsoft.OperationalInsights/workspaces/providers/metadata",
+              "apiVersion": "2022-01-01-preview",
+              "name": "[concat(parameters('workspace'),'/Microsoft.SecurityInsights/',concat('AnalyticsRule-', last(split(variables('analyticRuleId4'),'/'))))]",
+              "properties": {
+                "description": "Recorded Future Analytics Rule 4",
+                "parentId": "[variables('analyticRuleId4')]",
+                "contentId": "[variables('_analyticRulecontentId4')]",
+                "kind": "AnalyticsRule",
+                "version": "[variables('analyticRuleVersion4')]",
+                "source": {
+                  "kind": "Solution",
+                  "name": "Recorded Future",
+                  "sourceId": "[variables('_solutionId')]"
+                },
+                "author": {
+                  "name": "Recorded Future Premier Integrations",
+                  "email": "[variables('_email')]"
+                },
+                "support": {
+                  "name": "Recorded Future Support Team",
+                  "email": "support@recordedfuture.com",
+                  "tier": "Partner",
+                  "link": "http://support.recordedfuture.com/"
+                }
+              }
+            }
+          ]
+        }
+      }
+    },
+    {
+      "type": "Microsoft.Resources/templateSpecs",
+      "apiVersion": "2021-05-01",
+      "name": "[variables('analyticRuleTemplateSpecName5')]",
+      "location": "[parameters('workspace-location')]",
+      "tags": {
+        "hidden-sentinelWorkspaceId": "[variables('workspaceResourceId')]",
+        "hidden-sentinelContentType": "AnalyticsRule"
+      },
+      "properties": {
+        "description": "Recorded Future Analytics Rule 5 with template",
+        "displayName": "Recorded Future Analytics Rule template"
+      }
+    },
+    {
+      "type": "Microsoft.Resources/templateSpecs/versions",
+      "apiVersion": "2021-05-01",
+      "name": "[concat(variables('analyticRuleTemplateSpecName5'),'/',variables('analyticRuleVersion5'))]",
+      "location": "[parameters('workspace-location')]",
+      "tags": {
+        "hidden-sentinelWorkspaceId": "[variables('workspaceResourceId')]",
+        "hidden-sentinelContentType": "AnalyticsRule"
+      },
+      "dependsOn": [
+        "[resourceId('Microsoft.Resources/templateSpecs', variables('analyticRuleTemplateSpecName5'))]"
+      ],
+      "properties": {
+        "description": "RecordedFutureIPMalwareC2inDNSEvents_AnalyticalRules Analytics Rule with template version 2.4.0",
+        "mainTemplate": {
+          "$schema": "https://schema.management.azure.com/schemas/2019-04-01/deploymentTemplate.json#",
+          "contentVersion": "[variables('analyticRuleVersion5')]",
+          "parameters": {},
+          "variables": {},
+          "resources": [
+            {
+              "type": "Microsoft.SecurityInsights/AlertRuleTemplates",
+              "name": "[variables('AnalyticRulecontentId5')]",
+              "apiVersion": "2022-04-01-preview",
+              "kind": "Scheduled",
+              "location": "[parameters('workspace-location')]",
+              "properties": {
+                "description": "Identifies a match in DnsEvents from Recorded Future Actively Communicating C&C Server Risklist.",
+                "displayName": "Detection of Malware C2 IPs in DNS Events",
+                "enabled": false,
+                "query": "// Identifies a match in DnsEvent from the Recorded Future C2 Malware Detection IPs (Actively Communicating C&C Server RiskList)\nlet dt_lookBack = 1h;\nlet ioc_lookBack = 1d;\nThreatIntelligenceIndicator\n// Picking up only Recorded Future IOC's that are pertinent to the use case (Malware C2 Detection)\n| where Description == \"Recorded Future - IP - Actively Communicating C&C Server\"\n| where TimeGenerated >= ago(ioc_lookBack) and ExpirationDateTime > now()\n| where Active == true\n| extend TI_ipEntity = NetworkIP\n| join (\n  DnsEvents | where TimeGenerated >= ago(dt_lookBack)\n  | where SubType =~ \"LookupQuery\" and isnotempty(IPAddresses)\n  | extend SingleIP = split(IPAddresses, \",\")\n  | mvexpand SingleIP\n  | extend SingleIP = tostring(SingleIP)\n  // renaming time column so it is clear the log this came from\n  | extend DNS_TimeGenerated = TimeGenerated\n  )\non $left.TI_ipEntity == $right.SingleIP\n| where DNS_TimeGenerated >= TimeGenerated and DNS_TimeGenerated < ExpirationDateTime\n| summarize LatestIndicatorTime = arg_max(TimeGenerated, *) by IndicatorId\n| project LatestIndicatorTime, ActivityGroupNames, IndicatorId, ThreatType, Url, ExpirationDateTime, ConfidenceScore, DNS_TimeGenerated, TI_ipEntity, Computer, EventId, SubType, ClientIP, Name, IPAddresses, NetworkIP, Description, AdditionalInformation\n| extend timestamp = DNS_TimeGenerated, IPCustomEntity = ClientIP, HostCustomEntity = Computer, URLCustomEntity = Url\n",
+                "queryFrequency": "PT1H",
+                "queryPeriod": "P1D",
+                "severity": "Medium",
+                "suppressionDuration": "PT1H",
+                "suppressionEnabled": false,
+                "triggerOperator": "GreaterThan",
+                "triggerThreshold": 0,
+                "status": "Available",
+                "requiredDataConnectors": [
+                  {
+                    "connectorId": "DNS",
+                    "dataTypes": [
+                      "DnsEvents"
+                    ]
+                  }
+                ],
+                "tactics": [
+                  "CommandAndControl"
+                ],
+                "entityMappings": [
+                  {
+                    "entityType": "Host",
+                    "fieldMappings": [
+                      {
+                        "columnName": "HostCustomEntity",
+                        "identifier": "FullName"
+                      }
+                    ]
+                  },
+                  {
+                    "entityType": "IP",
+                    "fieldMappings": [
+                      {
+                        "columnName": "IPCustomEntity",
+                        "identifier": "Address"
+                      }
+                    ]
+                  },
+                  {
+                    "entityType": "URL",
+                    "fieldMappings": [
+                      {
+                        "columnName": "URLCustomEntity",
+                        "identifier": "Url"
+                      }
+                    ]
+                  },
+                  {
+                    "entityType": "IP",
+                    "fieldMappings": [
+                      {
+                        "columnName": "TI_ipEntity",
+                        "identifier": "Address"
+                      }
+                    ]
+                  }
+                ]
+              }
+            },
+            {
+              "type": "Microsoft.OperationalInsights/workspaces/providers/metadata",
+              "apiVersion": "2022-01-01-preview",
+              "name": "[concat(parameters('workspace'),'/Microsoft.SecurityInsights/',concat('AnalyticsRule-', last(split(variables('analyticRuleId5'),'/'))))]",
+              "properties": {
+                "description": "Recorded Future Analytics Rule 5",
+                "parentId": "[variables('analyticRuleId5')]",
+                "contentId": "[variables('_analyticRulecontentId5')]",
+                "kind": "AnalyticsRule",
+                "version": "[variables('analyticRuleVersion5')]",
+                "source": {
+                  "kind": "Solution",
+                  "name": "Recorded Future",
+                  "sourceId": "[variables('_solutionId')]"
+                },
+                "author": {
+                  "name": "Recorded Future Premier Integrations",
+                  "email": "[variables('_email')]"
+                },
+                "support": {
+                  "name": "Recorded Future Support Team",
+                  "email": "support@recordedfuture.com",
+                  "tier": "Partner",
+                  "link": "http://support.recordedfuture.com/"
+                }
+              }
+            }
+          ]
+        }
+      }
+    },
+    {
+      "type": "Microsoft.Resources/templateSpecs",
+      "apiVersion": "2021-05-01",
+      "name": "[variables('analyticRuleTemplateSpecName6')]",
+      "location": "[parameters('workspace-location')]",
+      "tags": {
+        "hidden-sentinelWorkspaceId": "[variables('workspaceResourceId')]",
+        "hidden-sentinelContentType": "AnalyticsRule"
+      },
+      "properties": {
+        "description": "Recorded Future Analytics Rule 6 with template",
+        "displayName": "Recorded Future Analytics Rule template"
+      }
+    },
+    {
+      "type": "Microsoft.Resources/templateSpecs/versions",
+      "apiVersion": "2021-05-01",
+      "name": "[concat(variables('analyticRuleTemplateSpecName6'),'/',variables('analyticRuleVersion6'))]",
+      "location": "[parameters('workspace-location')]",
+      "tags": {
+        "hidden-sentinelWorkspaceId": "[variables('workspaceResourceId')]",
+        "hidden-sentinelContentType": "AnalyticsRule"
+      },
+      "dependsOn": [
+        "[resourceId('Microsoft.Resources/templateSpecs', variables('analyticRuleTemplateSpecName6'))]"
+      ],
+      "properties": {
+        "description": "RecordedFutureUrlReportedbyInsiktGroupinSyslogEvents_AnalyticalRules Analytics Rule with template version 2.4.0",
+        "mainTemplate": {
+          "$schema": "https://schema.management.azure.com/schemas/2019-04-01/deploymentTemplate.json#",
+          "contentVersion": "[variables('analyticRuleVersion6')]",
+          "parameters": {},
+          "variables": {},
+          "resources": [
+            {
+              "type": "Microsoft.SecurityInsights/AlertRuleTemplates",
+              "name": "[variables('AnalyticRulecontentId6')]",
+              "apiVersion": "2022-04-01-preview",
+              "kind": "Scheduled",
+              "location": "[parameters('workspace-location')]",
+              "properties": {
+                "description": "Identifies a match in Syslog from Recorded Future URLs Recently Reported as malicious by Insikt Group.",
+                "displayName": "Detection of Malicious URLs in Syslog Events",
+                "enabled": false,
+                "query": "// Identifies a match in Syslog from the Recorded Future URLs Recently Reported by Insikt Group\nlet dt_lookBack = 1h;\nlet ioc_lookBack = 1d;\nThreatIntelligenceIndicator\n// Picking up only Recorded Future IOC's that have been recently reported as malicious by Insikt Group\n| where Description == 'Recorded Future - URL - Recently Reported by Insikt Group'\n| where TimeGenerated >= ago(ioc_lookBack) and ExpirationDateTime > now()\n| where Active == true\n// Picking up only IOC's that contain the entities we want\n| where isnotempty(Url)\n| join (\n  Syslog\n  | where TimeGenerated >= ago(dt_lookBack)\n  // Extract URL from the Syslog message but only take messages that include URLs\n  | extend Url = extract(\"(http[s]?://(?:[a-zA-Z]|[0-9]|[$-_@.&+]|[!*\\\\(\\\\),]|(?:%[0-9a-fA-F][0-9a-fA-F]))+)\", 1,SyslogMessage)\n  | where isnotempty(Url)\n  | extend Syslog_TimeGenerated = TimeGenerated\n  ) \non Url\n| where Syslog_TimeGenerated >= TimeGenerated and Syslog_TimeGenerated < ExpirationDateTime\n| summarize LatestIndicatorTime = arg_max(TimeGenerated, *) by IndicatorId\n| project LatestIndicatorTime, Description, ActivityGroupNames, IndicatorId, ThreatType, ExpirationDateTime, ConfidenceScore, Syslog_TimeGenerated, SyslogMessage, Computer, ProcessName, Url, AdditionalInformation, HostIP\n| extend timestamp = Syslog_TimeGenerated, HostCustomEntity = Computer, IPCustomEntity = HostIP, URLCustomEntity = Url\n",
+                "queryFrequency": "PT1H",
+                "queryPeriod": "P1D",
+                "severity": "Medium",
+                "suppressionDuration": "PT1H",
+                "suppressionEnabled": false,
+                "triggerOperator": "GreaterThan",
+                "triggerThreshold": 0,
+                "status": "Available",
+                "requiredDataConnectors": [
+                  {
+                    "connectorId": "Syslog",
+                    "dataTypes": [
+                      "Syslog"
+                    ]
+                  }
+                ],
+                "tactics": [
+                  "Impact"
+                ],
+                "entityMappings": [
+                  {
+                    "entityType": "Host",
+                    "fieldMappings": [
+                      {
+                        "columnName": "HostCustomEntity",
+                        "identifier": "FullName"
+                      }
+                    ]
+                  },
+                  {
+                    "entityType": "IP",
+                    "fieldMappings": [
+                      {
+                        "columnName": "IPCustomEntity",
+                        "identifier": "Address"
+                      }
+                    ]
+                  },
+                  {
+                    "entityType": "URL",
+                    "fieldMappings": [
+                      {
+                        "columnName": "URLCustomEntity",
+                        "identifier": "Url"
+                      }
+                    ]
+                  }
+                ]
+              }
+            },
+            {
+              "type": "Microsoft.OperationalInsights/workspaces/providers/metadata",
+              "apiVersion": "2022-01-01-preview",
+              "name": "[concat(parameters('workspace'),'/Microsoft.SecurityInsights/',concat('AnalyticsRule-', last(split(variables('analyticRuleId6'),'/'))))]",
+              "properties": {
+                "description": "Recorded Future Analytics Rule 6",
+                "parentId": "[variables('analyticRuleId6')]",
+                "contentId": "[variables('_analyticRulecontentId6')]",
+                "kind": "AnalyticsRule",
+                "version": "[variables('analyticRuleVersion6')]",
+                "source": {
+                  "kind": "Solution",
+                  "name": "Recorded Future",
+                  "sourceId": "[variables('_solutionId')]"
+                },
+                "author": {
+                  "name": "Recorded Future Premier Integrations",
+                  "email": "[variables('_email')]"
+                },
+                "support": {
+                  "name": "Recorded Future Support Team",
+                  "email": "support@recordedfuture.com",
+                  "tier": "Partner",
+                  "link": "http://support.recordedfuture.com/"
+                }
+              }
+            }
+          ]
+        }
+      }
+    },
+    {
+      "type": "Microsoft.Resources/templateSpecs",
+      "apiVersion": "2021-05-01",
+      "name": "[variables('playbookTemplateSpecName1')]",
+      "location": "[parameters('workspace-location')]",
+      "tags": {
+        "hidden-sentinelWorkspaceId": "[variables('workspaceResourceId')]",
+        "hidden-sentinelContentType": "Playbook"
+      },
+      "properties": {
+        "description": "RecordedFuture-ImportToSentinel playbook",
+        "displayName": "RecordedFuture-ImportToSentinel playbook"
+      }
+    },
+    {
+      "type": "Microsoft.Resources/templateSpecs/versions",
+      "apiVersion": "2021-05-01",
+      "name": "[concat(variables('playbookTemplateSpecName1'),'/',variables('playbookVersion1'))]",
+      "location": "[parameters('workspace-location')]",
+      "tags": {
+        "hidden-sentinelWorkspaceId": "[variables('workspaceResourceId')]",
+        "hidden-sentinelContentType": "Playbook"
+      },
+      "dependsOn": [
+        "[resourceId('Microsoft.Resources/templateSpecs', variables('playbookTemplateSpecName1'))]"
+      ],
+      "properties": {
+        "description": "RecordedFuture-ImportToSentinel Playbook with template version 2.4.0",
+        "mainTemplate": {
+          "$schema": "https://schema.management.azure.com/schemas/2019-04-01/deploymentTemplate.json#",
+          "contentVersion": "[variables('playbookVersion1')]",
+          "parameters": {
+            "PlaybookName": {
+              "type": "string",
+              "defaultValue": "RecordedFuture-ImportToSentinel"
+            }
+          },
+          "variables": {
+            "GraphSecurityConnectionName": "[[concat('microsoftgraphsecurity-', parameters('PlaybookName'))]",
+            "connection-2": "[[concat('/subscriptions/',subscription().subscriptionId,'/providers/Microsoft.Web/locations/',variables('workspace-location-inline'),'/managedApis/microsoftgraphsecurity')]",
+            "_connection-2": "[[variables('connection-2')]",
+            "workspace-location-inline": "[concat('[resourceGroup().locatio', 'n]')]",
+            "workspace-name": "[parameters('workspace')]",
+            "workspaceResourceId": "[[resourceId('microsoft.OperationalInsights/Workspaces', variables('workspace-name'))]"
+          },
+          "resources": [
+            {
+              "type": "Microsoft.Logic/workflows",
+              "apiVersion": "2019-05-01",
+              "name": "[[parameters('PlaybookName')]",
+              "location": "[[variables('workspace-location-inline')]",
+              "dependsOn": [
+                "[[resourceId('Microsoft.Web/connections', variables('GraphSecurityConnectionName'))]"
+              ],
+              "properties": {
+                "definition": {
+                  "$schema": "https://schema.management.azure.com/providers/Microsoft.Logic/schemas/2016-06-01/workflowdefinition.json#",
+                  "actions": {
+                    "Select": {
+                      "inputs": {
+                        "from": "@triggerBody()['items']",
+                        "select": "@item()['content']"
+                      },
+                      "type": "Select"
+                    },
+                    "Submit_multiple_tiIndicators": {
+                      "inputs": {
+                        "body": {
+                          "value": "@body('Select')"
+                        },
+                        "host": {
+                          "connection": {
+                            "name": "@parameters('$connections')['microsoftgraphsecurity']['connectionId']"
+                          }
+                        },
+                        "method": "post",
+                        "path": "/beta/security/tiIndicators/submitTiIndicators"
+                      },
+                      "runAfter": {
+                        "Select": [
+                          "Succeeded"
+                        ]
+                      },
+                      "type": "ApiConnection"
+                    }
+                  },
+                  "contentVersion": "1.0.0.0",
+                  "parameters": {
+                    "$connections": {
+                      "type": "Object"
+                    }
+                  },
+                  "triggers": {
+                    "Batch_messages": {
+                      "inputs": {
+                        "configurations": {
+                          "RFImportToSentinel": {
+                            "releaseCriteria": {
+                              "messageCount": 100,
+                              "recurrence": {
+                                "frequency": "Minute",
+                                "interval": 10
+                              }
+                            }
+                          }
+                        },
+                        "mode": "Inline"
+                      },
+                      "type": "Batch"
+                    }
+                  }
+                },
+                "parameters": {
+                  "$connections": {
+                    "value": {
+                      "microsoftgraphsecurity": {
+                        "id": "[[concat('/subscriptions/',subscription().subscriptionId,'/providers/Microsoft.Web/locations/',variables('workspace-location-inline'),'/managedApis/microsoftgraphsecurity')]",
+                        "connectionId": "[[resourceId('Microsoft.Web/connections', variables('GraphSecurityConnectionName'))]",
+                        "connectionName": "[[variables('GraphSecurityConnectionName')]"
+                      }
+                    }
+                  }
+                }
+              },
+              "tags": {
+                "hidden-SentinelWorkspaceId": "[[variables('workspaceResourceId')]"
+              }
+            },
+            {
+              "type": "Microsoft.Web/connections",
+              "apiVersion": "2016-06-01",
+              "location": "[[variables('workspace-location-inline')]",
+              "name": "[[variables('GraphSecurityConnectionName')]",
+              "properties": {
+                "api": {
+                  "id": "[[variables('_connection-2')]"
+                }
+              }
+            },
+            {
+              "type": "Microsoft.OperationalInsights/workspaces/providers/metadata",
+              "apiVersion": "2022-01-01-preview",
+              "name": "[concat(parameters('workspace'),'/Microsoft.SecurityInsights/',concat('Playbook-', last(split(variables('playbookId1'),'/'))))]",
+              "properties": {
+                "parentId": "[variables('playbookId1')]",
+                "contentId": "[variables('_playbookContentId1')]",
+                "kind": "Playbook",
+                "version": "[variables('playbookVersion1')]",
+                "source": {
+                  "kind": "Solution",
+                  "name": "Recorded Future",
+                  "sourceId": "[variables('_solutionId')]"
+                },
+                "author": {
+                  "name": "Recorded Future Premier Integrations",
+                  "email": "[variables('_email')]"
+                },
+                "support": {
+                  "name": "Recorded Future Support Team",
+                  "email": "support@recordedfuture.com",
+                  "tier": "Partner",
+                  "link": "http://support.recordedfuture.com/"
+                }
+              }
+            }
+          ],
+          "metadata": {
+            "title": "RecordedFuture-ImportToSentinel",
+            "description": "This playbook is purposed to listen (via batching mechanism provided by Microsoft Azure) for incoming messages from the IndicatorProcessor Playbooks and create submit the indicators for creation",
+            "postDeployment": [
+              "After deployment you have to open the playbook to configure all connections and press save."
+            ],
+            "prerequisites": [
+              "None"
+            ],
+            "lastUpdateTime": "2022-08-01T00:00:00Z",
+            "tags": [
+              "Threat Intelligence"
+            ],
+            "releaseNotes": [
+              {
+                "version": "1.0.0",
+                "title": "RecordedFuture-ImportToSentinel",
+                "notes": [
+                  "Initial version"
+                ]
+              }
+            ]
+          }
+        }
+      }
+    },
+    {
+      "type": "Microsoft.Resources/templateSpecs",
+      "apiVersion": "2021-05-01",
+      "name": "[variables('playbookTemplateSpecName2')]",
+      "location": "[parameters('workspace-location')]",
+      "tags": {
+        "hidden-sentinelWorkspaceId": "[variables('workspaceResourceId')]",
+        "hidden-sentinelContentType": "Playbook"
+      },
+      "properties": {
+        "description": "RecordedFuture-DOMAIN-C2_DNS_Name-TIProcessor playbook",
+        "displayName": "RecordedFuture-DOMAIN-C2_DNS_Name-TIProcessor playbook"
+      }
+    },
+    {
+      "type": "Microsoft.Resources/templateSpecs/versions",
+      "apiVersion": "2021-05-01",
+      "name": "[concat(variables('playbookTemplateSpecName2'),'/',variables('playbookVersion2'))]",
+      "location": "[parameters('workspace-location')]",
+      "tags": {
+        "hidden-sentinelWorkspaceId": "[variables('workspaceResourceId')]",
+        "hidden-sentinelContentType": "Playbook"
+      },
+      "dependsOn": [
+        "[resourceId('Microsoft.Resources/templateSpecs', variables('playbookTemplateSpecName2'))]"
+      ],
+      "properties": {
+        "description": "RecordedFuture-DOMAIN-C2_DNS_Name-TIProcessor Playbook with template version 2.4.0",
+        "mainTemplate": {
+          "$schema": "https://schema.management.azure.com/schemas/2019-04-01/deploymentTemplate.json#",
+          "contentVersion": "[variables('playbookVersion2')]",
+          "parameters": {
+            "PlaybookName": {
+              "defaultValue": "RecordedFuture-DOMAIN-C2_DNS_Name-TIProcessor",
+              "type": "String"
+            },
+            "PlaybookNameBatching": {
+              "defaultValue": "RecordedFuture-ImportToSentinel",
+              "type": "String"
+            }
+          },
+          "variables": {
+            "RecordedFutureConnectionName": "recordedfuture-connectorv2",
+            "connection-2": "[[concat('/subscriptions/',subscription().subscriptionId,'/providers/Microsoft.Web/locations/',variables('workspace-location-inline'),'/managedApis/recordedfuturev2')]",
+            "_connection-2": "[[variables('connection-2')]",
+            "workspace-location-inline": "[concat('[resourceGroup().locatio', 'n]')]",
+            "workspace-name": "[parameters('workspace')]",
+            "workspaceResourceId": "[[resourceId('microsoft.OperationalInsights/Workspaces', variables('workspace-name'))]"
+          },
+          "resources": [
+            {
+              "type": "Microsoft.Logic/workflows",
+              "apiVersion": "2019-05-01",
+              "name": "[[parameters('PlaybookName')]",
+              "location": "[[variables('workspace-location-inline')]",
+              "dependsOn": [
+                "[[resourceId('Microsoft.Web/connections', variables('RecordedFutureConnectionName'))]"
+              ],
+              "properties": {
+                "definition": {
+                  "$schema": "https://schema.management.azure.com/providers/Microsoft.Logic/schemas/2016-06-01/workflowdefinition.json#",
+                  "actions": {
+                    "For_each": {
+                      "actions": {
+                        "Parse_JSON": {
+                          "inputs": {
+                            "content": "@items('For_each')",
+                            "schema": {
+                              "properties": {
+                                "EvidenceDetails": {
+                                  "properties": {
+                                    "EvidenceDetails": {
+                                      "items": {
+                                        "properties": {
+                                          "Criticality": {
+                                            "type": "integer"
+                                          },
+                                          "CriticalityLabel": {
+                                            "type": "string"
+                                          },
+                                          "EvidenceString": {
+                                            "type": "string"
+                                          },
+                                          "Rule": {
+                                            "type": "string"
+                                          },
+                                          "Timestamp": {
+                                            "type": "integer"
+                                          }
+                                        },
+                                        "required": [
+                                          "Rule",
+                                          "EvidenceString",
+                                          "CriticalityLabel",
+                                          "Timestamp",
+                                          "Criticality"
+                                        ],
+                                        "type": "object"
+                                      },
+                                      "type": "array"
+                                    }
+                                  },
+                                  "type": "object"
+                                },
+                                "Name": {
+                                  "type": "string"
+                                },
+                                "Risk": {
+                                  "type": "integer"
+                                },
+                                "riskString": {
+                                  "type": "string"
+                                }
+                              },
+                              "type": "object"
+                            }
+                          },
+                          "type": "ParseJson"
+                        },
+                        "RecordedFuture-ImportToSentinel": {
+                          "inputs": {
+                            "batchName": "RFImportToSentinel",
+                            "content": {
+                              "action": "alert",
+                              "additionalInformation": "@{body('Parse_JSON')?['EvidenceDetails']}",
+                              "azureTenantId": "[[subscription().tenantId]",
+                              "confidence": "@int(body('Parse_JSON')?['Risk'])",
+                              "description": "Recorded Future - DOMAIN - C2 DNS Name",
+                              "domainName": "@{body('Parse_JSON')?['Name']}",
+                              "expirationDateTime": "@{addHours(utcNow(),2)}",
+                              "ingestedDateTime": "@{utcNow()}",
+                              "targetProduct": "Azure Sentinel",
+                              "threatType": "C2",
+                              "tlpLevel": "amber"
+                            },
+                            "host": {
+                              "triggerName": "Batch_messages",
+                              "workflow": {
+                                "id": "[[concat('/subscriptions/', subscription().subscriptionId, '/resourceGroups/', resourceGroup().name, '/providers/Microsoft.Logic/workflows/', parameters('PlaybookNameBatching'))]"
+                              }
+                            }
+                          },
+                          "runAfter": {
+                            "Parse_JSON": [
+                              "Succeeded"
+                            ]
+                          },
+                          "type": "SendToBatch"
+                        }
+                      },
+                      "foreach": "@body('Recorded_Future_RiskLists_and_SCF_Download')",
+                      "runAfter": {
+                        "Recorded_Future_RiskLists_and_SCF_Download": [
+                          "Succeeded"
+                        ]
+                      },
+                      "type": "Foreach"
+                    },
+                    "Recorded_Future_RiskLists_and_SCF_Download": {
+                      "inputs": {
+                        "host": {
+                          "connection": {
+                            "name": "@parameters('$connections')['recordedfuture']['connectionId']"
+                          }
+                        },
+                        "method": "get",
+                        "path": "/fusion/files",
+                        "queries": {
+                          "path": "/public/MicrosoftAzure/domain_c2_dns.json"
+                        }
+                      },
+                      "type": "ApiConnection"
+                    }
+                  },
+                  "contentVersion": "1.0.0.0",
+                  "parameters": {
+                    "$connections": {
+                      "type": "Object"
+                    }
+                  },
+                  "triggers": {
+                    "Recurrence": {
+                      "recurrence": {
+                        "frequency": "Hour",
+                        "interval": 2
+                      },
+                      "type": "Recurrence"
+                    }
+                  }
+                },
+                "parameters": {
+                  "$connections": {
+                    "value": {
+                      "recordedfuture": {
+                        "id": "[[concat('/subscriptions/',subscription().subscriptionId,'/providers/Microsoft.Web/locations/',variables('workspace-location-inline'),'/managedApis/recordedfuturev2')]",
+                        "connectionId": "[[resourceId('Microsoft.Web/connections', variables('RecordedFutureConnectionName'))]",
+                        "connectionName": "[[variables('RecordedFutureConnectionName')]"
+                      }
+                    }
+                  }
+                }
+              },
+              "tags": {
+                "hidden-SentinelWorkspaceId": "[[variables('workspaceResourceId')]"
+              }
+            },
+            {
+              "type": "Microsoft.Web/connections",
+              "apiVersion": "2016-06-01",
+              "name": "[[variables('RecordedFutureConnectionName')]",
+              "location": "[[variables('workspace-location-inline')]",
+              "properties": {
+                "api": {
+                  "id": "[[variables('_connection-2')]"
+                }
+              }
+            },
+            {
+              "type": "Microsoft.OperationalInsights/workspaces/providers/metadata",
+              "apiVersion": "2022-01-01-preview",
+              "name": "[concat(parameters('workspace'),'/Microsoft.SecurityInsights/',concat('Playbook-', last(split(variables('playbookId2'),'/'))))]",
+              "properties": {
+                "parentId": "[variables('playbookId2')]",
+                "contentId": "[variables('_playbookContentId2')]",
+                "kind": "Playbook",
+                "version": "[variables('playbookVersion2')]",
+                "source": {
+                  "kind": "Solution",
+                  "name": "Recorded Future",
+                  "sourceId": "[variables('_solutionId')]"
+                },
+                "author": {
+                  "name": "Recorded Future Premier Integrations",
+                  "email": "[variables('_email')]"
+                },
+                "support": {
+                  "name": "Recorded Future Support Team",
+                  "email": "support@recordedfuture.com",
+                  "tier": "Partner",
+                  "link": "http://support.recordedfuture.com/"
+                }
+              }
+            }
+          ],
+          "metadata": {
+            "title": "RecordedFuture-DOMAIN-C2_DNS_Name-TIProcessor",
+            "description": "This playbook leverages the Recorded Future API and automatically imports the C&C DNS Name Domain RiskList, as Threat Intelligence Indicators, for detection purposes in Microsoft Sentinel.\n\nThis playbook depends on RecordedFuture-ImportToSentinel that need to be installed **manually** before installing current playbook.",
+            "prerequisites": [
+              "First install the RecordedFuture-ImportToSentinel playbook.",
+              "To use the Recorded Future for Azure connector, you will need a valid API token from Recorded Future as described in the documentation https://learn.microsoft.com/en-us/connectors/recordedfuturev2/#how-to-get-credentials"
+            ],
+            "postDeployment": [
+              "After deployment you have to open the playbook to configure all connections and press save."
+            ],
+            "lastUpdateTime": "2022-08-01T00:00:00Z",
+            "tags": [
+              "Threat Intelligence"
+            ],
+            "releaseNotes": [
+              {
+                "version": "1.0.0",
+                "title": "RecordedFuture-DOMAIN-C2_DNS_Name-IndicatorProcessor",
+                "notes": [
+                  "Initial version"
+                ]
+              }
+            ]
+          }
+        }
+      }
+    },
+    {
+      "type": "Microsoft.Resources/templateSpecs",
+      "apiVersion": "2021-05-01",
+      "name": "[variables('playbookTemplateSpecName3')]",
+      "location": "[parameters('workspace-location')]",
+      "tags": {
+        "hidden-sentinelWorkspaceId": "[variables('workspaceResourceId')]",
+        "hidden-sentinelContentType": "Playbook"
+      },
+      "properties": {
+        "description": "RecordedFuture-HASH-Obs_in_Underground-TIProcessor playbook",
+        "displayName": "RecordedFuture-HASH-Obs_in_Underground-TIProcessor playbook"
+      }
+    },
+    {
+      "type": "Microsoft.Resources/templateSpecs/versions",
+      "apiVersion": "2021-05-01",
+      "name": "[concat(variables('playbookTemplateSpecName3'),'/',variables('playbookVersion3'))]",
+      "location": "[parameters('workspace-location')]",
+      "tags": {
+        "hidden-sentinelWorkspaceId": "[variables('workspaceResourceId')]",
+        "hidden-sentinelContentType": "Playbook"
+      },
+      "dependsOn": [
+        "[resourceId('Microsoft.Resources/templateSpecs', variables('playbookTemplateSpecName3'))]"
+      ],
+      "properties": {
+        "description": "RecordedFuture-HASH-Obs_in_Underground-TIProcessor Playbook with template version 2.4.0",
+        "mainTemplate": {
+          "$schema": "https://schema.management.azure.com/schemas/2019-04-01/deploymentTemplate.json#",
+          "contentVersion": "[variables('playbookVersion3')]",
+          "parameters": {
+            "PlaybookName": {
+              "defaultValue": "RecordedFuture-HASH-Obs_in_Underground-TIProcessor",
+              "type": "String"
+            },
+            "PlaybookNameBatching": {
+              "defaultValue": "RecordedFuture-ImportToSentinel",
+              "type": "String"
+            }
+          },
+          "variables": {
+            "RecordedFutureConnectionName": "recordedfuture-connectorv2",
+            "connection-2": "[[concat('/subscriptions/',subscription().subscriptionId,'/providers/Microsoft.Web/locations/',variables('workspace-location-inline'),'/managedApis/recordedfuturev2')]",
+            "_connection-2": "[[variables('connection-2')]",
+            "workspace-location-inline": "[concat('[resourceGroup().locatio', 'n]')]",
+            "workspace-name": "[parameters('workspace')]",
+            "workspaceResourceId": "[[resourceId('microsoft.OperationalInsights/Workspaces', variables('workspace-name'))]"
+          },
+          "resources": [
+            {
+              "type": "Microsoft.Logic/workflows",
+              "apiVersion": "2019-05-01",
+              "name": "[[parameters('PlaybookName')]",
+              "location": "[[variables('workspace-location-inline')]",
+              "dependsOn": [
+                "[[resourceId('Microsoft.Web/connections', variables('RecordedFutureConnectionName'))]"
+              ],
+              "properties": {
+                "definition": {
+                  "$schema": "https://schema.management.azure.com/providers/Microsoft.Logic/schemas/2016-06-01/workflowdefinition.json#",
+                  "actions": {
+                    "For_each": {
+                      "actions": {
+                        "Parse_JSON": {
+                          "inputs": {
+                            "content": "@items('For_each')",
+                            "schema": {
+                              "properties": {
+                                "EvidenceDetails": {
+                                  "properties": {
+                                    "EvidenceDetails": {
+                                      "items": {
+                                        "properties": {
+                                          "Criticality": {
+                                            "type": "integer"
+                                          },
+                                          "CriticalityLabel": {
+                                            "type": "string"
+                                          },
+                                          "EvidenceString": {
+                                            "type": "string"
+                                          },
+                                          "Rule": {
+                                            "type": "string"
+                                          },
+                                          "Timestamp": {
+                                            "type": "integer"
+                                          }
+                                        },
+                                        "required": [
+                                          "Rule",
+                                          "EvidenceString",
+                                          "CriticalityLabel",
+                                          "Timestamp",
+                                          "Criticality"
+                                        ],
+                                        "type": "object"
+                                      },
+                                      "type": "array"
+                                    }
+                                  },
+                                  "type": "object"
+                                },
+                                "Name": {
+                                  "type": "string"
+                                },
+                                "Risk": {
+                                  "type": "integer"
+                                },
+                                "riskString": {
+                                  "type": "string"
+                                }
+                              },
+                              "type": "object"
+                            }
+                          },
+                          "type": "ParseJson"
+                        },
+                        "RecordedFuture-ImportToSentinel": {
+                          "inputs": {
+                            "batchName": "RFImportToSentinel",
+                            "content": {
+                              "action": "alert",
+                              "additionalInformation": "@{body('Parse_JSON')?['EvidenceDetails']}",
+                              "azureTenantId": "[[subscription().tenantId]",
+                              "confidence": "@int(body('Parse_JSON')?['Risk'])",
+                              "description": "Recorded Future - HASH - Observed in Underground Virus Testing Sites",
+                              "expirationDateTime": "@{addDays(utcNow(),1)}",
+                              "fileHashType": "unknown",
+                              "fileHashValue": "@{body('Parse_JSON')?['Name']}",
+                              "ingestedDateTime": "@{utcNow()}",
+                              "targetProduct": "Azure Sentinel",
+                              "threatType": "Malware",
+                              "tlpLevel": "amber"
+                            },
+                            "host": {
+                              "triggerName": "Batch_messages",
+                              "workflow": {
+                                "id": "[[concat('/subscriptions/', subscription().subscriptionId, '/resourceGroups/', resourceGroup().name, '/providers/Microsoft.Logic/workflows/', parameters('PlaybookNameBatching'))]"
+                              }
+                            }
+                          },
+                          "runAfter": {
+                            "Parse_JSON": [
+                              "Succeeded"
+                            ]
+                          },
+                          "type": "SendToBatch"
+                        }
+                      },
+                      "foreach": "@body('Recorded_Future_RiskLists_and_SCF_Download')",
+                      "runAfter": {
+                        "Recorded_Future_RiskLists_and_SCF_Download": [
+                          "Succeeded"
+                        ]
+                      },
+                      "type": "Foreach"
+                    },
+                    "Recorded_Future_RiskLists_and_SCF_Download": {
+                      "inputs": {
+                        "host": {
+                          "connection": {
+                            "name": "@parameters('$connections')['recordedfuture']['connectionId']"
+                          }
+                        },
+                        "method": "get",
+                        "path": "/fusion/files",
+                        "queries": {
+                          "path": "/public/MicrosoftAzure/hash_observed_testing.json"
+                        }
+                      },
+                      "type": "ApiConnection"
+                    }
+                  },
+                  "contentVersion": "1.0.0.0",
+                  "parameters": {
+                    "$connections": {
+                      "type": "Object"
+                    }
+                  },
+                  "triggers": {
+                    "Recurrence": {
+                      "recurrence": {
+                        "frequency": "Day",
+                        "interval": 1
+                      },
+                      "type": "Recurrence"
+                    }
+                  }
+                },
+                "parameters": {
+                  "$connections": {
+                    "value": {
+                      "recordedfuture": {
+                        "id": "[[concat('/subscriptions/',subscription().subscriptionId,'/providers/Microsoft.Web/locations/',variables('workspace-location-inline'),'/managedApis/recordedfuturev2')]",
+                        "connectionId": "[[resourceId('Microsoft.Web/connections', variables('RecordedFutureConnectionName'))]",
+                        "connectionName": "[[variables('RecordedFutureConnectionName')]"
+                      }
+                    }
+                  }
+                }
+              },
+              "tags": {
+                "hidden-SentinelWorkspaceId": "[[variables('workspaceResourceId')]"
+              }
+            },
+            {
+              "type": "Microsoft.Web/connections",
+              "apiVersion": "2016-06-01",
+              "name": "[[variables('RecordedFutureConnectionName')]",
+              "location": "[[variables('workspace-location-inline')]",
+              "properties": {
+                "api": {
+                  "id": "[[variables('_connection-2')]"
+                }
+              }
+            },
+            {
+              "type": "Microsoft.OperationalInsights/workspaces/providers/metadata",
+              "apiVersion": "2022-01-01-preview",
+              "name": "[concat(parameters('workspace'),'/Microsoft.SecurityInsights/',concat('Playbook-', last(split(variables('playbookId3'),'/'))))]",
+              "properties": {
+                "parentId": "[variables('playbookId3')]",
+                "contentId": "[variables('_playbookContentId3')]",
+                "kind": "Playbook",
+                "version": "[variables('playbookVersion3')]",
+                "source": {
+                  "kind": "Solution",
+                  "name": "Recorded Future",
+                  "sourceId": "[variables('_solutionId')]"
+                },
+                "author": {
+                  "name": "Recorded Future Premier Integrations",
+                  "email": "[variables('_email')]"
+                },
+                "support": {
+                  "name": "Recorded Future Support Team",
+                  "email": "support@recordedfuture.com",
+                  "tier": "Partner",
+                  "link": "http://support.recordedfuture.com/"
+                }
+              }
+            }
+          ],
+          "metadata": {
+            "title": "RecordedFuture-HASH-Obs_in_Underground-TIProcessor",
+            "description": "This playbook leverages the Recorded Future API and automatically imports the Observed in Underground Virus Testing Sites Hash RiskList, as Threat Intelligence Indicators, for detection purposes in Microsoft Sentinel.\n\nThis playbook depends on RecordedFuture-ImportToSentinel that need to be installed **manually** before installing current playbook.",
+            "prerequisites": [
+              "First install the RecordedFuture-ImportToSentinel playbook.",
+              "To use the Recorded Future for Azure connector, you will need a valid API token from Recorded Future as described in the documentation https://learn.microsoft.com/en-us/connectors/recordedfuturev2/#how-to-get-credentials"
+            ],
+            "postDeployment": [
+              "After deployment you have to open the playbook to configure all connections and press save."
+            ],
+            "lastUpdateTime": "2022-08-01T00:00:00Z",
+            "tags": [
+              "Threat Intelligence"
+            ],
+            "releaseNotes": [
+              {
+                "version": "1.0.0",
+                "title": "RecordedFuture-HASH-Obs_in_Underground-TIProcessor",
+                "notes": [
+                  "Initial version"
+                ]
+              }
+            ]
+          }
+        }
+      }
+    },
+    {
+      "type": "Microsoft.Resources/templateSpecs",
+      "apiVersion": "2021-05-01",
+      "name": "[variables('playbookTemplateSpecName4')]",
+      "location": "[parameters('workspace-location')]",
+      "tags": {
+        "hidden-sentinelWorkspaceId": "[variables('workspaceResourceId')]",
+        "hidden-sentinelContentType": "Playbook"
+      },
+      "properties": {
+        "description": "RecordedFuture-IOC_Enrichment-IP_Domain_URL_Hash playbook",
+        "displayName": "RecordedFuture-IOC_Enrichment-IP_Domain_URL_Hash playbook"
+      }
+    },
+    {
+      "type": "Microsoft.Resources/templateSpecs/versions",
+      "apiVersion": "2021-05-01",
+      "name": "[concat(variables('playbookTemplateSpecName4'),'/',variables('playbookVersion4'))]",
+      "location": "[parameters('workspace-location')]",
+      "tags": {
+        "hidden-sentinelWorkspaceId": "[variables('workspaceResourceId')]",
+        "hidden-sentinelContentType": "Playbook"
+      },
+      "dependsOn": [
+        "[resourceId('Microsoft.Resources/templateSpecs', variables('playbookTemplateSpecName4'))]"
+      ],
+      "properties": {
+        "description": "RecordedFuture-IOC_Enrichment-IP_Domain_URL_Hash Playbook with template version 2.4.0",
+        "mainTemplate": {
+          "$schema": "https://schema.management.azure.com/schemas/2019-04-01/deploymentTemplate.json#",
+          "contentVersion": "[variables('playbookVersion4')]",
+          "parameters": {
+            "PlaybookName": {
+              "defaultValue": "RecordedFuture-IOC_Enrichment-IP_Domain_URL_Hash",
+              "type": "string"
+            }
+          },
+          "variables": {
+            "RecordedFutureConnectionName": "recordedfuture-connectorv2",
+            "AzureSentinelConnectionName": "[[concat('azuresentinel-', parameters('PlaybookName'))]",
+            "connection-2": "[[concat('/subscriptions/',subscription().subscriptionId,'/providers/Microsoft.Web/locations/',variables('workspace-location-inline'),'/managedApis/recordedfuturev2')]",
+            "_connection-2": "[[variables('connection-2')]",
+            "connection-3": "[[concat('/subscriptions/',subscription().subscriptionId,'/providers/Microsoft.Web/locations/',variables('workspace-location-inline'),'/managedApis/azuresentinel')]",
+            "_connection-3": "[[variables('connection-3')]",
+            "workspace-location-inline": "[concat('[resourceGroup().locatio', 'n]')]",
+            "workspace-name": "[parameters('workspace')]",
+            "workspaceResourceId": "[[resourceId('microsoft.OperationalInsights/Workspaces', variables('workspace-name'))]"
+          },
+          "resources": [
+            {
+              "type": "Microsoft.Logic/workflows",
+              "apiVersion": "2019-05-01",
+              "name": "[[parameters('PlaybookName')]",
+              "location": "[[variables('workspace-location-inline')]",
+              "dependsOn": [
+                "[[resourceId('Microsoft.Web/connections', variables('AzureSentinelConnectionName'))]",
+                "[[resourceId('Microsoft.Web/connections', variables('RecordedFutureConnectionName'))]"
+              ],
+              "properties": {
+                "definition": {
+                  "$schema": "https://schema.management.azure.com/providers/Microsoft.Logic/schemas/2016-06-01/workflowdefinition.json#",
+                  "actions": {
+                    "For_each": {
+                      "actions": {
+                        "Parse_JSON_2": {
+                          "inputs": {
+                            "content": "@items('For_each')",
+                            "schema": {
+                              "properties": {
+                                "id": {
+                                  "type": "string"
+                                },
+                                "kind": {
+                                  "type": "string"
+                                },
+                                "properties": {
+                                  "type": "object"
+                                },
+                                "type": {
+                                  "type": "string"
+                                }
+                              },
+                              "type": "object"
+                            }
+                          },
+                          "type": "ParseJson"
+                        },
+                        "Switch": {
+                          "cases": {
+                            "Case": {
+                              "actions": {
+                                "Add_comment_to_incident_(V3)_-_Domain": {
+                                  "inputs": {
+                                    "body": {
+                                      "incidentArmId": "@triggerBody()?['object']?['id']",
+                                      "message": "<p><img src=\"https://raw.githubusercontent.com/Azure/Azure-Sentinel/master/Solutions/Recorded%20Future/Playbooks/RecordedFuture-IOC_Enrichment-IP_Domain_URL_Hash/images/RecordedFuture.png\" /><br>\n<span style=\"font-size: 14px\">Enrichmed Domain:</span> <strong>@{body('Parse_JSON_-_DNS_Resolution')?['domainName']}</strong><br>\n<span style=\"font-size: 14px\">Risk Score:</span> <strong>@{body('Domain_Enrichment')?['data']?['risk']?['score']}</strong><span style=\"font-size: 14px\"> of 99</span><br>\n@{concat('<a target=\"_blank\" href=\"', body('Domain_Enrichment')?['data']?['intelCard'], '\">Open IOC Intelligence Card (Portal)</a><hr/>')}<br>\n<span style=\"font-size: 14px\"><strong>Infrastructure Detections:</strong></span> @{body('Domain_Observed_ioc_HTML_table')}<br>\n<span style=\"font-size: 14px\"><strong>Risk Rules:</strong></span> @{body('Domain_Evidence_Details_HTML_table')}<br>\n<span style=\"font-size: 14px\"><strong>Technical Links:</strong></span> @{body('Domain_Technical_Links_HTML_table')}<br>\n<span style=\"font-size: 14px\"><strong>Research Links:</strong></span> @{body('Domain_Research_Links_HTML_table')}</p>"
+                                    },
+                                    "host": {
+                                      "connection": {
+                                        "name": "@parameters('$connections')['azuresentinel']['connectionId']"
+                                      }
+                                    },
+                                    "method": "post",
+                                    "path": "/Incidents/Comment"
+                                  },
+                                  "runAfter": {
+                                    "Domain_Observed_ioc_HTML_table": [
+                                      "Succeeded"
+                                    ]
+                                  },
+                                  "type": "ApiConnection"
+                                },
+                                "Add_comment_to_incident_(V3)_4": {
+                                  "inputs": {
+                                    "body": {
+                                      "incidentArmId": "@triggerBody()?['object']?['id']",
+                                      "message": "<p><img src=\"https://raw.githubusercontent.com/Azure/Azure-Sentinel/master/Solutions/Recorded%20Future/Playbooks/RecordedFuture-IOC_Enrichment-IP_Domain_URL_Hash/images/RecordedFuture.png\" /><br>\nNo Recorded Future data on @{body('Parse_JSON_-_DNS_Resolution')?['domainName']}<br>\n<a href=\"https://app.recordedfuture.com/live/sc/collection-request\" target=\"_blank\">Request Data Collection In The Recorded Future Portal</a></p>"
+                                    },
+                                    "host": {
+                                      "connection": {
+                                        "name": "@parameters('$connections')['azuresentinel']['connectionId']"
+                                      }
+                                    },
+                                    "method": "post",
+                                    "path": "/Incidents/Comment"
+                                  },
+                                  "runAfter": {
+                                    "Add_comment_to_incident_(V3)_-_Domain": [
+                                      "SKIPPED"
+                                    ]
+                                  },
+                                  "type": "ApiConnection"
+                                },
+                                "Domain_Enrichment": {
+                                  "inputs": {
+                                    "host": {
+                                      "connection": {
+                                        "name": "@parameters('$connections')['recordedfuture']['connectionId']"
+                                      }
+                                    },
+                                    "method": "get",
+                                    "path": "/lookup/domain/@{encodeURIComponent(body('Parse_JSON_-_DNS_Resolution')?['domainName'])}",
+                                    "queries": {
+                                      "IntelligenceCloud": "@parameters('IntelligenceCloud')",
+                                      "RFIncidentId": "@variables('RFIncidentId')",
+                                      "Techniques": "@string(triggerBody()?['object']?['properties']?['additionalData']?['techniques'])",
+                                      "WorkspaceId": "@triggerBody()?['workspaceInfo']?['WorkspaceName']",
+                                      "fields": "intelCard,risk,links"
+                                    }
+                                  },
+                                  "runAfter": {
+                                    "Parse_JSON_-_DNS_Resolution": [
+                                      "Succeeded"
+                                    ]
+                                  },
+                                  "type": "ApiConnection"
+                                },
+                                "Domain_Evidence_Details_HTML_table": {
+                                  "inputs": {
+                                    "columns": [
+                                      {
+                                        "header": "Risk_Rules",
+                                        "value": "@item()?['rule']"
+                                      },
+                                      {
+                                        "header": "Severity",
+                                        "value": "@item()?['criticalityLabel']"
+                                      },
+                                      {
+                                        "header": "Evidence_Details",
+                                        "value": "@item()?['evidenceString']"
+                                      }
+                                    ],
+                                    "format": "HTML",
+                                    "from": "@body('Domain_Enrichment')?['data']?['risk']?['evidenceDetails']"
+                                  },
+                                  "runAfter": {
+                                    "Domain_Enrichment": [
+                                      "Succeeded"
+                                    ]
+                                  },
+                                  "type": "Table"
+                                },
+                                "Domain_Research_Links_HTML_table": {
+                                  "inputs": {
+                                    "columns": [
+                                      {
+                                        "header": "Entity",
+                                        "value": "@replace(item()?['name'],'.','[.]')"
+                                      },
+                                      {
+                                        "header": "Entity_Type",
+                                        "value": "@item()?['type']"
+                                      },
+                                      {
+                                        "header": "Category",
+                                        "value": "@item()?['category']"
+                                      },
+                                      {
+                                        "header": "Risk_Score",
+                                        "value": "@item()?['score']"
+                                      }
+                                    ],
+                                    "format": "HTML",
+                                    "from": "@if(empty(body('Domain_Enrichment')?['data']?['links']?['research']),variables('EmptyArray'),body('Domain_Enrichment')?['data']?['links']?['research']?['entities'])"
+                                  },
+                                  "runAfter": {
+                                    "Domain_Technical_Links_HTML_table": [
+                                      "Succeeded"
+                                    ]
+                                  },
+                                  "type": "Table"
+                                },
+                                "Domain_Technical_Links_HTML_table": {
+                                  "inputs": {
+                                    "columns": [
+                                      {
+                                        "header": "Entity",
+                                        "value": "@replace(item()?['name'],'.','[.]')"
+                                      },
+                                      {
+                                        "header": "Entity_Type",
+                                        "value": "@item()?['type']"
+                                      },
+                                      {
+                                        "header": "Category",
+                                        "value": "@item()?['category']"
+                                      },
+                                      {
+                                        "header": "Risk_Score",
+                                        "value": "@item()?['score']"
+                                      }
+                                    ],
+                                    "format": "HTML",
+                                    "from": "@if(empty(body('Domain_Enrichment')?['data']?['links']?['technical']),variables('EmptyArray'),body('Domain_Enrichment')?['data']?['links']?['technical']?['entities'])"
+                                  },
+                                  "runAfter": {
+                                    "Domain_Evidence_Details_HTML_table": [
+                                      "Succeeded"
+                                    ]
+                                  },
+                                  "type": "Table"
+                                },
+                                "Domain_Observed_ioc_HTML_table": {
+                                  "inputs": {
+                                    "columns": [
+                                      {
+                                        "header": "Timestamp",
+                                        "value": "@item()?['timestamp']"
+                                      },
+                                      {
+                                        "header": "Integration_Type",
+                                        "value": "@item()?['integration_type']"
+                                      },
+                                      {
+                                        "header": "Instance_Id",
+                                        "value": "@item()?['integration_instance_id']"
+                                      }
+                                    ],
+                                    "format": "HTML",
+                                    "from": "@if(empty(body('Domain_Enrichment')?['observed_iocs_history']),variables('EmptyArray'),body('Domain_Enrichment')?['observed_iocs_history'])"
+                                  },
+                                  "runAfter": {
+                                    "DOMAIN_Research_Links_HTML_table": [
+                                      "Succeeded"
+                                    ]
+                                  },
+                                  "type": "Table"
+                                },
+                                "Parse_JSON_-_DNS_Resolution": {
+                                  "inputs": {
+                                    "content": "@body('Parse_JSON_2')?['properties']",
+                                    "schema": {
+                                      "properties": {
+                                        "domainName": {
+                                          "type": "string"
+                                        },
+                                        "friendlyName": {
+                                          "type": "string"
+                                        }
+                                      },
+                                      "type": "object"
+                                    }
+                                  },
+                                  "type": "ParseJson"
+                                }
+                              },
+                              "case": "DnsResolution"
+                            },
+                            "Case_2": {
+                              "actions": {
+                                "Add_comment_to_incident_(V3)_-_Hash": {
+                                  "inputs": {
+                                    "body": {
+                                      "incidentArmId": "@triggerBody()?['object']?['id']",
+                                      "message": "<p><img src=\"https://raw.githubusercontent.com/Azure/Azure-Sentinel/master/Solutions/Recorded%20Future/Playbooks/RecordedFuture-IOC_Enrichment-IP_Domain_URL_Hash/images/RecordedFuture.png\" /><br>\n<span style=\"font-size: 14px\">Enriched Hash:</span> <strong>@{body('Parse_JSON_-_File_Hash')?['hashValue']}</strong><br>\n<span style=\"font-size: 14px\">Risk Score:</span> <strong></strong><strong>@{body('Hash_Enrichment')?['data']?['risk']?['score']}</strong><span style=\"font-size: 14px\"> of 99</span><br>\n@{concat('<a target=\"_blank\" href=\"', body('Hash_Enrichment')?['data']?['intelCard'], '\">Open Intelligence Card (Portal)</a><hr/>')}<br>\n<span style=\"font-size: 14px\"><strong>Infrastructure Detections:</strong></span> @{body('Hash_Observed_ioc_HTML_table')}<br>\n<span style=\"font-size: 14px\"><strong>Risk Rules:</strong></span> @{body('Hash_Evidence_Details_HTML_table')}<br>\n<span style=\"font-size: 14px\"><strong>Technical Links:</strong></span> @{body('Hash_Technical_Links_HTML_table')}<br>\n<span style=\"font-size: 14px\"><strong>Research Links:</strong></span> @{body('Hash_Research_Links_HTML_table')}</p>"
+                                    },
+                                    "host": {
+                                      "connection": {
+                                        "name": "@parameters('$connections')['azuresentinel']['connectionId']"
+                                      }
+                                    },
+                                    "method": "post",
+                                    "path": "/Incidents/Comment"
+                                  },
+                                  "runAfter": {
+                                    "Hash_Observed_ioc_HTML_table": [
+                                      "Succeeded"
+                                    ]
+                                  },
+                                  "type": "ApiConnection"
+                                },
+                                "Add_comment_to_incident_(V3)_3": {
+                                  "inputs": {
+                                    "body": {
+                                      "incidentArmId": "@triggerBody()?['object']?['id']",
+                                      "message": "<p><img src=\"https://raw.githubusercontent.com/Azure/Azure-Sentinel/master/Solutions/Recorded%20Future/Playbooks/RecordedFuture-IOC_Enrichment-IP_Domain_URL_Hash/images/RecordedFuture.png\" /><br>\nNo Recorded Future data on @{body('Parse_JSON_-_File_Hash')?['hashValue']}<br>\n<a href=\"https://app.recordedfuture.com/live/sc/collection-request\" target=\"_blank\">Request Data Collection In The Recorded Future Portal</a></p>"
+                                    },
+                                    "host": {
+                                      "connection": {
+                                        "name": "@parameters('$connections')['azuresentinel']['connectionId']"
+                                      }
+                                    },
+                                    "method": "post",
+                                    "path": "/Incidents/Comment"
+                                  },
+                                  "runAfter": {
+                                    "Add_comment_to_incident_(V3)_-_Hash": [
+                                      "SKIPPED"
+                                    ]
+                                  },
+                                  "type": "ApiConnection"
+                                },
+                                "Hash_Enrichment": {
+                                  "inputs": {
+                                    "host": {
+                                      "connection": {
+                                        "name": "@parameters('$connections')['recordedfuture']['connectionId']"
+                                      }
+                                    },
+                                    "method": "get",
+                                    "path": "/lookup/hash/@{encodeURIComponent(body('Parse_JSON_-_File_Hash')?['hashValue'])}",
+                                    "queries": {
+                                      "IntelligenceCloud": "@parameters('IntelligenceCloud')",
+                                      "RFIncidentId": "@variables('RFIncidentId')",
+                                      "Techniques": "@string(triggerBody()?['object']?['properties']?['additionalData']?['techniques'])",
+                                      "WorkspaceId": "@triggerBody()?['workspaceInfo']?['WorkspaceName']",
+                                      "fields": "intelCard,risk,links"
+                                    }
+                                  },
+                                  "runAfter": {
+                                    "Parse_JSON_-_File_Hash": [
+                                      "Succeeded"
+                                    ]
+                                  },
+                                  "type": "ApiConnection"
+                                },
+                                "Hash_Evidence_Details_HTML_table": {
+                                  "inputs": {
+                                    "columns": [
+                                      {
+                                        "header": "Risk_Rules",
+                                        "value": "@item()?['rule']"
+                                      },
+                                      {
+                                        "header": "Severity",
+                                        "value": "@item()?['criticalityLabel']"
+                                      },
+                                      {
+                                        "header": "Evidence_Details",
+                                        "value": "@item()?['evidenceString']"
+                                      }
+                                    ],
+                                    "format": "HTML",
+                                    "from": "@body('Hash_Enrichment')?['data']?['risk']?['evidenceDetails']"
+                                  },
+                                  "runAfter": {
+                                    "Hash_Enrichment": [
+                                      "Succeeded"
+                                    ]
+                                  },
+                                  "type": "Table"
+                                },
+                                "Hash_Research_Links_HTML_table": {
+                                  "inputs": {
+                                    "columns": [
+                                      {
+                                        "header": "Entity",
+                                        "value": "@replace(item()?['name'],'.','[.]')"
+                                      },
+                                      {
+                                        "header": "Entity_Type",
+                                        "value": "@item()?['type']"
+                                      },
+                                      {
+                                        "header": "Category",
+                                        "value": "@item()?['category']"
+                                      },
+                                      {
+                                        "header": "Risk_Score",
+                                        "value": "@item()?['score']"
+                                      }
+                                    ],
+                                    "format": "HTML",
+                                    "from": "@if(empty(body('Hash_Enrichment')?['data']?['links']?['research']),variables('EmptyArray'),body('Hash_Enrichment')?['data']?['links']?['research']?['entities'])"
+                                  },
+                                  "runAfter": {
+                                    "Hash_Evidence_Details_HTML_table": [
+                                      "Succeeded"
+                                    ]
+                                  },
+                                  "type": "Table"
+                                },
+                                "Hash_Technical_Links_HTML_table": {
+                                  "inputs": {
+                                    "columns": [
+                                      {
+                                        "header": "Entity",
+                                        "value": "@replace(item()?['name'],'.','[.]')"
+                                      },
+                                      {
+                                        "header": "Entity_Type",
+                                        "value": "@item()?['type']"
+                                      },
+                                      {
+                                        "header": "Category",
+                                        "value": "@item()?['category']"
+                                      },
+                                      {
+                                        "header": "Risk_Score",
+                                        "value": "@item()?['score']"
+                                      }
+                                    ],
+                                    "format": "HTML",
+                                    "from": "@if(empty(body('Hash_Enrichment')?['data']?['links']?['technical']),variables('EmptyArray'),body('Hash_Enrichment')?['data']?['links']?['technical']?['entities'])"
+                                  },
+                                  "runAfter": {
+                                    "Hash_Research_Links_HTML_table": [
+                                      "Succeeded"
+                                    ]
+                                  },
+                                  "type": "Table"
+                                },
+                                "Hash_Observed_ioc_HTML_table": {
+                                  "inputs": {
+                                    "columns": [
+                                      {
+                                        "header": "Timestamp",
+                                        "value": "@item()?['timestamp']"
+                                      },
+                                      {
+                                        "header": "Integration_Type",
+                                        "value": "@item()?['integration_type']"
+                                      },
+                                      {
+                                        "header": "Instance_Id",
+                                        "value": "@item()?['integration_instance_id']"
+                                      }
+                                    ],
+                                    "format": "HTML",
+                                    "from": "@if(empty(body('Hash_Enrichment')?['observed_iocs_history']),variables('EmptyArray'),body('Hash_Enrichment')?['observed_iocs_history'])"
+                                  },
+                                  "runAfter": {
+                                    "Hash_Technical_Links_HTML_table": [
+                                      "Succeeded"
+                                    ]
+                                  },
+                                  "type": "Table"
+                                },
+                                "Parse_JSON_-_File_Hash": {
+                                  "inputs": {
+                                    "content": "@body('Parse_JSON_2')?['properties']",
+                                    "schema": {
+                                      "properties": {
+                                        "algorithm": {
+                                          "type": "string"
+                                        },
+                                        "friendlyName": {
+                                          "type": "string"
+                                        },
+                                        "hashValue": {
+                                          "type": "string"
+                                        }
+                                      },
+                                      "type": "object"
+                                    }
+                                  },
+                                  "type": "ParseJson"
+                                }
+                              },
+                              "case": "FileHash"
+                            },
+                            "Case_3": {
+                              "actions": {
+                                "Add_comment_to_incident_(V3)_-_URL": {
+                                  "inputs": {
+                                    "body": {
+                                      "incidentArmId": "@triggerBody()?['object']?['id']",
+                                      "message": "<p><img src=\"https://raw.githubusercontent.com/Azure/Azure-Sentinel/master/Solutions/Recorded%20Future/Playbooks/RecordedFuture-IOC_Enrichment-IP_Domain_URL_Hash/images/RecordedFuture.png\"/><br>\n<span style=\"font-size: 14px\">Enriched URL:</span> <strong></strong><strong>@{replace(body('Parse_JSON_-_Url')?['url'], '.', '[.]')}</strong><strong></strong><br>\n<span style=\"font-size: 14px\">Risk Score:</span> <strong></strong><strong>@{body('URL_Enrichment')?['data']?['risk']?['score']}</strong><strong></strong><span style=\"font-size: 14px\"> of 99</span>@{concat('<hr/>')}<br>\n<span style=\"font-size: 14px\"><strong>Infrastructure Detections:</strong></span> @{body('Url_Observed_ioc_HTML_table')}<br>\n<span style=\"font-size: 14px\"><strong>Risk Rules:</strong></span> @{body('URL_Evidence_Details_HTML_table')}<br>\n<span style=\"font-size: 14px\"><strong>Technical Links:</strong></span> @{body('URL_Technical_Links_HTML_table')}<br>\n<span style=\"font-size: 14px\"><strong>Research Links:</strong></span> @{body('URL_Research_Links_HTML_table')}</p>"
+                                    },
+                                    "host": {
+                                      "connection": {
+                                        "name": "@parameters('$connections')['azuresentinel']['connectionId']"
+                                      }
+                                    },
+                                    "method": "post",
+                                    "path": "/Incidents/Comment"
+                                  },
+                                  "runAfter": {
+                                    "Url_Observed_ioc_HTML_table": [
+                                      "Succeeded"
+                                    ]
+                                  },
+                                  "type": "ApiConnection"
+                                },
+                                "Add_comment_to_incident_(V3)_2": {
+                                  "inputs": {
+                                    "body": {
+                                      "incidentArmId": "@triggerBody()?['object']?['id']",
+                                      "message": "<p><img src=\"https://raw.githubusercontent.com/Azure/Azure-Sentinel/master/Solutions/Recorded%20Future/Playbooks/RecordedFuture-IOC_Enrichment-IP_Domain_URL_Hash/images/RecordedFuture.png\" /><br>\nNo Recorded Future data on @{body('Parse_JSON_-_Url')?['url']}<br>\n<a href=\"https://app.recordedfuture.com/live/sc/collection-request\" target=\"_blank\">Request Data Collection In The Recorded Future Portal</a></p>"
+                                    },
+                                    "host": {
+                                      "connection": {
+                                        "name": "@parameters('$connections')['azuresentinel']['connectionId']"
+                                      }
+                                    },
+                                    "method": "post",
+                                    "path": "/Incidents/Comment"
+                                  },
+                                  "runAfter": {
+                                    "Add_comment_to_incident_(V3)_-_URL": [
+                                      "SKIPPED"
+                                    ]
+                                  },
+                                  "type": "ApiConnection"
+                                },
+                                "Parse_JSON_-_Url": {
+                                  "inputs": {
+                                    "content": "@body('Parse_JSON_2')?['properties']",
+                                    "schema": {
+                                      "properties": {
+                                        "friendlyName": {
+                                          "type": "string"
+                                        },
+                                        "url": {
+                                          "type": "string"
+                                        }
+                                      },
+                                      "type": "object"
+                                    }
+                                  },
+                                  "type": "ParseJson"
+                                },
+                                "URL_Enrichment": {
+                                  "inputs": {
+                                    "host": {
+                                      "connection": {
+                                        "name": "@parameters('$connections')['recordedfuture']['connectionId']"
+                                      }
+                                    },
+                                    "method": "get",
+                                    "path": "/lookup/url/@{encodeURIComponent(body('Parse_JSON_-_Url')?['url'])}",
+                                    "queries": {
+                                      "IntelligenceCloud": "@parameters('IntelligenceCloud')",
+                                      "RFIncidentId": "@variables('RFIncidentId')",
+                                      "Techniques": "@string(triggerBody()?['object']?['properties']?['additionalData']?['techniques'])",
+                                      "WorkspaceId": "@triggerBody()?['workspaceInfo']?['WorkspaceName']",
+                                      "fields": "intelCard,risk,links"
+                                    }
+                                  },
+                                  "runAfter": {
+                                    "Parse_JSON_-_Url": [
+                                      "Succeeded"
+                                    ]
+                                  },
+                                  "type": "ApiConnection"
+                                },
+                                "URL_Evidence_Details_HTML_table": {
+                                  "inputs": {
+                                    "columns": [
+                                      {
+                                        "header": "Risk_Rules",
+                                        "value": "@item()?['rule']"
+                                      },
+                                      {
+                                        "header": "Severity",
+                                        "value": "@item()?['criticalityLabel']"
+                                      },
+                                      {
+                                        "header": "Evidence_Details",
+                                        "value": "@item()?['evidenceString']"
+                                      }
+                                    ],
+                                    "format": "HTML",
+                                    "from": "@body('URL_Enrichment')?['data']?['risk']?['evidenceDetails']"
+                                  },
+                                  "runAfter": {
+                                    "URL_Enrichment": [
+                                      "Succeeded"
+                                    ]
+                                  },
+                                  "type": "Table"
+                                },
+                                "URL_Research_Links_HTML_table": {
+                                  "inputs": {
+                                    "columns": [
+                                      {
+                                        "header": "Entity",
+                                        "value": "@replace(item()?['name'],'.','[.]')"
+                                      },
+                                      {
+                                        "header": "Entity_Type",
+                                        "value": "@item()?['type']"
+                                      },
+                                      {
+                                        "header": "Category",
+                                        "value": "@item()?['category']"
+                                      },
+                                      {
+                                        "header": "Risk_Score",
+                                        "value": "@item()?['score']"
+                                      }
+                                    ],
+                                    "format": "HTML",
+                                    "from": "@if(empty(body('URL_Enrichment')?['data']?['links']?['research']),variables('EmptyArray'),body('URL_Enrichment')?['data']?['links']?['research']?['entities'])"
+                                  },
+                                  "runAfter": {
+                                    "URL_Technical_Links_HTML_table": [
+                                      "Succeeded"
+                                    ]
+                                  },
+                                  "type": "Table"
+                                },
+                                "URL_Technical_Links_HTML_table": {
+                                  "inputs": {
+                                    "columns": [
+                                      {
+                                        "header": "Entity",
+                                        "value": "@replace(item()?['name'],'.','[.]')"
+                                      },
+                                      {
+                                        "header": "Entity_Type",
+                                        "value": "@item()?['type']"
+                                      },
+                                      {
+                                        "header": "Category",
+                                        "value": "@item()?['category']"
+                                      },
+                                      {
+                                        "header": "Risk_Score",
+                                        "value": "@item()?['score']"
+                                      }
+                                    ],
+                                    "format": "HTML",
+                                    "from": "@if(empty(body('URL_Enrichment')?['data']?['links']?['technical']),variables('EmptyArray'),body('URL_Enrichment')?['data']?['links']?['technical']?['entities'])"
+                                  },
+                                  "runAfter": {
+                                    "URL_Evidence_Details_HTML_table": [
+                                      "Succeeded"
+                                    ]
+                                  },
+                                  "type": "Table"
+                                },
+                                "Url_Observed_ioc_HTML_table": {
+                                  "inputs": {
+                                    "columns": [
+                                      {
+                                        "header": "Timestamp",
+                                        "value": "@item()?['timestamp']"
+                                      },
+                                      {
+                                        "header": "Integration_Type",
+                                        "value": "@item()?['integration_type']"
+                                      },
+                                      {
+                                        "header": "Instance_Id",
+                                        "value": "@item()?['integration_instance_id']"
+                                      }
+                                    ],
+                                    "format": "HTML",
+                                    "from": "@if(empty(body('URL_Enrichment')?['observed_iocs_history']),variables('EmptyArray'),body('URL_Enrichment')?['observed_iocs_history'])"
+                                  },
+                                  "runAfter": {
+                                    "URL_Research_Links_HTML_table": [
+                                      "Succeeded"
+                                    ]
+                                  },
+                                  "type": "Table"
+                                }
+                              },
+                              "case": "Url"
+                            },
+                            "Case_4": {
+                              "actions": {
+                                "Add_comment_to_incident_(V3)": {
+                                  "inputs": {
+                                    "body": {
+                                      "incidentArmId": "@triggerBody()?['object']?['id']",
+                                      "message": "<p><img src=\"https://raw.githubusercontent.com/Azure/Azure-Sentinel/master/Solutions/Recorded%20Future/Playbooks/RecordedFuture-IOC_Enrichment-IP_Domain_URL_Hash/images/RecordedFuture.png\" /><br>\nNo Recorded Future data on @{body('Parse_JSON_-_Ip')?['address']}<br>\n<a href=\"https://app.recordedfuture.com/live/sc/collection-request\" target=\"_blank\">Request Data Collection In The Recorded Future Portal</a></p>"
+                                    },
+                                    "host": {
+                                      "connection": {
+                                        "name": "@parameters('$connections')['azuresentinel']['connectionId']"
+                                      }
+                                    },
+                                    "method": "post",
+                                    "path": "/Incidents/Comment"
+                                  },
+                                  "runAfter": {
+                                    "Add_comment_to_incident_(V3)_-_IP": [
+                                      "Skipped"
+                                    ]
+                                  },
+                                  "type": "ApiConnection"
+                                },
+                                "Add_comment_to_incident_(V3)_-_IP": {
+                                  "inputs": {
+                                    "body": {
+                                      "incidentArmId": "@triggerBody()?['object']?['id']",
+                                      "message": "<p><img src=\"https://raw.githubusercontent.com/Azure/Azure-Sentinel/master/Solutions/Recorded%20Future/Playbooks/RecordedFuture-IOC_Enrichment-IP_Domain_URL_Hash/images/RecordedFuture.png\"/><br>\n<span style=\"font-size: 14px\">Enriched IP: </span><span style=\"font-size: 14px\"><strong></strong></span><span style=\"font-size: 14px\"><strong>@{body('Parse_JSON_-_Ip')?['address']}</strong></span><span style=\"font-size: 14px\"><strong></strong></span><br>\n<span style=\"font-size: 14px\">Risk Score: </span><span style=\"font-size: 14px\"><strong></strong></span><span style=\"font-size: 14px\"><strong>@{body('IP_Enrichment')?['data']?['risk']?['score']}</strong></span><span style=\"font-size: 14px\"><strong></strong></span><span style=\"font-size: 14px\"> of 99</span><br>\n@{concat('<a target=\"_blank\" href=\"', body('IP_Enrichment')?['data']?['intelCard'], '\">Open Intelligence Card (Portal)</a><hr/>')}<br>\n<span style=\"font-size: 14px\"><strong>Infrastructure Detections:</strong></span> @{body('IP_Observed_ioc_HTML_table')}<br>\n<span style=\"font-size: 14px\"><strong>Risk Rules:</strong></span> @{body('IP_Evidence_Details_HTML_table')}<br>\n<span style=\"font-size: 14px\"><strong>Technical Links:</strong></span> @{body('IP_Technical_Links_HTML_table')}<br>\n<span style=\"font-size: 14px\"><strong>Research Links:</strong></span> @{body('IP_Research_Links_HTML_table')}</p>"
+                                    },
+                                    "host": {
+                                      "connection": {
+                                        "name": "@parameters('$connections')['azuresentinel']['connectionId']"
+                                      }
+                                    },
+                                    "method": "post",
+                                    "path": "/Incidents/Comment"
+                                  },
+                                  "runAfter": {
+                                    "IP_Observed_ioc_HTML_table": [
+                                      "Succeeded"
+                                    ]
+                                  },
+                                  "type": "ApiConnection"
+                                },
+                                "IP_Enrichment": {
+                                  "inputs": {
+                                    "host": {
+                                      "connection": {
+                                        "name": "@parameters('$connections')['recordedfuture']['connectionId']"
+                                      }
+                                    },
+                                    "method": "get",
+                                    "path": "/lookup/ip/@{encodeURIComponent(body('Parse_JSON_-_Ip')?['address'])}",
+                                    "queries": {
+                                      "IntelligenceCloud": "@parameters('IntelligenceCloud')",
+                                      "RFIncidentId": "@variables('RFIncidentId')",
+                                      "Techniques": "@string(triggerBody()?['object']?['properties']?['additionalData']?['techniques'])",
+                                      "WorkspaceId": "@triggerBody()?['workspaceInfo']?['WorkspaceName']",
+                                      "fields": "intelCard,risk,links"
+                                    }
+                                  },
+                                  "runAfter": {
+                                    "Parse_JSON_-_Ip": [
+                                      "Succeeded"
+                                    ]
+                                  },
+                                  "type": "ApiConnection"
+                                },
+                                "IP_Evidence_Details_HTML_table": {
+                                  "inputs": {
+                                    "columns": [
+                                      {
+                                        "header": "Risk_Rules",
+                                        "value": "@item()?['rule']"
+                                      },
+                                      {
+                                        "header": "Severity",
+                                        "value": "@item()?['criticalityLabel']"
+                                      },
+                                      {
+                                        "header": "Evidence_Details",
+                                        "value": "@item()?['evidenceString']"
+                                      }
+                                    ],
+                                    "format": "HTML",
+                                    "from": "@body('IP_Enrichment')?['data']?['risk']?['evidenceDetails']"
+                                  },
+                                  "runAfter": {
+                                    "IP_Enrichment": [
+                                      "Succeeded"
+                                    ]
+                                  },
+                                  "type": "Table"
+                                },
+                                "IP_Research_Links_HTML_table": {
+                                  "inputs": {
+                                    "columns": [
+                                      {
+                                        "header": "Entity",
+                                        "value": "@replace(item()?['name'],'.','[.]')"
+                                      },
+                                      {
+                                        "header": "Entity_Type",
+                                        "value": "@item()?['type']"
+                                      },
+                                      {
+                                        "header": "Category",
+                                        "value": "@item()?['category']"
+                                      },
+                                      {
+                                        "header": "Risk_Score",
+                                        "value": "@item()?['score']"
+                                      }
+                                    ],
+                                    "format": "HTML",
+                                    "from": "@if(empty(body('IP_Enrichment')?['data']?['links']?['research']),variables('EmptyArray'),body('IP_Enrichment')?['data']?['links']?['research']?['entities'])"
+                                  },
+                                  "runAfter": {
+                                    "IP_Technical_Links_HTML_table": [
+                                      "Succeeded"
+                                    ]
+                                  },
+                                  "type": "Table"
+                                },
+                                "IP_Technical_Links_HTML_table": {
+                                  "inputs": {
+                                    "columns": [
+                                      {
+                                        "header": "Entity",
+                                        "value": "@replace(item()?['name'],'.','[.]')"
+                                      },
+                                      {
+                                        "header": "Entity_Type",
+                                        "value": "@item()?['type']"
+                                      },
+                                      {
+                                        "header": "Category",
+                                        "value": "@item()?['category']"
+                                      },
+                                      {
+                                        "header": "Risk_Score",
+                                        "value": "@item()?['score']"
+                                      }
+                                    ],
+                                    "format": "HTML",
+                                    "from": "@if(empty(body('IP_Enrichment')?['data']?['links']?['technical']),variables('EmptyArray'),body('IP_Enrichment')?['data']?['links']?['technical']?['entities'])"
+                                  },
+                                  "runAfter": {
+                                    "IP_Evidence_Details_HTML_table": [
+                                      "Succeeded"
+                                    ]
+                                  },
+                                  "type": "Table"
+                                },
+                                "IP_Observed_ioc_HTML_table": {
+                                  "inputs": {
+                                    "columns": [
+                                      {
+                                        "header": "Timestamp",
+                                        "value": "@item()?['timestamp']"
+                                      },
+                                      {
+                                        "header": "Integration_Type",
+                                        "value": "@item()?['integration_type']"
+                                      },
+                                      {
+                                        "header": "Instance_Id",
+                                        "value": "@item()?['integration_instance_id']"
+                                      }
+                                    ],
+                                    "format": "HTML",
+                                    "from": "@if(empty(body('IP_Enrichment')?['observed_iocs_history']),variables('EmptyArray'),body('IP_Enrichment')?['observed_iocs_history'])"
+                                  },
+                                  "runAfter": {
+                                    "IP_Research_Links_HTML_table": [
+                                      "Succeeded"
+                                    ]
+                                  },
+                                  "type": "Table"
+                                },
+                                "Parse_JSON_-_Ip": {
+                                  "inputs": {
+                                    "content": "@body('Parse_JSON_2')?['properties']",
+                                    "schema": {
+                                      "properties": {
+                                        "address": {
+                                          "type": "string"
+                                        },
+                                        "friendlyName": {
+                                          "type": "string"
+                                        }
+                                      },
+                                      "type": "object"
+                                    }
+                                  },
+                                  "type": "ParseJson"
+                                }
+                              },
+                              "case": "Ip"
+                            }
+                          },
+                          "expression": "@body('Parse_JSON_2')?['kind']",
+                          "runAfter": {
+                            "Parse_JSON_2": [
+                              "Succeeded"
+                            ]
+                          },
+                          "type": "Switch"
+                        }
+                      },
+                      "foreach": "@triggerBody()?['object']?['properties']?['relatedEntities']",
+                      "runAfter": {
+                        "RFIncidentId": [
+                          "Succeeded"
+                        ]
+                      },
+                      "type": "Foreach"
+                    },
+                    "Initialize_variable": {
+                      "inputs": {
+                        "variables": [
+                          {
+                            "name": "EmptyArray",
+                            "type": "array"
+                          }
+                        ]
+                      },
+                      "type": "InitializeVariable"
+                    },
+                    "RFIncidentId": {
+                      "inputs": {
+                        "variables": [
+                          {
+                            "name": "RFIncidentId",
+                            "type": "string",
+                            "value": "@{guid()}"
+                          }
+                        ]
+                      },
+                      "runAfter": {
+                        "Initialize_variable": [
+                          "Succeeded"
+                        ]
+                      },
+                      "type": "InitializeVariable"
+                    }
+                  },
+                  "contentVersion": "1.0.0.0",
+                  "parameters": {
+                    "IntelligenceCloud": {
+                      "defaultValue": true,
+                      "type": "Bool"
+                    },
+                    "$connections": {
+                      "type": "Object"
+                    }
+                  },
+                  "triggers": {
+                    "When_Azure_Sentinel_incident_creation_rule_was_triggered": {
+                      "inputs": {
+                        "body": {
+                          "callback_url": "@{listCallbackUrl()}"
+                        },
+                        "host": {
+                          "connection": {
+                            "name": "@parameters('$connections')['azuresentinel']['connectionId']"
+                          }
+                        },
+                        "path": "/incident-creation"
+                      },
+                      "type": "ApiConnectionWebhook"
+                    }
+                  }
+                },
+                "parameters": {
+                  "$connections": {
+                    "value": {
+                      "azuresentinel": {
+                        "id": "[[concat('/subscriptions/',subscription().subscriptionId,'/providers/Microsoft.Web/locations/',variables('workspace-location-inline'),'/managedApis/azuresentinel')]",
+                        "connectionId": "[[resourceId('Microsoft.Web/connections', variables('AzureSentinelConnectionName'))]",
+                        "connectionName": "[[variables('AzureSentinelConnectionName')]"
+                      },
+                      "recordedfuture": {
+                        "id": "[[concat('/subscriptions/',subscription().subscriptionId,'/providers/Microsoft.Web/locations/',variables('workspace-location-inline'),'/managedApis/recordedfuturev2')]",
+                        "connectionId": "[[resourceId('Microsoft.Web/connections', variables('RecordedFutureConnectionName'))]",
+                        "connectionName": "[[variables('RecordedFutureConnectionName')]"
+                      }
+                    }
+                  }
+                }
+              },
+              "tags": {
+                "hidden-SentinelWorkspaceId": "[[variables('workspaceResourceId')]"
+              }
+            },
+            {
+              "type": "Microsoft.Web/connections",
+              "apiVersion": "2016-06-01",
+              "name": "[[variables('RecordedFutureConnectionName')]",
+              "location": "[[variables('workspace-location-inline')]",
+              "properties": {
+                "api": {
+                  "id": "[[variables('_connection-2')]"
+                }
+              }
+            },
+            {
+              "type": "Microsoft.Web/connections",
+              "apiVersion": "2016-06-01",
+              "name": "[[variables('AzureSentinelConnectionName')]",
+              "location": "[[variables('workspace-location-inline')]",
+              "properties": {
+                "api": {
+                  "id": "[[variables('_connection-3')]"
+                }
+              }
+            },
+            {
+              "type": "Microsoft.OperationalInsights/workspaces/providers/metadata",
+              "apiVersion": "2022-01-01-preview",
+              "name": "[concat(parameters('workspace'),'/Microsoft.SecurityInsights/',concat('Playbook-', last(split(variables('playbookId4'),'/'))))]",
+              "properties": {
+                "parentId": "[variables('playbookId4')]",
+                "contentId": "[variables('_playbookContentId4')]",
+                "kind": "Playbook",
+                "version": "[variables('playbookVersion4')]",
+                "source": {
+                  "kind": "Solution",
+                  "name": "Recorded Future",
+                  "sourceId": "[variables('_solutionId')]"
+                },
+                "author": {
+                  "name": "Recorded Future Premier Integrations",
+                  "email": "[variables('_email')]"
+                },
+                "support": {
+                  "name": "Recorded Future Support Team",
+                  "email": "support@recordedfuture.com",
+                  "tier": "Partner",
+                  "link": "http://support.recordedfuture.com/"
+                }
+              }
+            }
+          ],
+          "metadata": {
+            "title": "RecordedFuture-IOC_Enrichment-IP_Domain_URL_Hash",
+            "description": "This playbook leverages the Recorded Future API to enrich IP, Domain, Url & Hash indicators, found in Sentinel incidents, with the following context: Risk Score, Risk Rules and Link to Intelligence Card. The enrichment content will be posted as a comment in the Sentinel incident <img alt=\"Sentinel incident comment\" src=\"https://raw.githubusercontent.com/Azure/Azure-Sentinel/master/Solutions/Recorded%20Future/Playbooks/RecordedFuture-IOC_Enrichment-IP_Domain_URL_Hash/images/EnrichmentExampleDark.png\"/>.",
+            "prerequisites": [
+              "To use the Recorded Future for Azure connector, you will need a valid API token from Recorded Future as described in the documentation https://learn.microsoft.com/en-us/connectors/recordedfuturev2/#how-to-get-credentials"
+            ],
+            "postDeployment": [
+              "After deployment open the playbook in edit mode and configure/authorize all connections and press save.<img alt=\"Logic app schema\" src=\"https://raw.githubusercontent.com/Azure/Azure-Sentinel/master/Solutions/Recorded%20Future/Playbooks/RecordedFuture-IOC_Enrichment-IP_Domain_URL_Hash/images/LogicAppDark.png\" />"
+            ],
+            "lastUpdateTime": "2023-03-08T00:00:00Z",
+            "entities": [
+              "ip",
+              "url",
+              "dnsresolution",
+              "filehash"
+            ],
+            "tags": [
+              "Enrichment"
+            ],
+            "releaseNotes": [
+              {
+                "version": "2.3.1",
+                "title": "RecordedFuture-IOC_Enrichment-IP_Domain_URL_Hash",
+                "notes": [
+                  "Handle 404 result from enrichment."
+                ]
+              },
+              {
+                "version": "2.3.0",
+                "title": "RecordedFuture-IOC_Enrichment-IP_Domain_URL_Hash",
+                "notes": [
+                  "Added detections, updated readme and improved layout."
+                ]
+              },
+              {
+                "version": "1.1.1",
+                "title": "RecordedFuture-IOC_Enrichment-IP_Domain_URL_Hash",
+                "notes": [
+                  "Fixed riskrule severity and correct image url."
+                ]
+              },
+              {
+                "version": "1.1.0",
+                "title": "RecordedFuture-IOC_Enrichment-IP_Domain_URL_Hash",
+                "notes": [
+                  "Improved layout and added consent for intelligence Recorded Future cloud sharing."
+                ]
+              },
+              {
+                "version": "1.0.0",
+                "title": "RecordedFuture-IOC_Enrichment-IP_Domain_URL_Hash",
+                "notes": [
+                  "Initial version"
+                ]
+              }
+            ]
+          }
+        }
+      }
+    },
+    {
+      "type": "Microsoft.Resources/templateSpecs",
+      "apiVersion": "2021-05-01",
+      "name": "[variables('playbookTemplateSpecName5')]",
+      "location": "[parameters('workspace-location')]",
+      "tags": {
+        "hidden-sentinelWorkspaceId": "[variables('workspaceResourceId')]",
+        "hidden-sentinelContentType": "Playbook"
+      },
+      "properties": {
+        "description": "RecordedFuture-IP-Actively_Comm_C2_Server-TIProcessor playbook",
+        "displayName": "RecordedFuture-IP-Actively_Comm_C2_Server-TIProcessor playbook"
+      }
+    },
+    {
+      "type": "Microsoft.Resources/templateSpecs/versions",
+      "apiVersion": "2021-05-01",
+      "name": "[concat(variables('playbookTemplateSpecName5'),'/',variables('playbookVersion5'))]",
+      "location": "[parameters('workspace-location')]",
+      "tags": {
+        "hidden-sentinelWorkspaceId": "[variables('workspaceResourceId')]",
+        "hidden-sentinelContentType": "Playbook"
+      },
+      "dependsOn": [
+        "[resourceId('Microsoft.Resources/templateSpecs', variables('playbookTemplateSpecName5'))]"
+      ],
+      "properties": {
+        "description": "RecordedFuture-IP-Actively_Comm_C2_Server-TIProcessor Playbook with template version 2.4.0",
+        "mainTemplate": {
+          "$schema": "https://schema.management.azure.com/schemas/2019-04-01/deploymentTemplate.json#",
+          "contentVersion": "[variables('playbookVersion5')]",
+          "parameters": {
+            "PlaybookName": {
+              "defaultValue": "RecordedFuture-IP-Actively_Comm_C2_Server-TIProcessor",
+              "type": "String"
+            },
+            "PlaybookNameBatching": {
+              "defaultValue": "RecordedFuture-ImportToSentinel",
+              "type": "String"
+            }
+          },
+          "variables": {
+            "RecordedFutureConnectionName": "recordedfuture-connectorv2",
+            "connection-2": "[[concat('/subscriptions/',subscription().subscriptionId,'/providers/Microsoft.Web/locations/',variables('workspace-location-inline'),'/managedApis/recordedfuturev2')]",
+            "_connection-2": "[[variables('connection-2')]",
+            "workspace-location-inline": "[concat('[resourceGroup().locatio', 'n]')]",
+            "workspace-name": "[parameters('workspace')]",
+            "workspaceResourceId": "[[resourceId('microsoft.OperationalInsights/Workspaces', variables('workspace-name'))]"
+          },
+          "resources": [
+            {
+              "type": "Microsoft.Logic/workflows",
+              "apiVersion": "2019-05-01",
+              "name": "[[parameters('PlaybookName')]",
+              "location": "[[variables('workspace-location-inline')]",
+              "dependsOn": [
+                "[[resourceId('Microsoft.Web/connections', variables('RecordedFutureConnectionName'))]"
+              ],
+              "properties": {
+                "definition": {
+                  "$schema": "https://schema.management.azure.com/providers/Microsoft.Logic/schemas/2016-06-01/workflowdefinition.json#",
+                  "actions": {
+                    "For_each": {
+                      "actions": {
+                        "Parse_JSON": {
+                          "inputs": {
+                            "content": "@items('For_each')",
+                            "schema": {
+                              "properties": {
+                                "EvidenceDetails": {
+                                  "properties": {
+                                    "EvidenceDetails": {
+                                      "items": {
+                                        "properties": {
+                                          "Criticality": {
+                                            "type": "integer"
+                                          },
+                                          "CriticalityLabel": {
+                                            "type": "string"
+                                          },
+                                          "EvidenceString": {
+                                            "type": "string"
+                                          },
+                                          "Rule": {
+                                            "type": "string"
+                                          },
+                                          "Timestamp": {
+                                            "type": "integer"
+                                          }
+                                        },
+                                        "required": [
+                                          "Rule",
+                                          "EvidenceString",
+                                          "CriticalityLabel",
+                                          "Timestamp",
+                                          "Criticality"
+                                        ],
+                                        "type": "object"
+                                      },
+                                      "type": "array"
+                                    }
+                                  },
+                                  "type": "object"
+                                },
+                                "Name": {
+                                  "type": "string"
+                                },
+                                "Risk": {
+                                  "type": "integer"
+                                },
+                                "riskString": {
+                                  "type": "string"
+                                }
+                              },
+                              "type": "object"
+                            }
+                          },
+                          "type": "ParseJson"
+                        },
+                        "RecordedFuture-ImportToSentinel": {
+                          "inputs": {
+                            "batchName": "RFImportToSentinel",
+                            "content": {
+                              "action": "alert",
+                              "additionalInformation": "@{body('Parse_JSON')?['EvidenceDetails']}",
+                              "azureTenantId": "[[subscription().tenantId]",
+                              "confidence": "@int(body('Parse_JSON')?['Risk'])",
+                              "description": "Recorded Future - IP - Actively Communicating C&C Server",
+                              "expirationDateTime": "@{addHours(utcNow(),1)}",
+                              "ingestedDateTime": "@{utcNow()}",
+                              "networkIPv4": "@{body('Parse_JSON')?['Name']}",
+                              "targetProduct": "Azure Sentinel",
+                              "threatType": "C2",
+                              "tlpLevel": "amber"
+                            },
+                            "host": {
+                              "triggerName": "Batch_messages",
+                              "workflow": {
+                                "id": "[[concat('/subscriptions/', subscription().subscriptionId, '/resourceGroups/', resourceGroup().name, '/providers/Microsoft.Logic/workflows/', parameters('PlaybookNameBatching'))]"
+                              }
+                            }
+                          },
+                          "runAfter": {
+                            "Parse_JSON": [
+                              "Succeeded"
+                            ]
+                          },
+                          "type": "SendToBatch"
+                        }
+                      },
+                      "foreach": "@body('Recorded_Future_RiskLists_and_SCF_Download')",
+                      "runAfter": {
+                        "Recorded_Future_RiskLists_and_SCF_Download": [
+                          "Succeeded"
+                        ]
+                      },
+                      "type": "Foreach"
+                    },
+                    "Recorded_Future_RiskLists_and_SCF_Download": {
+                      "inputs": {
+                        "host": {
+                          "connection": {
+                            "name": "@parameters('$connections')['recordedfuture']['connectionId']"
+                          }
+                        },
+                        "method": "get",
+                        "path": "/fusion/files",
+                        "queries": {
+                          "path": "/public/MicrosoftAzure/ip_active_c2.json"
+                        }
+                      },
+                      "type": "ApiConnection"
+                    }
+                  },
+                  "contentVersion": "1.0.0.0",
+                  "parameters": {
+                    "$connections": {
+                      "type": "Object"
+                    }
+                  },
+                  "triggers": {
+                    "Recurrence": {
+                      "recurrence": {
+                        "frequency": "Hour",
+                        "interval": 1
+                      },
+                      "type": "Recurrence"
+                    }
+                  }
+                },
+                "parameters": {
+                  "$connections": {
+                    "value": {
+                      "recordedfuture": {
+                        "id": "[[concat('/subscriptions/',subscription().subscriptionId,'/providers/Microsoft.Web/locations/',variables('workspace-location-inline'),'/managedApis/recordedfuturev2')]",
+                        "connectionId": "[[resourceId('Microsoft.Web/connections', variables('RecordedFutureConnectionName'))]",
+                        "connectionName": "[[variables('RecordedFutureConnectionName')]"
+                      }
+                    }
+                  }
+                }
+              },
+              "tags": {
+                "hidden-SentinelWorkspaceId": "[[variables('workspaceResourceId')]"
+              }
+            },
+            {
+              "type": "Microsoft.Web/connections",
+              "apiVersion": "2016-06-01",
+              "name": "[[variables('RecordedFutureConnectionName')]",
+              "location": "[[variables('workspace-location-inline')]",
+              "properties": {
+                "api": {
+                  "id": "[[variables('_connection-2')]"
+                }
+              }
+            },
+            {
+              "type": "Microsoft.OperationalInsights/workspaces/providers/metadata",
+              "apiVersion": "2022-01-01-preview",
+              "name": "[concat(parameters('workspace'),'/Microsoft.SecurityInsights/',concat('Playbook-', last(split(variables('playbookId5'),'/'))))]",
+              "properties": {
+                "parentId": "[variables('playbookId5')]",
+                "contentId": "[variables('_playbookContentId5')]",
+                "kind": "Playbook",
+                "version": "[variables('playbookVersion5')]",
+                "source": {
+                  "kind": "Solution",
+                  "name": "Recorded Future",
+                  "sourceId": "[variables('_solutionId')]"
+                },
+                "author": {
+                  "name": "Recorded Future Premier Integrations",
+                  "email": "[variables('_email')]"
+                },
+                "support": {
+                  "name": "Recorded Future Support Team",
+                  "email": "support@recordedfuture.com",
+                  "tier": "Partner",
+                  "link": "http://support.recordedfuture.com/"
+                }
+              }
+            }
+          ],
+          "metadata": {
+            "title": "RecordedFuture-IP-Actively_Comm_C2_Server-TIProcessor",
+            "description": "This playbook leverages the Recorded Future API and automatically imports the Actively Communicating C&C Server IP RiskList, as Threat Intelligence Indicators, for detection purposes in Microsoft Sentinel.\n\nThis playbook depends on RecordedFuture-ImportToSentinel that need to be installed **manually** before installing current playbook.",
+            "prerequisites": [
+              "First install the RecordedFuture-ImportToSentinel playbook.",
+              "To use the Recorded Future for Azure connector, you will need a valid API token from Recorded Future as described in the documentation https://learn.microsoft.com/en-us/connectors/recordedfuturev2/#how-to-get-credentials"
+            ],
+            "postDeployment": [
+              "After deployment you have to open the playbook to configure all connections and press save."
+            ],
+            "lastUpdateTime": "2022-08-01T00:00:00Z",
+            "tags": [
+              "Threat Intelligence"
+            ],
+            "releaseNotes": [
+              {
+                "version": "1.0.0",
+                "title": "RecordedFuture-IP-Actively_Comm_C2_Server-IndicatorProcessor",
+                "notes": [
+                  "Initial version"
+                ]
+              }
+            ]
+          }
+        }
+      }
+    },
+    {
+      "type": "Microsoft.Resources/templateSpecs",
+      "apiVersion": "2021-05-01",
+      "name": "[variables('playbookTemplateSpecName6')]",
+      "location": "[parameters('workspace-location')]",
+      "tags": {
+        "hidden-sentinelWorkspaceId": "[variables('workspaceResourceId')]",
+        "hidden-sentinelContentType": "Playbook"
+      },
+      "properties": {
+        "description": "RecordedFuture-URL-Recent_Rep_by_Insikt-TIProcessor playbook",
+        "displayName": "RecordedFuture-URL-Recent_Rep_by_Insikt-TIProcessor playbook"
+      }
+    },
+    {
+      "type": "Microsoft.Resources/templateSpecs/versions",
+      "apiVersion": "2021-05-01",
+      "name": "[concat(variables('playbookTemplateSpecName6'),'/',variables('playbookVersion6'))]",
+      "location": "[parameters('workspace-location')]",
+      "tags": {
+        "hidden-sentinelWorkspaceId": "[variables('workspaceResourceId')]",
+        "hidden-sentinelContentType": "Playbook"
+      },
+      "dependsOn": [
+        "[resourceId('Microsoft.Resources/templateSpecs', variables('playbookTemplateSpecName6'))]"
+      ],
+      "properties": {
+        "description": "RecordedFuture-URL-Recent_Rep_by_Insikt-TIProcessor Playbook with template version 2.4.0",
+        "mainTemplate": {
+          "$schema": "https://schema.management.azure.com/schemas/2019-04-01/deploymentTemplate.json#",
+          "contentVersion": "[variables('playbookVersion6')]",
+          "parameters": {
+            "PlaybookName": {
+              "defaultValue": "RecordedFuture-URL-Recent_Rep_by_Insikt-TIProcessor",
+              "type": "String"
+            },
+            "PlaybookNameBatching": {
+              "defaultValue": "RecordedFuture-ImportToSentinel",
+              "type": "String"
+            }
+          },
+          "variables": {
+            "RecordedFutureConnectionName": "recordedfuture-connectorv2",
+            "connection-2": "[[concat('/subscriptions/',subscription().subscriptionId,'/providers/Microsoft.Web/locations/',variables('workspace-location-inline'),'/managedApis/recordedfuturev2')]",
+            "_connection-2": "[[variables('connection-2')]",
+            "workspace-location-inline": "[concat('[resourceGroup().locatio', 'n]')]",
+            "workspace-name": "[parameters('workspace')]",
+            "workspaceResourceId": "[[resourceId('microsoft.OperationalInsights/Workspaces', variables('workspace-name'))]"
+          },
+          "resources": [
+            {
+              "type": "Microsoft.Logic/workflows",
+              "apiVersion": "2019-05-01",
+              "name": "[[parameters('PlaybookName')]",
+              "location": "[[variables('workspace-location-inline')]",
+              "dependsOn": [
+                "[[resourceId('Microsoft.Web/connections', variables('RecordedFutureConnectionName'))]"
+              ],
+              "properties": {
+                "definition": {
+                  "$schema": "https://schema.management.azure.com/providers/Microsoft.Logic/schemas/2016-06-01/workflowdefinition.json#",
+                  "actions": {
+                    "For_each": {
+                      "actions": {
+                        "Parse_JSON": {
+                          "inputs": {
+                            "content": "@items('For_each')",
+                            "schema": {
+                              "properties": {
+                                "EvidenceDetails": {
+                                  "properties": {
+                                    "EvidenceDetails": {
+                                      "items": {
+                                        "properties": {
+                                          "Criticality": {
+                                            "type": "integer"
+                                          },
+                                          "CriticalityLabel": {
+                                            "type": "string"
+                                          },
+                                          "EvidenceString": {
+                                            "type": "string"
+                                          },
+                                          "Rule": {
+                                            "type": "string"
+                                          },
+                                          "Timestamp": {
+                                            "type": "integer"
+                                          }
+                                        },
+                                        "required": [
+                                          "Rule",
+                                          "EvidenceString",
+                                          "CriticalityLabel",
+                                          "Timestamp",
+                                          "Criticality"
+                                        ],
+                                        "type": "object"
+                                      },
+                                      "type": "array"
+                                    }
+                                  },
+                                  "type": "object"
+                                },
+                                "Name": {
+                                  "type": "string"
+                                },
+                                "Risk": {
+                                  "type": "integer"
+                                },
+                                "riskString": {
+                                  "type": "string"
+                                }
+                              },
+                              "type": "object"
+                            }
+                          },
+                          "type": "ParseJson"
+                        },
+                        "RecordedFuture-ImportToSentinel": {
+                          "inputs": {
+                            "batchName": "RFImportToSentinel",
+                            "content": {
+                              "action": "alert",
+                              "additionalInformation": "@{body('Parse_JSON')?['EvidenceDetails']}",
+                              "azureTenantId": "[[subscription().tenantId]",
+                              "confidence": "@int(body('Parse_JSON')?['Risk'])",
+                              "description": "Recorded Future - URL - Recently Reported by Insikt Group",
+                              "expirationDateTime": "@{addHours(utcNow(),2)}",
+                              "ingestedDateTime": "@{utcNow()}",
+                              "targetProduct": "Azure Sentinel",
+                              "threatType": "MaliciousUrl",
+                              "tlpLevel": "amber",
+                              "url": "@{body('Parse_JSON')?['Name']}"
+                            },
+                            "host": {
+                              "triggerName": "Batch_messages",
+                              "workflow": {
+                                "id": "[[concat('/subscriptions/', subscription().subscriptionId, '/resourceGroups/', resourceGroup().name, '/providers/Microsoft.Logic/workflows/', parameters('PlaybookNameBatching'))]"
+                              }
+                            }
+                          },
+                          "runAfter": {
+                            "Parse_JSON": [
+                              "Succeeded"
+                            ]
+                          },
+                          "type": "SendToBatch"
+                        }
+                      },
+                      "foreach": "@body('Recorded_Future_RiskLists_and_SCF_Download')",
+                      "runAfter": {
+                        "Recorded_Future_RiskLists_and_SCF_Download": [
+                          "Succeeded"
+                        ]
+                      },
+                      "type": "Foreach"
+                    },
+                    "Recorded_Future_RiskLists_and_SCF_Download": {
+                      "inputs": {
+                        "host": {
+                          "connection": {
+                            "name": "@parameters('$connections')['recordedfuture']['connectionId']"
+                          }
+                        },
+                        "method": "get",
+                        "path": "/fusion/files",
+                        "queries": {
+                          "path": "/public/MicrosoftAzure/url_insikt.json"
+                        }
+                      },
+                      "type": "ApiConnection"
+                    }
+                  },
+                  "contentVersion": "1.0.0.0",
+                  "parameters": {
+                    "$connections": {
+                      "type": "Object"
+                    }
+                  },
+                  "triggers": {
+                    "Recurrence": {
+                      "recurrence": {
+                        "frequency": "Hour",
+                        "interval": 2
+                      },
+                      "type": "Recurrence"
+                    }
+                  }
+                },
+                "parameters": {
+                  "$connections": {
+                    "value": {
+                      "recordedfuture": {
+                        "id": "[[concat('/subscriptions/',subscription().subscriptionId,'/providers/Microsoft.Web/locations/',variables('workspace-location-inline'),'/managedApis/recordedfuturev2')]",
+                        "connectionId": "[[resourceId('Microsoft.Web/connections', variables('RecordedFutureConnectionName'))]",
+                        "connectionName": "[[variables('RecordedFutureConnectionName')]"
+                      }
+                    }
+                  }
+                }
+              },
+              "tags": {
+                "hidden-SentinelWorkspaceId": "[[variables('workspaceResourceId')]"
+              }
+            },
+            {
+              "type": "Microsoft.Web/connections",
+              "apiVersion": "2016-06-01",
+              "name": "[[variables('RecordedFutureConnectionName')]",
+              "location": "[[variables('workspace-location-inline')]",
+              "properties": {
+                "api": {
+                  "id": "[[variables('_connection-2')]"
+                }
+              }
+            },
+            {
+              "type": "Microsoft.OperationalInsights/workspaces/providers/metadata",
+              "apiVersion": "2022-01-01-preview",
+              "name": "[concat(parameters('workspace'),'/Microsoft.SecurityInsights/',concat('Playbook-', last(split(variables('playbookId6'),'/'))))]",
+              "properties": {
+                "parentId": "[variables('playbookId6')]",
+                "contentId": "[variables('_playbookContentId6')]",
+                "kind": "Playbook",
+                "version": "[variables('playbookVersion6')]",
+                "source": {
+                  "kind": "Solution",
+                  "name": "Recorded Future",
+                  "sourceId": "[variables('_solutionId')]"
+                },
+                "author": {
+                  "name": "Recorded Future Premier Integrations",
+                  "email": "[variables('_email')]"
+                },
+                "support": {
+                  "name": "Recorded Future Support Team",
+                  "email": "support@recordedfuture.com",
+                  "tier": "Partner",
+                  "link": "http://support.recordedfuture.com/"
+                }
+              }
+            }
+          ],
+          "metadata": {
+            "title": "RecordedFuture-URL-Recent_Rep_by_Insikt-TIProcessor",
+            "description": "This playbook leverages the Recorded Future API and automatically imports the Recently Reported by Insikt Group URL RiskList, as Threat Intelligence Indicators, for detection purposes in Microsoft Sentinel.\n\nThis playbook depends on RecordedFuture-ImportToSentinel that need to be installed **manually** before installing current playbook.",
+            "prerequisites": [
+              "First install the RecordedFuture-ImportToSentinel playbook.",
+              "To use the Recorded Future for Azure connector, you will need a valid API token from Recorded Future as described in the documentation https://learn.microsoft.com/en-us/connectors/recordedfuturev2/#how-to-get-credentials"
+            ],
+            "postDeployment": [
+              "After deployment you have to open the playbook to configure all connections and press save."
+            ],
+            "lastUpdateTime": "2022-08-01T00:00:00Z",
+            "tags": [
+              "Threat Intelligence"
+            ],
+            "releaseNotes": [
+              {
+                "version": "1.0.0",
+                "title": "RecordedFuture-URL-Recent_Rep_by_Insikt_Group-IndicatorProcessor",
+                "notes": [
+                  "Initial version"
+                ]
+              }
+            ]
+          }
+        }
+      }
+    },
+    {
+      "type": "Microsoft.Resources/templateSpecs",
+      "apiVersion": "2021-05-01",
+      "name": "[variables('playbookTemplateSpecName7')]",
+      "location": "[parameters('workspace-location')]",
+      "tags": {
+        "hidden-sentinelWorkspaceId": "[variables('workspaceResourceId')]",
+        "hidden-sentinelContentType": "Playbook"
+      },
+      "properties": {
+        "description": "RecordedFuture-Ukraine-IndicatorProcessor playbook",
+        "displayName": "RecordedFuture-Ukraine-IndicatorProcessor playbook"
+      }
+    },
+    {
+      "type": "Microsoft.Resources/templateSpecs/versions",
+      "apiVersion": "2021-05-01",
+      "name": "[concat(variables('playbookTemplateSpecName7'),'/',variables('playbookVersion7'))]",
+      "location": "[parameters('workspace-location')]",
+      "tags": {
+        "hidden-sentinelWorkspaceId": "[variables('workspaceResourceId')]",
+        "hidden-sentinelContentType": "Playbook"
+      },
+      "dependsOn": [
+        "[resourceId('Microsoft.Resources/templateSpecs', variables('playbookTemplateSpecName7'))]"
+      ],
+      "properties": {
+        "description": "RecordedFuture-Ukraine-IndicatorProcessor Playbook with template version 2.4.0",
+        "mainTemplate": {
+          "$schema": "https://schema.management.azure.com/schemas/2019-04-01/deploymentTemplate.json#",
+          "contentVersion": "[variables('playbookVersion7')]",
+          "parameters": {
+            "PlaybookName": {
+              "defaultValue": "RecordedFuture-Ukraine-IndicatorProcessor",
+              "type": "string"
+            },
+            "PlaybookNameBatching": {
+              "defaultValue": "RecordedFuture-ImportToSentinel",
+              "type": "string"
+            }
+          },
+          "variables": {
+            "RecordedfutureConnectionName": "recordedfuture-connectorv2",
+            "connection-2": "[[concat('/subscriptions/', subscription().subscriptionId, '/providers/Microsoft.Web/locations/', variables('workspace-location-inline'), '/managedApis/Recordedfuturev2')]",
+            "_connection-2": "[[variables('connection-2')]",
+            "workspace-location-inline": "[concat('[resourceGroup().locatio', 'n]')]",
+            "workspace-name": "[parameters('workspace')]",
+            "workspaceResourceId": "[[resourceId('microsoft.OperationalInsights/Workspaces', variables('workspace-name'))]"
+          },
+          "resources": [
+            {
+              "properties": {
+                "provisioningState": "Succeeded",
+                "state": "Enabled",
+                "definition": {
+                  "$schema": "https://schema.management.azure.com/providers/Microsoft.Logic/schemas/2016-06-01/workflowdefinition.json#",
+                  "contentVersion": "1.0.0.0",
+                  "parameters": {
+                    "$connections": {
+                      "type": "Object"
+                    }
+                  },
+                  "triggers": {
+                    "Recurrence": {
+                      "recurrence": {
+                        "frequency": "Day",
+                        "interval": 1
+                      },
+                      "evaluatedRecurrence": {
+                        "frequency": "Day",
+                        "interval": 1
+                      },
+                      "type": "Recurrence"
+                    }
+                  },
+                  "actions": {
+                    "For_each": {
+                      "foreach": "@body('Recorded_Future_RiskLists_and_SCF_Download')",
+                      "actions": {
+                        "Parse_JSON": {
+                          "type": "ParseJson",
+                          "inputs": {
+                            "content": "@items('For_each')",
+                            "schema": {
+                              "properties": {
+                                "EvidenceDetails": {
+                                  "properties": {
+                                    "EvidenceDetails": {
+                                      "items": {
+                                        "properties": {
+                                          "Criticality": {
+                                            "type": "integer"
+                                          },
+                                          "CriticalityLabel": {
+                                            "type": "string"
+                                          },
+                                          "EvidenceString": {
+                                            "type": "string"
+                                          },
+                                          "Rule": {
+                                            "type": "string"
+                                          },
+                                          "Timestamp": {
+                                            "type": "integer"
+                                          }
+                                        },
+                                        "required": [
+                                          "Rule",
+                                          "EvidenceString",
+                                          "CriticalityLabel",
+                                          "Timestamp",
+                                          "Criticality"
+                                        ],
+                                        "type": "object"
+                                      },
+                                      "type": "array"
+                                    }
+                                  },
+                                  "type": "object"
+                                },
+                                "Name": {
+                                  "type": "string"
+                                },
+                                "Risk": {
+                                  "type": "integer"
+                                },
+                                "riskString": {
+                                  "type": "string"
+                                }
+                              },
+                              "type": "object"
+                            }
+                          }
+                        },
+                        "RecordedFuture_Ukraine_Detection_ImportToSentinel": {
+                          "runAfter": {
+                            "Parse_JSON": [
+                              "Succeeded"
+                            ]
+                          },
+                          "type": "SendToBatch",
+                          "inputs": {
+                            "batchName": "RFImportToSentinel",
+                            "content": {
+                              "action": "alert",
+                              "additionalInformation": "@{body('Parse_JSON')?['EvidenceDetails']}",
+                              "azureTenantId": "[[subscription().tenantId]",
+                              "confidence": "@int(body('Parse_JSON')?['Risk'])",
+                              "description": "Recorded Future - Ukraine IP Detection",
+                              "expirationDateTime": "@{addDays(utcNow(),1)}",
+                              "ingestedDateTime": "@{utcNow()}",
+                              "isActive": true,
+                              "networkIPv4": "@{body('Parse_JSON')?['Name']}",
+                              "targetProduct": "Azure Sentinel",
+                              "threatType": "WatchList",
+                              "tlpLevel": "Amber"
+                            },
+                            "host": {
+                              "triggerName": "Batch_messages",
+                              "workflow": {
+                                "id": "[[concat('/subscriptions/', subscription().subscriptionId, '/resourceGroups/', resourceGroup().name, '/providers/Microsoft.Logic/workflows/', parameters('PlaybookNameBatching'))]"
+                              }
+                            }
+                          }
+                        }
+                      },
+                      "runAfter": {
+                        "Recorded_Future_RiskLists_and_SCF_Download": [
+                          "Succeeded"
+                        ]
+                      },
+                      "type": "Foreach"
+                    },
+                    "For_each_2": {
+                      "foreach": "@body('Recorded_Future_RiskLists_and_SCF_Download_2')",
+                      "actions": {
+                        "Parse_JSON_2": {
+                          "type": "ParseJson",
+                          "inputs": {
+                            "content": "@items('For_each_2')",
+                            "schema": {
+                              "properties": {
+                                "EvidenceDetails": {
+                                  "properties": {
+                                    "EvidenceDetails": {
+                                      "items": {
+                                        "properties": {
+                                          "Criticality": {
+                                            "type": "integer"
+                                          },
+                                          "CriticalityLabel": {
+                                            "type": "string"
+                                          },
+                                          "EvidenceString": {
+                                            "type": "string"
+                                          },
+                                          "Rule": {
+                                            "type": "string"
+                                          },
+                                          "Timestamp": {
+                                            "type": "integer"
+                                          }
+                                        },
+                                        "required": [
+                                          "Rule",
+                                          "EvidenceString",
+                                          "CriticalityLabel",
+                                          "Timestamp",
+                                          "Criticality"
+                                        ],
+                                        "type": "object"
+                                      },
+                                      "type": "array"
+                                    }
+                                  },
+                                  "type": "object"
+                                },
+                                "Name": {
+                                  "type": "string"
+                                },
+                                "Risk": {
+                                  "type": "integer"
+                                },
+                                "riskString": {
+                                  "type": "string"
+                                }
+                              },
+                              "type": "object"
+                            }
+                          }
+                        },
+                        "RecordedFuture_Ukraine_Detection_ImportToSentinel_2": {
+                          "runAfter": {
+                            "Parse_JSON_2": [
+                              "Succeeded"
+                            ]
+                          },
+                          "type": "SendToBatch",
+                          "inputs": {
+                            "batchName": "RFImportToSentinel",
+                            "content": {
+                              "action": "alert",
+                              "additionalInformation": "@{body('Parse_JSON_2')?['EvidenceDetails']}",
+                              "azureTenantId": "[[subscription().tenantId]",
+                              "confidence": "@int(body('Parse_JSON_2')?['Risk'])",
+                              "description": "Recorded Future - Ukraine Domain Detection",
+                              "domainName": "@{body('Parse_JSON_2')?['Name']}",
+                              "expirationDateTime": "@{addHours(utcNow(),2)}",
+                              "ingestedDateTime": "@{utcNow()}",
+                              "isActive": true,
+                              "targetProduct": "Microsoft Sentinel",
+                              "threatType": "WatchList",
+                              "tlpLevel": "Amber"
+                            },
+                            "host": {
+                              "triggerName": "Batch_messages",
+                              "workflow": {
+                                "id": "[[concat('/subscriptions/', subscription().subscriptionId, '/resourceGroups/', resourceGroup().name, '/providers/Microsoft.Logic/workflows/', parameters('PlaybookNameBatching'))]"
+                              }
+                            }
+                          }
+                        }
+                      },
+                      "runAfter": {
+                        "Recorded_Future_RiskLists_and_SCF_Download_2": [
+                          "Succeeded"
+                        ]
+                      },
+                      "type": "Foreach"
+                    },
+                    "For_each_3": {
+                      "foreach": "@body('Recorded_Future_RiskLists_and_SCF_Download_3')",
+                      "actions": {
+                        "Parse_JSON_3": {
+                          "type": "ParseJson",
+                          "inputs": {
+                            "content": "@items('For_each_3')",
+                            "schema": {
+                              "properties": {
+                                "EvidenceDetails": {
+                                  "properties": {
+                                    "EvidenceDetails": {
+                                      "items": {
+                                        "properties": {
+                                          "Criticality": {
+                                            "type": "integer"
+                                          },
+                                          "CriticalityLabel": {
+                                            "type": "string"
+                                          },
+                                          "EvidenceString": {
+                                            "type": "string"
+                                          },
+                                          "Rule": {
+                                            "type": "string"
+                                          },
+                                          "Timestamp": {
+                                            "type": "integer"
+                                          }
+                                        },
+                                        "required": [
+                                          "Rule",
+                                          "EvidenceString",
+                                          "CriticalityLabel",
+                                          "Timestamp",
+                                          "Criticality"
+                                        ],
+                                        "type": "object"
+                                      },
+                                      "type": "array"
+                                    }
+                                  },
+                                  "type": "object"
+                                },
+                                "Name": {
+                                  "type": "string"
+                                },
+                                "Risk": {
+                                  "type": "integer"
+                                },
+                                "riskString": {
+                                  "type": "string"
+                                }
+                              },
+                              "type": "object"
+                            }
+                          }
+                        },
+                        "RecordedFuture_Ukraine_Detection_ImportToSentinel_3": {
+                          "runAfter": {
+                            "Parse_JSON_3": [
+                              "Succeeded"
+                            ]
+                          },
+                          "type": "SendToBatch",
+                          "inputs": {
+                            "batchName": "RFImportToSentinel",
+                            "content": {
+                              "action": "alert",
+                              "additionalInformation": "@{body('Parse_JSON_3')?['EvidenceDetails']}",
+                              "azureTenantId": "[[subscription().tenantId]",
+                              "confidence": "@int(body('Parse_JSON_3')?['Risk'])",
+                              "description": "Recorded Future - Ukraine Url Detection",
+                              "expirationDateTime": "@{addHours(utcNow(),2)}",
+                              "ingestedDateTime": "@{utcNow()}",
+                              "isActive": true,
+                              "targetProduct": "Microsoft Sentinel",
+                              "threatType": "MaliciousUrl",
+                              "tlpLevel": "Amber",
+                              "url": "@{body('Parse_JSON_3')?['Name']}"
+                            },
+                            "host": {
+                              "triggerName": "Batch_messages",
+                              "workflow": {
+                                "id": "[[concat('/subscriptions/', subscription().subscriptionId, '/resourceGroups/', resourceGroup().name, '/providers/Microsoft.Logic/workflows/', parameters('PlaybookNameBatching'))]"
+                              }
+                            }
+                          }
+                        }
+                      },
+                      "runAfter": {
+                        "Recorded_Future_RiskLists_and_SCF_Download_3": [
+                          "Succeeded"
+                        ]
+                      },
+                      "type": "Foreach"
+                    },
+                    "For_each_4": {
+                      "foreach": "@body('Recorded_Future_RiskLists_and_SCF_Download_4')",
+                      "actions": {
+                        "Parse_JSON_4": {
+                          "type": "ParseJson",
+                          "inputs": {
+                            "content": "@items('For_each_4')",
+                            "schema": {
+                              "properties": {
+                                "body": {
+                                  "items": {
+                                    "properties": {
+                                      "Algorithm": {
+                                        "type": "string"
+                                      },
+                                      "EvidenceDetails": {
+                                        "properties": {
+                                          "EvidenceDetails": {
+                                            "items": {
+                                              "properties": {
+                                                "Criticality": {
+                                                  "type": "integer"
+                                                },
+                                                "CriticalityLabel": {
+                                                  "type": "string"
+                                                },
+                                                "EvidenceString": {
+                                                  "type": "string"
+                                                },
+                                                "MitigationString": {
+                                                  "type": "string"
+                                                },
+                                                "Rule": {
+                                                  "type": "string"
+                                                },
+                                                "Timestamp": {
+                                                  "type": "integer"
+                                                }
+                                              },
+                                              "required": [
+                                                "Rule",
+                                                "EvidenceString",
+                                                "CriticalityLabel",
+                                                "Timestamp",
+                                                "MitigationString",
+                                                "Criticality"
+                                              ],
+                                              "type": "object"
+                                            },
+                                            "type": "array"
+                                          }
+                                        },
+                                        "type": "object"
+                                      },
+                                      "Name": {
+                                        "type": "string"
+                                      },
+                                      "Risk": {
+                                        "type": "integer"
+                                      },
+                                      "RiskString": {
+                                        "type": "string"
+                                      }
+                                    },
+                                    "required": [
+                                      "Name",
+                                      "Algorithm",
+                                      "Risk",
+                                      "RiskString",
+                                      "EvidenceDetails"
+                                    ],
+                                    "type": "object"
+                                  },
+                                  "type": "array"
+                                },
+                                "headers": {
+                                  "properties": {
+                                    "CF-Cache-Status": {
+                                      "type": "string"
+                                    },
+                                    "CF-RAY": {
+                                      "type": "string"
+                                    },
+                                    "Cache-Control": {
+                                      "type": "string"
+                                    },
+                                    "Content-Length": {
+                                      "type": "string"
+                                    },
+                                    "Content-Type": {
+                                      "type": "string"
+                                    },
+                                    "Date": {
+                                      "type": "string"
+                                    },
+                                    "Expect-CT": {
+                                      "type": "string"
+                                    },
+                                    "Timing-Allow-Origin": {
+                                      "type": "string"
+                                    },
+                                    "Transfer-Encoding": {
+                                      "type": "string"
+                                    },
+                                    "pragma": {
+                                      "type": "string"
+                                    },
+                                    "referrer-policy": {
+                                      "type": "string"
+                                    },
+                                    "strict-transport-security": {
+                                      "type": "string"
+                                    },
+                                    "x-content-type-options": {
+                                      "type": "string"
+                                    },
+                                    "x-frame-options": {
+                                      "type": "string"
+                                    },
+                                    "x-ms-apihub-cached-response": {
+                                      "type": "string"
+                                    },
+                                    "x-ms-apihub-obo": {
+                                      "type": "string"
+                                    },
+                                    "x-rf-proxy-basepath": {
+                                      "type": "string"
+                                    },
+                                    "x-rf-proxy-serviceid": {
+                                      "type": "string"
+                                    },
+                                    "x-xss-protection": {
+                                      "type": "string"
+                                    }
+                                  },
+                                  "type": "object"
+                                },
+                                "statusCode": {
+                                  "type": "integer"
+                                }
+                              },
+                              "type": "object"
+                            }
+                          }
+                        },
+                        "RecordedFuture_Ukraine_Detection_ImportToSentinel_4": {
+                          "runAfter": {
+                            "Parse_JSON_4": [
+                              "Succeeded"
+                            ]
+                          },
+                          "type": "SendToBatch",
+                          "inputs": {
+                            "batchName": "RFImportToSentinel",
+                            "content": {
+                              "action": "alert",
+                              "additionalInformation": "@{body('Parse_JSON_4')?['EvidenceDetails']}",
+                              "azureTenantId": "[[subscription().tenantId]",
+                              "confidence": "@int(body('Parse_JSON_4')?['Risk'])",
+                              "description": "Recorded Future - Ukraine File Hash Detection",
+                              "expirationDateTime": "@{addHours(utcNow(),2)}",
+                              "filehashtype": "@{replace(replace(body('Parse_JSON_4')?['Algorithm'],'SHA-256', 'sha256'),'SHA-1', 'sha1')}",
+                              "filehashvalue": "@{body('Parse_JSON_4')?['Name']}",
+                              "ingestedDateTime": "@{utcNow()}",
+                              "isActive": true,
+                              "targetProduct": "Microsoft Sentinel",
+                              "threatType": "Malware",
+                              "tlpLevel": "Amber"
+                            },
+                            "host": {
+                              "triggerName": "Batch_messages",
+                              "workflow": {
+                                "id": "[[concat('/subscriptions/', subscription().subscriptionId, '/resourceGroups/', resourceGroup().name, '/providers/Microsoft.Logic/workflows/', parameters('PlaybookNameBatching'))]"
+                              }
+                            }
+                          }
+                        }
+                      },
+                      "runAfter": {
+                        "Recorded_Future_RiskLists_and_SCF_Download_4": [
+                          "Succeeded"
+                        ]
+                      },
+                      "type": "Foreach"
+                    },
+                    "Recorded_Future_RiskLists_and_SCF_Download": {
+                      "type": "ApiConnection",
+                      "inputs": {
+                        "host": {
+                          "connection": {
+                            "name": "@parameters('$connections')['recordedfuture']['connectionId']"
+                          }
+                        },
+                        "method": "get",
+                        "path": "/fusion/files",
+                        "queries": {
+                          "path": "/public/ukraine/ukraine_russia_ip.csv"
+                        }
+                      }
+                    },
+                    "Recorded_Future_RiskLists_and_SCF_Download_2": {
+                      "type": "ApiConnection",
+                      "inputs": {
+                        "host": {
+                          "connection": {
+                            "name": "@parameters('$connections')['recordedfuture']['connectionId']"
+                          }
+                        },
+                        "method": "get",
+                        "path": "/fusion/files",
+                        "queries": {
+                          "path": "/public/ukraine/ukraine_russia_domain.csv"
+                        }
+                      }
+                    },
+                    "Recorded_Future_RiskLists_and_SCF_Download_3": {
+                      "type": "ApiConnection",
+                      "inputs": {
+                        "host": {
+                          "connection": {
+                            "name": "@parameters('$connections')['recordedfuture']['connectionId']"
+                          }
+                        },
+                        "method": "get",
+                        "path": "/fusion/files",
+                        "queries": {
+                          "path": "/public/ukraine/ukraine_russia_url.csv"
+                        }
+                      }
+                    },
+                    "Recorded_Future_RiskLists_and_SCF_Download_4": {
+                      "type": "ApiConnection",
+                      "inputs": {
+                        "host": {
+                          "connection": {
+                            "name": "@parameters('$connections')['recordedfuture']['connectionId']"
+                          }
+                        },
+                        "method": "get",
+                        "path": "/fusion/files",
+                        "queries": {
+                          "path": "/public/ukraine/ukraine_russia_hash.csv"
+                        }
+                      }
+                    }
+                  }
+                },
+                "parameters": {
+                  "$connections": {
+                    "value": {
+                      "recordedfuture": {
+                        "connectionId": "[[resourceId('Microsoft.Web/connections', variables('RecordedfutureConnectionName'))]",
+                        "connectionName": "[[variables('RecordedfutureConnectionName')]",
+                        "id": "[[concat('/subscriptions/', subscription().subscriptionId, '/providers/Microsoft.Web/locations/', variables('workspace-location-inline'), '/managedApis/Recordedfuturev2')]"
+                      }
+                    }
+                  }
+                }
+              },
+              "name": "[[parameters('PlaybookName')]",
+              "type": "Microsoft.Logic/workflows",
+              "location": "[[variables('workspace-location-inline')]",
+              "tags": {
+                "hidden-SentinelTemplateName": "RecordedFuture_Ukraine_Detection_IndicatorProcessor",
+                "hidden-SentinelTemplateVersion": "1.0",
+                "hidden-SentinelWorkspaceId": "[[variables('workspaceResourceId')]"
+              },
+              "identity": {
+                "type": "SystemAssigned"
+              },
+              "apiVersion": "2017-07-01",
+              "dependsOn": [
+                "[[resourceId('Microsoft.Web/connections', variables('RecordedfutureConnectionName'))]"
+              ]
+            },
+            {
+              "type": "Microsoft.Web/connections",
+              "apiVersion": "2016-06-01",
+              "name": "[[variables('RecordedfutureConnectionName')]",
+              "location": "[[variables('workspace-location-inline')]",
+              "kind": "V1",
+              "properties": {
+                "displayName": "[[variables('RecordedfutureConnectionName')]",
+                "api": {
+                  "id": "[[variables('_connection-2')]"
+                }
+              }
+            },
+            {
+              "type": "Microsoft.OperationalInsights/workspaces/providers/metadata",
+              "apiVersion": "2022-01-01-preview",
+              "name": "[concat(parameters('workspace'),'/Microsoft.SecurityInsights/',concat('Playbook-', last(split(variables('playbookId7'),'/'))))]",
+              "properties": {
+                "parentId": "[variables('playbookId7')]",
+                "contentId": "[variables('_playbookContentId7')]",
+                "kind": "Playbook",
+                "version": "[variables('playbookVersion7')]",
+                "source": {
+                  "kind": "Solution",
+                  "name": "Recorded Future",
+                  "sourceId": "[variables('_solutionId')]"
+                },
+                "author": {
+                  "name": "Recorded Future Premier Integrations",
+                  "email": "[variables('_email')]"
+                },
+                "support": {
+                  "name": "Recorded Future Support Team",
+                  "email": "support@recordedfuture.com",
+                  "tier": "Partner",
+                  "link": "http://support.recordedfuture.com/"
+                }
+              }
+            }
+          ],
+          "metadata": {
+            "title": "RecordedFuture-Ukraine-IndicatorProcessor",
+            "description": "This playbook leverages the Recorded Future API and automatically imports the Ukraine RiskLists, as Threat Intelligence Indicators, for detection purposes in Microsoft Sentinel.\n\nThis playbook depends on RecordedFuture-ImportToSentinel that need to be installed **manually** before installing current playbook.",
+            "prerequisites": [
+              "First install the RecordedFuture-ImportToSentinel playbook.",
+              "To use the Recorded Future for Azure connector, you will need a valid API token from Recorded Future as described in the documentation https://learn.microsoft.com/en-us/connectors/recordedfuturev2/#how-to-get-credentials"
+            ],
+            "postDeployment": [
+              "After deployment you have to open the playbook to configure all connections and press save."
+            ],
+            "lastUpdateTime": "2022-09-20T00:00:00Z",
+            "tags": [
+              "Threat Intelligence"
+            ],
+            "releaseNotes": {
+              "version": "1.0",
+              "title": "[variables('blanks')]",
+              "notes": [
+                "Initial version"
+              ]
+            }
+          }
+        }
+      }
+    },
+    {
+      "type": "Microsoft.Resources/templateSpecs",
+      "apiVersion": "2021-05-01",
+      "name": "[variables('playbookTemplateSpecName8')]",
+      "location": "[parameters('workspace-location')]",
+      "tags": {
+        "hidden-sentinelWorkspaceId": "[variables('workspaceResourceId')]",
+        "hidden-sentinelContentType": "Playbook"
+      },
+      "properties": {
+        "description": "RecordedFuture-Sandbox_Enrichment-Url playbook",
+        "displayName": "RecordedFuture-Sandbox_Enrichment-Url playbook"
+      }
+    },
+    {
+      "type": "Microsoft.Resources/templateSpecs/versions",
+      "apiVersion": "2021-05-01",
+      "name": "[concat(variables('playbookTemplateSpecName8'),'/',variables('playbookVersion8'))]",
+      "location": "[parameters('workspace-location')]",
+      "tags": {
+        "hidden-sentinelWorkspaceId": "[variables('workspaceResourceId')]",
+        "hidden-sentinelContentType": "Playbook"
+      },
+      "dependsOn": [
+        "[resourceId('Microsoft.Resources/templateSpecs', variables('playbookTemplateSpecName8'))]"
+      ],
+      "properties": {
+        "description": "RecordedFuture-Sandbox_Enrichment-Url Playbook with template version 2.4.0",
+        "mainTemplate": {
+          "$schema": "https://schema.management.azure.com/schemas/2019-04-01/deploymentTemplate.json#",
+          "contentVersion": "[variables('playbookVersion8')]",
+          "parameters": {
+            "PlaybookName": {
+              "defaultValue": "RecordedFuture-Sandbox_Enrichment-Url",
+              "type": "string"
+            },
+            "Sandbox API Key": {
+              "type": "string",
+              "metadata": {
+                "description": "Enter value for Sandbox API Key. Retrive API Key from [Recorded Future Portal](https://sandbox.recordedfuture.com/account)"
+              }
+            }
+          },
+          "variables": {
+            "RecordedfutureConnectionName": "[[concat('', parameters('PlaybookName'))]",
+            "MicrosoftSentinelConnectionName": "[[concat('MicrosoftSentinel-', parameters('PlaybookName'))]",
+            "connection-2": "[[concat('/subscriptions/', subscription().subscriptionId, '/providers/Microsoft.Web/locations/', variables('workspace-location-inline'), '/managedApis/recordedfuturesandbo')]",
+            "_connection-2": "[[variables('connection-2')]",
+            "connection-3": "[[concat('/subscriptions/', subscription().subscriptionId, '/providers/Microsoft.Web/locations/', variables('workspace-location-inline'), '/managedApis/Azuresentinel')]",
+            "_connection-3": "[[variables('connection-3')]",
+            "workspace-location-inline": "[concat('[resourceGroup().locatio', 'n]')]",
+            "workspace-name": "[parameters('workspace')]",
+            "workspaceResourceId": "[[resourceId('microsoft.OperationalInsights/Workspaces', variables('workspace-name'))]"
+          },
+          "resources": [
+            {
+              "properties": {
+                "provisioningState": "Succeeded",
+                "state": "Enabled",
+                "definition": {
+                  "$schema": "https://schema.management.azure.com/providers/Microsoft.Logic/schemas/2016-06-01/workflowdefinition.json#",
+                  "contentVersion": "1.0.0.0",
+                  "parameters": {
+                    "$connections": {
+                      "type": "Object"
+                    },
+                    "Sandbox API Key": {
+                      "defaultValue": "[[parameters('Sandbox API Key')]",
+                      "type": "string"
+                    }
+                  },
+                  "triggers": {
+                    "Microsoft_Sentinel_incident": {
+                      "type": "ApiConnectionWebhook",
+                      "inputs": {
+                        "body": {
+                          "callback_url": "@{listCallbackUrl()}"
+                        },
+                        "host": {
+                          "connection": {
+                            "name": "@parameters('$connections')['azuresentinel']['connectionId']"
+                          }
+                        },
+                        "path": "/incident-creation"
+                      }
+                    }
+                  },
+                  "actions": {
+                    "Entities_-_Get_URLs": {
+                      "type": "ApiConnection",
+                      "inputs": {
+                        "body": "@triggerBody()?['object']?['properties']?['relatedEntities']",
+                        "host": {
+                          "connection": {
+                            "name": "@parameters('$connections')['azuresentinel']['connectionId']"
+                          }
+                        },
+                        "method": "post",
+                        "path": "/entities/url"
+                      }
+                    },
+                    "For_each": {
+                      "foreach": "@body('Entities_-_Get_URLs')?['URLs']",
+                      "actions": {
+                        "Add_comment_to_incident_(V3)": {
+                          "runAfter": {
+                            "Get_the_full_report": [
+                              "Succeeded"
+                            ]
+                          },
+                          "type": "ApiConnection",
+                          "inputs": {
+                            "body": {
+                              "incidentArmId": "@triggerBody()?['object']?['id']",
+                              "message": "<p>@{body('Get_the_full_report')?['html_report']}</p>"
+                            },
+                            "host": {
+                              "connection": {
+                                "name": "@parameters('$connections')['azuresentinel']['connectionId']"
+                              }
+                            },
+                            "method": "post",
+                            "path": "/Incidents/Comment"
+                          }
+                        },
+                        "Get_the_full_report": {
+                          "runAfter": {
+                            "Wait_for_sandbox_report": [
+                              "Succeeded"
+                            ]
+                          },
+                          "type": "ApiConnection",
+                          "inputs": {
+                            "headers": {
+                              "SandboxToken": "@parameters('Sandbox API Key')"
+                            },
+                            "host": {
+                              "connection": {
+                                "name": "@parameters('$connections')['recordedfuturesandbo']['connectionId']"
+                              }
+                            },
+                            "method": "get",
+                            "path": "/samples/@{encodeURIComponent(body('Get_the_full_summary')?['id'])}/overview.json"
+                          }
+                        },
+                        "Initialize_Sandbox_status": {
+                          "runAfter": {
+                            "Submit_url_samples": [
+                              "Succeeded"
+                            ]
+                          },
+                          "type": "SetVariable",
+                          "inputs": {
+                            "name": "sandbox_status",
+                            "value": "@body('Submit_url_samples')?['status']"
+                          }
+                        },
+                        "Submit_url_samples": {
+                          "type": "ApiConnection",
+                          "inputs": {
+                            "body": {
+                              "url": "@items('For_each')?['Url']"
+                            },
+                            "headers": {
+                              "Content-Type": "application/json",
+                              "SandboxToken": "@parameters('Sandbox API Key')"
+                            },
+                            "host": {
+                              "connection": {
+                                "name": "@parameters('$connections')['recordedfuturesandbo']['connectionId']"
+                              }
+                            },
+                            "method": "post",
+                            "path": "/samples/url"
+                          }
+                        },
+                        "Wait_for_sandbox_report": {
+                          "actions": {
+                            "Delay": {
+                              "runAfter": {
+                                "Set_sandbox_status": [
+                                  "Succeeded"
+                                ]
+                              },
+                              "type": "Wait",
+                              "inputs": {
+                                "interval": {
+                                  "count": 2,
+                                  "unit": "Minute"
+                                }
+                              }
+                            },
+                            "Get_the_full_summary": {
+                              "type": "ApiConnection",
+                              "inputs": {
+                                "headers": {
+                                  "SandboxToken": "@parameters('Sandbox API Key')"
+                                },
+                                "host": {
+                                  "connection": {
+                                    "name": "@parameters('$connections')['recordedfuturesandbo']['connectionId']"
+                                  }
+                                },
+                                "method": "get",
+                                "path": "/samples/@{encodeURIComponent(body('Submit_url_samples')?['id'])}"
+                              }
+                            },
+                            "Set_sandbox_status": {
+                              "runAfter": {
+                                "Get_the_full_summary": [
+                                  "Succeeded"
+                                ]
+                              },
+                              "type": "SetVariable",
+                              "inputs": {
+                                "name": "sandbox_status",
+                                "value": "@body('Get_the_full_summary')?['status']"
+                              }
+                            }
+                          },
+                          "runAfter": {
+                            "Initialize_Sandbox_status": [
+                              "Succeeded"
+                            ]
+                          },
+                          "expression": "@equals(variables('sandbox_status'), 'reported')",
+                          "limit": {
+                            "count": 60,
+                            "timeout": "PT1H"
+                          },
+                          "type": "Until"
+                        }
+                      },
+                      "runAfter": {
+                        "Define_sandbox_status": [
+                          "Succeeded"
+                        ]
+                      },
+                      "type": "Foreach"
+                    },
+                    "Define_sandbox_status": {
+                      "runAfter": {
+                        "Entities_-_Get_URLs": [
+                          "Succeeded"
+                        ]
+                      },
+                      "type": "InitializeVariable",
+                      "inputs": {
+                        "variables": [
+                          {
+                            "name": "sandbox_status",
+                            "type": "string"
+                          }
+                        ]
+                      }
+                    }
+                  }
+                },
+                "parameters": {
+                  "$connections": {
+                    "value": {
+                      "azuresentinel": {
+                        "connectionId": "[[resourceId('Microsoft.Web/connections', variables('MicrosoftSentinelConnectionName'))]",
+                        "connectionName": "[[variables('MicrosoftSentinelConnectionName')]",
+                        "id": "[[concat('/subscriptions/', subscription().subscriptionId, '/providers/Microsoft.Web/locations/', variables('workspace-location-inline'), '/managedApis/Azuresentinel')]",
+                        "connectionProperties": {
+                          "authentication": {
+                            "type": "ManagedServiceIdentity"
+                          }
+                        }
+                      },
+                      "recordedfuturesandbo": {
+                        "connectionId": "[[resourceId('Microsoft.Web/connections', variables('RecordedfutureConnectionName'))]",
+                        "connectionName": "recordedfuturesandbo",
+                        "id": "[[concat('/subscriptions/',subscription().subscriptionId,'/providers/Microsoft.Web/locations/', variables('workspace-location-inline'), '/managedApis/recordedfuturesandbo')]"
+                      }
+                    }
+                  }
+                }
+              },
+              "name": "[[parameters('PlaybookName')]",
+              "type": "Microsoft.Logic/workflows",
+              "location": "[[variables('workspace-location-inline')]",
+              "identity": {
+                "type": "SystemAssigned"
+              },
+              "tags": {
+                "hidden-SentinelTemplateName": "RecordedFuture-Sandbox_Enrichment-Url",
+                "hidden-SentinelTemplateVersion": "1.0",
+                "hidden-SentinelWorkspaceId": "[[variables('workspaceResourceId')]"
+              },
+              "apiVersion": "2017-07-01",
+              "dependsOn": [
+                "[[resourceId('Microsoft.Web/connections', variables('MicrosoftSentinelConnectionName'))]",
+                "[[resourceId('Microsoft.Web/connections', variables('RecordedfutureConnectionName'))]"
+              ]
+            },
+            {
+              "type": "Microsoft.Web/connections",
+              "apiVersion": "2016-06-01",
+              "name": "[[variables('RecordedfutureConnectionName')]",
+              "location": "[[variables('workspace-location-inline')]",
+              "kind": "V1",
+              "properties": {
+                "displayName": "[[variables('RecordedfutureConnectionName')]",
+                "api": {
+                  "id": "[[variables('_connection-2')]"
+                }
+              }
+            },
+            {
+              "type": "Microsoft.Web/connections",
+              "apiVersion": "2016-06-01",
+              "name": "[[variables('MicrosoftSentinelConnectionName')]",
+              "location": "[[variables('workspace-location-inline')]",
+              "kind": "V1",
+              "properties": {
+                "displayName": "[[variables('MicrosoftSentinelConnectionName')]",
+                "parameterValueType": "Alternative",
+                "api": {
+                  "id": "[[variables('_connection-3')]"
+                }
+              }
+            },
+            {
+              "type": "Microsoft.OperationalInsights/workspaces/providers/metadata",
+              "apiVersion": "2022-01-01-preview",
+              "name": "[concat(parameters('workspace'),'/Microsoft.SecurityInsights/',concat('Playbook-', last(split(variables('playbookId8'),'/'))))]",
+              "properties": {
+                "parentId": "[variables('playbookId8')]",
+                "contentId": "[variables('_playbookContentId8')]",
+                "kind": "Playbook",
+                "version": "[variables('playbookVersion8')]",
+                "source": {
+                  "kind": "Solution",
+                  "name": "Recorded Future",
+                  "sourceId": "[variables('_solutionId')]"
+                },
+                "author": {
+                  "name": "Recorded Future Premier Integrations",
+                  "email": "[variables('_email')]"
+                },
+                "support": {
+                  "name": "Recorded Future Support Team",
+                  "email": "support@recordedfuture.com",
+                  "tier": "Partner",
+                  "link": "http://support.recordedfuture.com/"
+                }
+              }
+            }
+          ],
+          "metadata": {
+            "title": "RecordedFuture-Sandbox_Enrichment-Url",
+            "description": "This playbook will enrich url entities in an incident and send them to Recorded Future Sandbox. The result will be written as a incident comment.",
+            "prerequisites": "To use the Recorded Future for Azure connector, you will need a valid API token from Recorded Future as described in the documentation https://learn.microsoft.com/en-us/connectors/recordedfuturev2/#how-to-get-credentials",
+            "postDeployment": [
+              "After deployment you have to open the playbook to configure all connections and press save."
+            ],
+            "lastUpdateTime": "2023-03-24T00:00:00Z",
+            "entities": [
+              "url"
+            ],
+            "tags": [
+              "Enrichment"
+            ],
+            "releaseNotes": {
+              "version": "1.0",
+              "title": "[variables('blanks')]",
+              "notes": [
+                "Initial version"
+              ]
+            }
+          }
+        }
+      }
+    },
+    {
+      "type": "Microsoft.Resources/templateSpecs",
+      "apiVersion": "2021-05-01",
+      "name": "[variables('workbookTemplateSpecName1')]",
+      "location": "[parameters('workspace-location')]",
+      "tags": {
+        "hidden-sentinelWorkspaceId": "[variables('workspaceResourceId')]",
+        "hidden-sentinelContentType": "Workbook"
+      },
+      "properties": {
+        "description": "Recorded Future Workbook with template",
+        "displayName": "Recorded Future workbook template"
+      }
+    },
+    {
+      "type": "Microsoft.Resources/templateSpecs/versions",
+      "apiVersion": "2021-05-01",
+      "name": "[concat(variables('workbookTemplateSpecName1'),'/',variables('workbookVersion1'))]",
+      "location": "[parameters('workspace-location')]",
+      "tags": {
+        "hidden-sentinelWorkspaceId": "[variables('workspaceResourceId')]",
+        "hidden-sentinelContentType": "Workbook"
+      },
+      "dependsOn": [
+        "[resourceId('Microsoft.Resources/templateSpecs', variables('workbookTemplateSpecName1'))]"
+      ],
+      "properties": {
+        "description": "Recorded Future -  C&C DNS Name to DNS Events - Correlation&Threat HuntingWorkbook Workbook with template version 2.4.0",
+        "mainTemplate": {
+          "$schema": "https://schema.management.azure.com/schemas/2019-04-01/deploymentTemplate.json#",
+          "contentVersion": "[variables('workbookVersion1')]",
+          "parameters": {},
+          "variables": {},
+          "resources": [
+            {
+              "type": "Microsoft.Insights/workbooks",
+              "name": "[variables('workbookContentId1')]",
+              "location": "[parameters('workspace-location')]",
+              "kind": "shared",
+              "apiVersion": "2021-08-01",
+              "metadata": {
+                "description": "Sets the time name for DNS Events and Threat Intelligence Time Range"
+              },
+              "properties": {
+                "displayName": "[parameters('workbook1-name')]",
+                "serializedData": "{\"version\":\"Notebook/1.0\",\"items\":[{\"type\":1,\"content\":{\"json\":\"## Recorded Future -  C&C DNS Name to DNS Events - Correlation/Threat Hunting\\n\\n\"},\"name\":\"text - 0\"},{\"type\":9,\"content\":{\"version\":\"KqlParameterItem/1.0\",\"parameters\":[{\"id\":\"5aaf92cc-3c1e-43f0-8a2f-18a79d7c1d5d\",\"version\":\"KqlParameterItem/1.0\",\"name\":\"DNS_Events_Time_Range\",\"label\":\"DNS Events Time Range\",\"type\":4,\"isRequired\":true,\"value\":{\"durationMs\":7776000000},\"typeSettings\":{\"selectableValues\":[{\"durationMs\":300000},{\"durationMs\":900000},{\"durationMs\":1800000},{\"durationMs\":3600000},{\"durationMs\":14400000},{\"durationMs\":43200000},{\"durationMs\":86400000},{\"durationMs\":172800000},{\"durationMs\":259200000},{\"durationMs\":604800000},{\"durationMs\":1209600000},{\"durationMs\":2419200000},{\"durationMs\":2592000000},{\"durationMs\":5184000000},{\"durationMs\":7776000000}]}},{\"id\":\"eea9b6a5-76f4-4d3b-b62d-4f5e1c4173b6\",\"version\":\"KqlParameterItem/1.0\",\"name\":\"Threat_Intelligence_Time_Range\",\"label\":\"Threat Intelligence Time Range\",\"type\":4,\"isRequired\":true,\"value\":{\"durationMs\":7776000000},\"typeSettings\":{\"selectableValues\":[{\"durationMs\":300000},{\"durationMs\":900000},{\"durationMs\":1800000},{\"durationMs\":3600000},{\"durationMs\":14400000},{\"durationMs\":43200000},{\"durationMs\":86400000},{\"durationMs\":172800000},{\"durationMs\":259200000},{\"durationMs\":604800000},{\"durationMs\":1209600000},{\"durationMs\":2419200000},{\"durationMs\":2592000000},{\"durationMs\":5184000000},{\"durationMs\":7776000000}]}}],\"style\":\"pills\",\"queryType\":0,\"resourceType\":\"microsoft.operationalinsights/workspaces\"},\"name\":\"parameters - 4\"},{\"type\":3,\"content\":{\"version\":\"KqlItem/1.0\",\"query\":\"let list_tlds = ThreatIntelligenceIndicator\\r\\n| where TimeGenerated {Threat_Intelligence_Time_Range:query}\\r\\n// Picking up only Recorded Future IOC's that are pertinent to the use case (Malware C2 Detection)\\r\\n| where Description == 'Recorded Future - DOMAIN - C2 DNS Name'\\r\\n| where isnotempty(DomainName)\\r\\n| extend parts = split(DomainName, '.')\\r\\n| extend tld = parts[(array_length(parts)-1)]\\r\\n| summarize count() by tostring(tld)\\r\\n| summarize make_list(tld);\\r\\nThreatIntelligenceIndicator\\r\\n| where TimeGenerated {Threat_Intelligence_Time_Range:query}\\r\\n| where Active == true\\r\\n// Picking up only Recorded Future IOC's that are pertinent to the use case (Malware C2 Detection)\\r\\n| where Description == 'Recorded Future - DOMAIN - C2 DNS Name'\\r\\n// Picking up only IOC's that contain the entities we want\\r\\n| where isnotempty(DomainName)\\r\\n| join (\\r\\n     DnsEvents\\r\\n    | where TimeGenerated  {DNS_Events_Time_Range:query}\\r\\n    //Extract Domain patterns from syslog message\\r\\n    | where isnotempty(Name)\\r\\n    | extend parts = split(Name, '.')\\r\\n    //Split out the TLD\\r\\n    | extend tld = parts[(array_length(parts)-1)]\\r\\n    //Validate parsed Domain by checking if the TLD is in the list of TLDs in our threat feed\\r\\n    | where tld in~ (list_tlds)\\r\\n    | extend DNS_TimeGenerated = TimeGenerated\\r\\n) on $left.DomainName==$right.Name\\r\\n| summarize Correlation_Matches=count() by bin(DNS_TimeGenerated, 1d)\\r\\n| render barchart\",\"size\":0,\"queryType\":0,\"resourceType\":\"microsoft.operationalinsights/workspaces\"},\"name\":\"query - 1\"},{\"type\":3,\"content\":{\"version\":\"KqlItem/1.0\",\"query\":\"let list_tlds = ThreatIntelligenceIndicator\\r\\n| where TimeGenerated {Threat_Intelligence_Time_Range:query}\\r\\n// Picking up only Recorded Future IOC's that are pertinent to the use case (Malware C2 Detection)\\r\\n| where Description == 'Recorded Future - DOMAIN - C2 DNS Name'\\r\\n| where isnotempty(DomainName)\\r\\n| extend parts = split(DomainName, '.')\\r\\n| extend tld = parts[(array_length(parts)-1)]\\r\\n| summarize count() by tostring(tld)\\r\\n| summarize make_list(tld);\\r\\nThreatIntelligenceIndicator\\r\\n| where TimeGenerated {Threat_Intelligence_Time_Range:query}\\r\\n| where Active == true\\r\\n// Picking up only Recorded Future IOC's that are pertinent to the use case (Malware C2 Detection)\\r\\n| where Description == 'Recorded Future - DOMAIN - C2 DNS Name'\\r\\n// Picking up only IOC's that contain the entities we want\\r\\n| where isnotempty(DomainName)\\r\\n| join (\\r\\n     DnsEvents\\r\\n    | where TimeGenerated  {DNS_Events_Time_Range:query}\\r\\n    //Extract Domain patterns from syslog message\\r\\n    | where isnotempty(Name)\\r\\n    | extend parts = split(Name, '.')\\r\\n    //Split out the TLD\\r\\n    | extend tld = parts[(array_length(parts)-1)]\\r\\n    //Validate parsed Domain by checking if the TLD is in the list of TLDs in our threat feed\\r\\n    | where tld in~ (list_tlds)\\r\\n    | extend DNS_TimeGenerated = TimeGenerated\\r\\n) on $left.DomainName==$right.Name\\r\\n| project Risk=ConfidenceScore, DomainName, ThreatType, AdditionalInformation\\r\\n| extend Evidence=parse_json(AdditionalInformation)['EvidenceDetails']\\r\\n| mv-expand Evidence\\r\\n| extend Rule=Evidence['Rule']\\r\\n| summarize count() by tostring(Rule)\\r\\n| sort by count_ desc\\r\\n\\r\\n\",\"size\":0,\"queryType\":0,\"resourceType\":\"microsoft.operationalinsights/workspaces\",\"gridSettings\":{\"formatters\":[{\"columnMatch\":\"count_\",\"formatter\":8,\"formatOptions\":{\"palette\":\"orange\"}}],\"labelSettings\":[{\"columnId\":\"Rule\"},{\"columnId\":\"count_\",\"label\":\"Count\"}]}},\"customWidth\":\"30\",\"name\":\"query - 2\"},{\"type\":3,\"content\":{\"version\":\"KqlItem/1.0\",\"query\":\"let list_tlds = ThreatIntelligenceIndicator\\r\\n| where TimeGenerated {Threat_Intelligence_Time_Range:query}\\r\\n// Picking up only Recorded Future IOC's that are pertinent to the use case (Malware C2 Detection)\\r\\n| where Description == 'Recorded Future - DOMAIN - C2 DNS Name'\\r\\n| where isnotempty(DomainName)\\r\\n| extend parts = split(DomainName, '.')\\r\\n| extend tld = parts[(array_length(parts)-1)]\\r\\n| summarize count() by tostring(tld)\\r\\n| summarize make_list(tld);\\r\\nThreatIntelligenceIndicator\\r\\n| where TimeGenerated {Threat_Intelligence_Time_Range:query}\\r\\n| where Active == true\\r\\n// Picking up only Recorded Future IOC's that are pertinent to the use case (Malware C2 Detection)\\r\\n| where Description == 'Recorded Future - DOMAIN - C2 DNS Name'\\r\\n// Picking up only IOC's that contain the entities we want\\r\\n| where isnotempty(DomainName)\\r\\n| join (\\r\\n     DnsEvents\\r\\n    | where TimeGenerated  {DNS_Events_Time_Range:query}\\r\\n    //Extract Domain patterns from syslog message\\r\\n    | where isnotempty(Name)\\r\\n    | extend parts = split(Name, '.')\\r\\n    //Split out the TLD\\r\\n    | extend tld = parts[(array_length(parts)-1)]\\r\\n    //Validate parsed Domain by checking if the TLD is in the list of TLDs in our threat feed\\r\\n    | where tld in~ (list_tlds)\\r\\n    | extend DNS_TimeGenerated = TimeGenerated\\r\\n) on $left.DomainName==$right.Name\\r\\n| project Risk=ConfidenceScore, DomainName, Threat_Intelligence_IOC_Date = TimeGenerated, SourceIP=ClientIP, DNS_Event_Time = DNS_TimeGenerated, ThreatType, Device=Computer, AdditionalInformation\\r\\n| sort by Risk desc\\r\\n\",\"size\":0,\"exportFieldName\":\"DomainName\",\"exportParameterName\":\"IOC\",\"queryType\":0,\"resourceType\":\"microsoft.operationalinsights/workspaces\",\"gridSettings\":{\"formatters\":[{\"columnMatch\":\"Risk\",\"formatter\":18,\"formatOptions\":{\"thresholdsOptions\":\"colors\",\"thresholdsGrid\":[{\"operator\":\">=\",\"thresholdValue\":\"90\",\"representation\":\"redBright\",\"text\":\"{0}{1}\"},{\"operator\":\">=\",\"thresholdValue\":\"65\",\"representation\":\"orange\",\"text\":\"{0}{1}\"},{\"operator\":\">=\",\"thresholdValue\":\"25\",\"representation\":\"yellow\",\"text\":\"{0}{1}\"},{\"operator\":\"Default\",\"representation\":\"blue\",\"text\":\"{0}{1}\"}]}}]}},\"customWidth\":\"70\",\"name\":\"query - 3\"},{\"type\":3,\"content\":{\"version\":\"KqlItem/1.0\",\"query\":\"ThreatIntelligenceIndicator\\n| where TimeGenerated {Threat_Intelligence_Time_Range:query}\\n| where Description contains 'Recorded Future - DOMAIN - C2 DNS Name'\\n| where DomainName == \\\"{IOC}\\\"\\n| where ExpirationDateTime > now()\\n| extend Evidence=parse_json(AdditionalInformation)['EvidenceDetails']\\n| take 1\\n| mv-expand Evidence\\n| project Rules = Evidence['Rule'], Evidence_String = Evidence['EvidenceString'], Criticality = Evidence['Criticality']\\n| sort by toint(Criticality) desc\",\"size\":0,\"queryType\":0,\"resourceType\":\"microsoft.operationalinsights/workspaces\"},\"name\":\"query - 5\"}],\"fromTemplateId\":\"sentinel-RecordedFuture-Domain-C2DNS-Workbook\",\"$schema\":\"https://github.com/Microsoft/Application-Insights-Workbooks/blob/master/schema/workbook.json\"}\r\n",
+                "version": "1.0",
+                "sourceId": "[variables('workspaceResourceId')]",
+                "category": "sentinel"
+              }
+            },
+            {
+              "type": "Microsoft.OperationalInsights/workspaces/providers/metadata",
+              "apiVersion": "2022-01-01-preview",
+              "name": "[concat(parameters('workspace'),'/Microsoft.SecurityInsights/',concat('Workbook-', last(split(variables('workbookId1'),'/'))))]",
+              "properties": {
+                "description": "@{workbookKey=RecordedFutureDomainC2DNSWorkbook; logoFileName=RecordedFuture.svg; description=Sets the time name for DNS Events and Threat Intelligence Time Range; dataTypesDependencies=System.Object[]; dataConnectorsDependencies=System.Object[]; previewImagesFileNames=System.Object[]; version=1.0.0; title=Recorded Future -  C&C DNS Name to DNS Events - Correlation&Threat Hunting; templateRelativePath=Recorded Future -  C&C DNS Name to DNS Events - Correlation&Threat Hunting.json; subtitle=; provider=Recorded Future}.description",
+                "parentId": "[variables('workbookId1')]",
+                "contentId": "[variables('_workbookContentId1')]",
+                "kind": "Workbook",
+                "version": "[variables('workbookVersion1')]",
+                "source": {
+                  "kind": "Solution",
+                  "name": "Recorded Future",
+                  "sourceId": "[variables('_solutionId')]"
+                },
+                "author": {
+                  "name": "Recorded Future Premier Integrations",
+                  "email": "[variables('_email')]"
+                },
+                "support": {
+                  "name": "Recorded Future Support Team",
+                  "email": "support@recordedfuture.com",
+                  "tier": "Partner",
+                  "link": "http://support.recordedfuture.com/"
+                },
+                "dependencies": {
+                  "operator": "AND",
+                  "criteria": [
+                    {
+                      "contentId": "ThreatIntelligenceIndicator",
+                      "kind": "DataType"
+                    }
+                  ]
+                }
+              }
+            }
+          ]
+        }
+      }
+    },
+    {
+      "type": "Microsoft.Resources/templateSpecs",
+      "apiVersion": "2021-05-01",
+      "name": "[variables('workbookTemplateSpecName2')]",
+      "location": "[parameters('workspace-location')]",
+      "tags": {
+        "hidden-sentinelWorkspaceId": "[variables('workspaceResourceId')]",
+        "hidden-sentinelContentType": "Workbook"
+      },
+      "properties": {
+        "description": "Recorded Future Workbook with template",
+        "displayName": "Recorded Future workbook template"
+      }
+    },
+    {
+      "type": "Microsoft.Resources/templateSpecs/versions",
+      "apiVersion": "2021-05-01",
+      "name": "[concat(variables('workbookTemplateSpecName2'),'/',variables('workbookVersion2'))]",
+      "location": "[parameters('workspace-location')]",
+      "tags": {
+        "hidden-sentinelWorkspaceId": "[variables('workspaceResourceId')]",
+        "hidden-sentinelContentType": "Workbook"
+      },
+      "dependsOn": [
+        "[resourceId('Microsoft.Resources/templateSpecs', variables('workbookTemplateSpecName2'))]"
+      ],
+      "properties": {
+        "description": "Recorded Future - Actively Communicating C&C IPs to DNS Events - Correlation&Threat HuntingWorkbook Workbook with template version 2.4.0",
+        "mainTemplate": {
+          "$schema": "https://schema.management.azure.com/schemas/2019-04-01/deploymentTemplate.json#",
+          "contentVersion": "[variables('workbookVersion2')]",
+          "parameters": {},
+          "variables": {},
+          "resources": [
+            {
+              "type": "Microsoft.Insights/workbooks",
+              "name": "[variables('workbookContentId2')]",
+              "location": "[parameters('workspace-location')]",
+              "kind": "shared",
+              "apiVersion": "2021-08-01",
+              "metadata": {
+                "description": "Sets the time name for DNS Events and Threat Intelligence Time Range"
+              },
+              "properties": {
+                "displayName": "[parameters('workbook2-name')]",
+                "serializedData": "{\"version\":\"Notebook/1.0\",\"items\":[{\"type\":1,\"content\":{\"json\":\"## Recorded Future - Actively Communicating C&C IPs to DNS Events - Correlation/Threat Hunting\\n\\n\"},\"name\":\"text - 0\"},{\"type\":9,\"content\":{\"version\":\"KqlParameterItem/1.0\",\"parameters\":[{\"id\":\"5aaf92cc-3c1e-43f0-8a2f-18a79d7c1d5d\",\"version\":\"KqlParameterItem/1.0\",\"name\":\"DNS_Events_Time_Range\",\"label\":\"DNS Events Time Range\",\"type\":4,\"isRequired\":true,\"value\":{\"durationMs\":7776000000},\"typeSettings\":{\"selectableValues\":[{\"durationMs\":300000},{\"durationMs\":900000},{\"durationMs\":1800000},{\"durationMs\":3600000},{\"durationMs\":14400000},{\"durationMs\":43200000},{\"durationMs\":86400000},{\"durationMs\":172800000},{\"durationMs\":259200000},{\"durationMs\":604800000},{\"durationMs\":1209600000},{\"durationMs\":2419200000},{\"durationMs\":2592000000},{\"durationMs\":5184000000},{\"durationMs\":7776000000}]}},{\"id\":\"eea9b6a5-76f4-4d3b-b62d-4f5e1c4173b6\",\"version\":\"KqlParameterItem/1.0\",\"name\":\"Threat_Intelligence_Time_Range\",\"label\":\"Threat Intelligence Time Range\",\"type\":4,\"isRequired\":true,\"value\":{\"durationMs\":7776000000},\"typeSettings\":{\"selectableValues\":[{\"durationMs\":300000},{\"durationMs\":900000},{\"durationMs\":1800000},{\"durationMs\":3600000},{\"durationMs\":14400000},{\"durationMs\":43200000},{\"durationMs\":86400000},{\"durationMs\":172800000},{\"durationMs\":259200000},{\"durationMs\":604800000},{\"durationMs\":1209600000},{\"durationMs\":2419200000},{\"durationMs\":2592000000},{\"durationMs\":5184000000},{\"durationMs\":7776000000}]}}],\"style\":\"pills\",\"queryType\":0,\"resourceType\":\"microsoft.operationalinsights/workspaces\"},\"name\":\"parameters - 4\"},{\"type\":3,\"content\":{\"version\":\"KqlItem/1.0\",\"query\":\"ThreatIntelligenceIndicator\\r\\n| where TimeGenerated {Threat_Intelligence_Time_Range:query}\\r\\n| where Description contains 'Recorded Future - IP - Actively Communicating C&C Server'\\r\\n| join (\\r\\n    DnsEvents | where TimeGenerated {DNS_Events_Time_Range:query}\\r\\n    | where SubType =~ \\\"LookupQuery\\\" and isnotempty(IPAddresses)\\r\\n    | extend SingleIP = split(IPAddresses, \\\",\\\")\\r\\n    | mvexpand SingleIP\\r\\n    | extend SingleIP = tostring(SingleIP)\\r\\n    // renaming time column so it is clear the log this came from\\r\\n    | extend DNS_TimeGenerated = TimeGenerated\\r\\n)\\r\\non $left.NetworkIP == $right.SingleIP\\r\\n| summarize Correlation_Matches=count() by bin(DNS_TimeGenerated, 1d)\\r\\n| render barchart\",\"size\":0,\"queryType\":0,\"resourceType\":\"microsoft.operationalinsights/workspaces\"},\"name\":\"query - 1\"},{\"type\":3,\"content\":{\"version\":\"KqlItem/1.0\",\"query\":\"ThreatIntelligenceIndicator\\r\\n| where TimeGenerated {Threat_Intelligence_Time_Range:query}\\r\\n| where Description contains 'Recorded Future - IP - Actively Communicating C&C Server'\\r\\n| join (\\r\\n    DnsEvents | where TimeGenerated {DNS_Events_Time_Range:query}\\r\\n    | where SubType =~ \\\"LookupQuery\\\" and isnotempty(IPAddresses)\\r\\n    | extend SingleIP = split(IPAddresses, \\\",\\\")\\r\\n    | mvexpand SingleIP\\r\\n    | extend SingleIP = tostring(SingleIP)\\r\\n    // renaming time column so it is clear the log this came from\\r\\n    | extend DNS_TimeGenerated = TimeGenerated\\r\\n)\\r\\non $left.NetworkIP == $right.SingleIP\\r\\n| project Risk=ConfidenceScore, NetworkIP, ThreatType, AdditionalInformation\\r\\n| extend Evidence=parse_json(AdditionalInformation)['EvidenceDetails']\\r\\n| mv-expand Evidence\\r\\n| extend Rule=Evidence['Rule']\\r\\n| summarize count() by tostring(Rule)\\r\\n| sort by count_ desc\\r\\n\\r\\n\",\"size\":0,\"queryType\":0,\"resourceType\":\"microsoft.operationalinsights/workspaces\",\"gridSettings\":{\"formatters\":[{\"columnMatch\":\"count_\",\"formatter\":8,\"formatOptions\":{\"palette\":\"orange\"}}],\"labelSettings\":[{\"columnId\":\"Rule\"},{\"columnId\":\"count_\",\"label\":\"Count\"}]}},\"customWidth\":\"30\",\"name\":\"query - 2\"},{\"type\":3,\"content\":{\"version\":\"KqlItem/1.0\",\"query\":\"ThreatIntelligenceIndicator\\r\\n| where TimeGenerated {Threat_Intelligence_Time_Range:query}\\r\\n| where Description contains 'Recorded Future - IP - Actively Communicating C&C Server'\\r\\n| join (\\r\\n    DnsEvents | where TimeGenerated {DNS_Events_Time_Range:query}\\r\\n    | where SubType =~ \\\"LookupQuery\\\" and isnotempty(IPAddresses)\\r\\n    | extend SingleIP = split(IPAddresses, \\\",\\\")\\r\\n    | mvexpand SingleIP\\r\\n    | extend SingleIP = tostring(SingleIP)\\r\\n    // renaming time column so it is clear the log this came from\\r\\n    | extend DNS_TimeGenerated = TimeGenerated\\r\\n)\\r\\non $left.NetworkIP == $right.SingleIP\\r\\n| project Risk=ConfidenceScore, DestinationIP=NetworkIP, Threat_Intelligence_IOC_Date = TimeGenerated, SourceIP=ClientIP, DNS_Event_Time = DNS_TimeGenerated, ThreatType, Device=Computer, AdditionalInformation\\r\\n| sort by Risk desc\\r\\n\",\"size\":0,\"exportFieldName\":\"DestinationIP\",\"exportParameterName\":\"IOC\",\"queryType\":0,\"resourceType\":\"microsoft.operationalinsights/workspaces\",\"gridSettings\":{\"formatters\":[{\"columnMatch\":\"Risk\",\"formatter\":18,\"formatOptions\":{\"thresholdsOptions\":\"colors\",\"thresholdsGrid\":[{\"operator\":\">=\",\"thresholdValue\":\"90\",\"representation\":\"redBright\",\"text\":\"{0}{1}\"},{\"operator\":\">=\",\"thresholdValue\":\"65\",\"representation\":\"orange\",\"text\":\"{0}{1}\"},{\"operator\":\">=\",\"thresholdValue\":\"25\",\"representation\":\"yellow\",\"text\":\"{0}{1}\"},{\"operator\":\"Default\",\"representation\":\"blue\",\"text\":\"{0}{1}\"}]}}]}},\"customWidth\":\"70\",\"name\":\"query - 3\"},{\"type\":3,\"content\":{\"version\":\"KqlItem/1.0\",\"query\":\"ThreatIntelligenceIndicator\\n| where TimeGenerated {Threat_Intelligence_Time_Range:query}\\n| where Description contains 'Recorded Future - IP - Actively Communicating C&C Server'\\n| where NetworkIP == \\\"{IOC}\\\"\\n| where ExpirationDateTime > now()\\n| extend Evidence=parse_json(AdditionalInformation)['EvidenceDetails']\\n| take 1\\n| mv-expand Evidence\\n| project Rules = Evidence['Rule'], Evidence_String = Evidence['EvidenceString'], Criticality = Evidence['Criticality']\\n| sort by toint(Criticality) desc\",\"size\":0,\"queryType\":0,\"resourceType\":\"microsoft.operationalinsights/workspaces\"},\"name\":\"query - 5\"}],\"fromTemplateId\":\"sentinel-RecordedFuture-IP-ActiveC2-Workbook\",\"$schema\":\"https://github.com/Microsoft/Application-Insights-Workbooks/blob/master/schema/workbook.json\"}\r\n",
+                "version": "1.0",
+                "sourceId": "[variables('workspaceResourceId')]",
+                "category": "sentinel"
+              }
+            },
+            {
+              "type": "Microsoft.OperationalInsights/workspaces/providers/metadata",
+              "apiVersion": "2022-01-01-preview",
+              "name": "[concat(parameters('workspace'),'/Microsoft.SecurityInsights/',concat('Workbook-', last(split(variables('workbookId2'),'/'))))]",
+              "properties": {
+                "description": "@{workbookKey=RecordedFutureIPActiveC2Workbook; logoFileName=RecordedFuture.svg; description=Sets the time name for DNS Events and Threat Intelligence Time Range; dataTypesDependencies=System.Object[]; dataConnectorsDependencies=System.Object[]; previewImagesFileNames=System.Object[]; version=1.0.0; title=Recorded Future - Actively Communicating C&C IPs to DNS Events - Correlation&Threat Hunting; templateRelativePath=Recorded Future - Actively Communicating C&C IPs to DNS Events - Correlation&Threat Hunting.json; subtitle=; provider=Recorded Future}.description",
+                "parentId": "[variables('workbookId2')]",
+                "contentId": "[variables('_workbookContentId2')]",
+                "kind": "Workbook",
+                "version": "[variables('workbookVersion2')]",
+                "source": {
+                  "kind": "Solution",
+                  "name": "Recorded Future",
+                  "sourceId": "[variables('_solutionId')]"
+                },
+                "author": {
+                  "name": "Recorded Future Premier Integrations",
+                  "email": "[variables('_email')]"
+                },
+                "support": {
+                  "name": "Recorded Future Support Team",
+                  "email": "support@recordedfuture.com",
+                  "tier": "Partner",
+                  "link": "http://support.recordedfuture.com/"
+                },
+                "dependencies": {
+                  "operator": "AND",
+                  "criteria": [
+                    {
+                      "contentId": "ThreatIntelligenceIndicator",
+                      "kind": "DataType"
+                    }
+                  ]
+                }
+              }
+            }
+          ]
+        }
+      }
+    },
+    {
+      "type": "Microsoft.OperationalInsights/workspaces/providers/metadata",
+      "apiVersion": "2022-01-01-preview",
+      "location": "[parameters('workspace-location')]",
+      "properties": {
+        "version": "2.4.0",
+        "kind": "Solution",
+        "contentSchemaVersion": "2.0.0",
+        "contentId": "[variables('_solutionId')]",
+        "parentId": "[variables('_solutionId')]",
+        "source": {
+          "kind": "Solution",
+          "name": "Recorded Future",
+          "sourceId": "[variables('_solutionId')]"
+        },
+        "author": {
+          "name": "Recorded Future Premier Integrations",
+          "email": "[variables('_email')]"
+        },
+        "support": {
+          "name": "Recorded Future Support Team",
+          "email": "support@recordedfuture.com",
+          "tier": "Partner",
+          "link": "http://support.recordedfuture.com/"
+        },
+        "dependencies": {
+          "operator": "AND",
+          "criteria": [
+            {
+              "kind": "AnalyticsRule",
+              "contentId": "[variables('analyticRulecontentId1')]",
+              "version": "[variables('analyticRuleVersion1')]"
+            },
+            {
+              "kind": "AnalyticsRule",
+              "contentId": "[variables('analyticRulecontentId2')]",
+              "version": "[variables('analyticRuleVersion2')]"
+            },
+            {
+              "kind": "AnalyticsRule",
+              "contentId": "[variables('analyticRulecontentId3')]",
+              "version": "[variables('analyticRuleVersion3')]"
+            },
+            {
+              "kind": "AnalyticsRule",
+              "contentId": "[variables('analyticRulecontentId4')]",
+              "version": "[variables('analyticRuleVersion4')]"
+            },
+            {
+              "kind": "AnalyticsRule",
+              "contentId": "[variables('analyticRulecontentId5')]",
+              "version": "[variables('analyticRuleVersion5')]"
+            },
+            {
+              "kind": "AnalyticsRule",
+              "contentId": "[variables('analyticRulecontentId6')]",
+              "version": "[variables('analyticRuleVersion6')]"
+            },
+            {
+              "kind": "Playbook",
+              "contentId": "[variables('_RecordedFuture-ImportToSentinel')]",
+              "version": "[variables('playbookVersion1')]"
+            },
+            {
+              "kind": "Playbook",
+              "contentId": "[variables('_RecordedFuture-DOMAIN-C2_DNS_Name-IndicatorProcessor')]",
+              "version": "[variables('playbookVersion2')]"
+            },
+            {
+              "kind": "Playbook",
+              "contentId": "[variables('_RecordedFuture-HASH-Observed_in_Underground_Virus_Test_Sites-IndicatorProcessor')]",
+              "version": "[variables('playbookVersion3')]"
+            },
+            {
+              "kind": "Playbook",
+              "contentId": "[variables('_RecordedFuture-IOC_Enrichment-IP_Domain_URL_Hash')]",
+              "version": "[variables('playbookVersion4')]"
+            },
+            {
+              "kind": "Playbook",
+              "contentId": "[variables('_RecordedFuture-IP-Actively_Comm_C2_Server-IndicatorProcessor')]",
+              "version": "[variables('playbookVersion5')]"
+            },
+            {
+              "kind": "Playbook",
+              "contentId": "[variables('_RecordedFuture-URL-Recent_Rep_by_Insikt_Group-IndicatorProcessor')]",
+              "version": "[variables('playbookVersion6')]"
+            },
+            {
+              "kind": "Playbook",
+              "contentId": "[variables('_RecordedFuture-Ukraine-IndicatorProcessor')]",
+              "version": "[variables('playbookVersion7')]"
+            },
+            {
+              "kind": "Playbook",
+              "contentId": "[variables('_RecordedFuture-Sandbox_Enrichment-Url')]",
+              "version": "[variables('playbookVersion8')]"
+            },
+            {
+              "kind": "Workbook",
+              "contentId": "[variables('_workbookContentId1')]",
+              "version": "[variables('workbookVersion1')]"
+            },
+            {
+              "kind": "Workbook",
+              "contentId": "[variables('_workbookContentId2')]",
+              "version": "[variables('workbookVersion2')]"
+            }
+          ]
+        },
+        "firstPublishDate": "2021-11-01",
+        "lastPublishDate": "2023-05-08",
+        "providers": [
+          "Recorded Future"
+        ],
+        "categories": {
+          "domains": [
+            "Security - Threat Intelligence"
+          ]
+        }
+      },
+      "name": "[concat(parameters('workspace'),'/Microsoft.SecurityInsights/', variables('_solutionId'))]"
+    }
+  ],
+  "outputs": {}
+}