[
    {
        "workbookKey": "42CrunchAPIProtectionWorkbook",
        "logoFileName": "42CrunchLogo.svg",
        "description": "Monitor and protect APIs using the 42Crunch API microfirewall",
        "dataTypesDependencies": [
            "apifirewall_log_1_CL"
        ],
        "dataConnectorsDependencies": [
            "42CrunchAPIProtection"
        ],
        "previewImagesFileNames": [
            "42CrunchInstancesBlack.png",
            "42CrunchInstancesWhite.png",
            "42CrunchRequestsBlack.png",
            "42CrunchRequestsWhite.png",
            "42CrunchStatusBlack.png",
            "42CrunchStatusWhite.png"
        ],
        "version": "1.0.0",
        "title": "42Crunch API Protection Workbook",
        "templateRelativePath": "42CrunchAPIProtectionWorkbook.json",
        "subtitle": "",
        "provider": "42Crunch"
    },
    {
        "workbookKey": "ForcepointNGFWAdvanced",
        "logoFileName": "FPAdvLogo.svg",
        "description": "Gain threat intelligence correlated security and application insights on Forcepoint NGFW (Next Generation Firewall). Monitor Forcepoint logging servers health.",
        "dataTypesDependencies": [
            "CommonSecurityLog",
            "ThreatIntelligenceIndicator"
        ],
        "dataConnectorsDependencies": [
            "ForcepointNgfw",
            "ThreatIntelligence",
			"ForcepointNgfwAma"
        ],
        "previewImagesFileNames": [
            "ForcepointNGFWAdvancedWhite.png",
            "ForcepointNGFWAdvancedBlack.png"
        ],
        "version": "1.0.0",
        "title": "Forcepoint Next Generation Firewall (NGFW) Advanced Workbook",
        "templateRelativePath": "ForcepointNGFWAdvanced.json",
        "subtitle": "",
        "provider": "Forcepoint"
    },
    {
        "workbookKey": "AzureActivityWorkbook",
        "logoFileName": "azureactivity_logo.svg",
        "description": "Gain extensive insight into your organization's Azure Activity by analyzing, and correlating all user operations and events.\nYou can learn about all user operations, trends, and anomalous changes over time.\nThis workbook gives you the ability to drill down into caller activities and summarize detected failure and warning events.",
        "dataTypesDependencies": [
            "AzureActivity"
        ],
        "dataConnectorsDependencies": [
            "AzureActivity"
        ],
        "previewImagesFileNames": [
            "AzureActivityWhite1.png",
            "AzureActivityBlack1.png"
        ],
        "version": "2.0.0",
        "title": "Azure Activity",
        "templateRelativePath": "AzureActivity.json",
        "subtitle": "",
        "provider": "Microsoft"
    },
    {
        "workbookKey": "IdentityAndAccessWorkbook",
        "logoFileName": "Microsoft_logo.svg",
        "description": "Gain insights into Identity and access operations by collecting and analyzing security logs, using the audit and sign-in logs to gather insights into use of Microsoft products.\nYou can view anomalies and trends across login events from all users and machines. This workbook also identifies suspicious entities from login and access events.",
        "dataTypesDependencies": [
            "SecurityEvent"
        ],
        "dataConnectorsDependencies": [
            "SecurityEvents",
            "WindowsSecurityEvents"
        ],
        "previewImagesFileNames": [
            "IdentityAndAccessWhite.png",
            "IdentityAndAccessBlack.png"
        ],
        "version": "1.1.0",
        "title": "Identity & Access",
        "templateRelativePath": "IdentityAndAccess.json",
        "subtitle": "",
        "provider": "Microsoft"
    },
    {
        "workbookKey": "CheckPointWorkbook",
        "logoFileName": "checkpoint_logo.svg",
        "description": "Gain insights into Check Point network activities, including number of gateways and servers, security incidents, and identify infected hosts.",
        "dataTypesDependencies": [
            "CommonSecurityLog"
        ],
        "dataConnectorsDependencies": [
            "CheckPoint"
        ],
        "previewImagesFileNames": [
            "CheckPointWhite.png",
            "CheckPointBlack.png"
        ],
        "version": "1.0.0",
        "title": "Check Point Software Technologies",
        "templateRelativePath": "CheckPoint.json",
        "subtitle": "",
        "provider": "Check Point"
    },
    {
        "workbookKey": "CiscoWorkbook",
        "logoFileName": "cisco_logo.svg",
        "description": "Gain insights into your Cisco ASA firewalls by analyzing traffic, events, and firewall operations.\nThis workbook analyzes Cisco ASA threat events and identifies suspicious ports, users, protocols and IP addresses.\nYou can learn about trends across user and data traffic directions, and drill down into the Cisco filter results.\nEasily detect attacks on your organization by monitoring management operations, such as configuration and logins.",
        "dataTypesDependencies": [
            "CommonSecurityLog"
        ],
        "dataConnectorsDependencies": [
            "CiscoASA"
        ],
        "previewImagesFileNames": [
            "CiscoWhite.png",
            "CiscoBlack.png"
        ],
        "version": "1.1.0",
        "title": "Cisco - ASA",
        "templateRelativePath": "Cisco.json",
        "subtitle": "",
        "provider": "Microsoft"
    },
    {
        "workbookKey": "PaloAltoOverviewWorkbook",
        "logoFileName": "paloalto_logo.svg",
        "description": "Gain insights and comprehensive monitoring into Palo Alto firewalls by analyzing traffic and activities.\nThis workbook correlates all Palo Alto data with threat events to identify suspicious entities and relationships.\nYou can learn about trends across user and data traffic, and drill down into Palo Alto Wildfire and filter results.",
        "dataTypesDependencies": [
            "CommonSecurityLog"
        ],
        "dataConnectorsDependencies": [
            "PaloAltoNetworks"
        ],
        "previewImagesFileNames": [
            "PaloAltoOverviewWhite1.png",
            "PaloAltoOverviewBlack1.png",
            "PaloAltoOverviewWhite2.png",
            "PaloAltoOverviewBlack2.png",
            "PaloAltoOverviewWhite3.png",
            "PaloAltoOverviewBlack3.png"
        ],
        "version": "1.2.0",
        "title": "Palo Alto overview",
        "templateRelativePath": "PaloAltoOverview.json",
        "subtitle": "",
        "provider": "Microsoft"
    },
    {
        "workbookKey": "PaloAltoNetworkThreatWorkbook",
        "logoFileName": "paloalto_logo.svg",
        "description": "Gain insights into Palo Alto network activities by analyzing threat events.\nYou can extract meaningful security information by correlating data between threats, applications, and time.\nThis workbook makes it easy to track malware, vulnerability, and virus log events.",
        "dataTypesDependencies": [
            "CommonSecurityLog"
        ],
        "dataConnectorsDependencies": [
            "PaloAltoNetworks"
        ],
        "previewImagesFileNames": [
            "PaloAltoNetworkThreatWhite1.png",
            "PaloAltoNetworkThreatBlack1.png",
            "PaloAltoNetworkThreatWhite2.png",
            "PaloAltoNetworkThreatBlack2.png"
        ],
        "version": "1.1.0",
        "title": "Palo Alto Network Threat",
        "templateRelativePath": "PaloAltoNetworkThreat.json",
        "subtitle": "",
        "provider": "Palo Alto Networks"
    },
    {
        "workbookKey": "EsetSMCWorkbook",
        "logoFileName": "eset-logo.svg",
        "description": "Visualize events and threats from Eset Security Management Center.",
        "dataTypesDependencies": [
            "eset_CL"
        ],
        "dataConnectorsDependencies": [
            "EsetSMC"
        ],
        "previewImagesFileNames": [
            "esetSMCWorkbook-black.png",
            "esetSMCWorkbook-white.png"
        ],
        "version": "1.0.0",
        "title": "Eset Security Management Center Overview",
        "templateRelativePath": "esetSMCWorkbook.json",
        "subtitle": "",
        "provider": "Community"
    },
    {
        "workbookKey": "FortigateWorkbook",
        "logoFileName": "fortinet_logo.svg",
        "description": "Gain insights into Fortigate firewalls by analyzing traffic and activities.\nThis workbook finds correlations in Fortigate threat events and identifies suspicious ports, users, protocols and IP addresses.\nYou can learn about trends across user and data traffic, and drill down into the Fortigate filter results.\nEasily detect attacks on your organization by monitoring management operations such as configuration and logins.",
        "dataTypesDependencies": [
            "CommonSecurityLog"
        ],
        "dataConnectorsDependencies": [
            "Fortinet"
        ],
        "previewImagesFileNames": [
            "FortigateWhite.png",
            "FortigateBlack.png"
        ],
        "version": "1.1.0",
        "title": "FortiGate",
        "templateRelativePath": "Fortigate.json",
        "subtitle": "",
        "provider": "Microsoft"
    },
    {
        "workbookKey": "DnsWorkbook",
        "logoFileName": "dns_logo.svg",
        "description": "Gain extensive insight into your organization's DNS by analyzing, collecting and correlating all DNS events.\nThis workbook exposes a variety of information about suspicious queries, malicious IP addresses and domain operations.",
        "dataTypesDependencies": [
            "DnsInventory",
            "DnsEvents"
        ],
        "dataConnectorsDependencies": [
            "DNS"
        ],
        "previewImagesFileNames": [
            "DnsWhite.png",
            "DnsBlack.png"
        ],
        "version": "1.3.0",
        "title": "DNS",
        "templateRelativePath": "Dns.json",
        "subtitle": "",
        "provider": "Microsoft"
    },
    {
        "workbookKey": "AzureActiveDirectorySigninLogsWorkbook",
        "logoFileName": "azureactivedirectory_logo.svg",
        "description": "Gain insights into Azure Active Directory by connecting Microsoft Sentinel and using the sign-in logs to gather insights around Azure AD scenarios. \nYou can learn about sign-in operations, such as user sign-ins and locations, email addresses, and  IP addresses of your users, as well as failed activities and the errors that triggered the failures.",
        "dataTypesDependencies": [
            "SigninLogs"
        ],
        "dataConnectorsDependencies": [
            "AzureActiveDirectory"
        ],
        "previewImagesFileNames": [
            "AADsigninBlack1.png",
            "AADsigninBlack2.png",
            "AADsigninWhite1.png",
            "AADsigninWhite2.png"
        ],
        "version": "2.4.0",
        "title": "Azure AD Sign-in logs",
        "templateRelativePath": "AzureActiveDirectorySignins.json",
        "subtitle": "",
        "provider": "Microsoft"
    },
    {
        "workbookKey": "VirtualMachinesInsightsWorkbook",
        "logoFileName": "azurevirtualmachine_logo.svg",
        "description": "Gain rich insight into your organization's virtual machines from Azure Monitor, which analyzes and correlates data in your VM network. \nYou will get visibility on your VM parameters and behavior, and will be able to trace sent and received data. \nIdentify malicious attackers and their targets, and drill down into the protocols, source and destination IP addresses,  countries, and ports the attacks occur across.",
        "dataTypesDependencies": [
            "VMConnection",
            "ServiceMapComputer_CL",
            "ServiceMapProcess_CL"
        ],
        "dataConnectorsDependencies": [],
        "previewImagesFileNames": [
            "VMInsightBlack1.png",
            "VMInsightWhite1.png"
        ],
        "version": "1.3.0",
        "title": "VM insights",
        "templateRelativePath": "VirtualMachinesInsights.json",
        "subtitle": "",
        "provider": "Microsoft"
    },
    {
        "workbookKey": "AzureActiveDirectoryAuditLogsWorkbook",
        "logoFileName": "azureactivedirectory_logo.svg",
        "description": "Gain insights into Azure Active Directory by connecting Microsoft Sentinel and using the audit logs to gather insights around Azure AD scenarios. \nYou can learn about user operations, including password and group management, device activities, and top active users and apps.",
        "dataTypesDependencies": [
            "AuditLogs"
        ],
        "dataConnectorsDependencies": [
            "AzureActiveDirectory"
        ],
        "previewImagesFileNames": [
            "AzureADAuditLogsBlack1.png",
            "AzureADAuditLogsWhite1.png"
        ],
        "version": "1.2.0",
        "title": "Azure AD Audit logs",
        "templateRelativePath": "AzureActiveDirectoryAuditLogs.json",
        "subtitle": "",
        "provider": "Microsoft"
    },
    {
        "workbookKey": "ThreatIntelligenceWorkbook",
        "logoFileName": "",
        "description": "Gain insights into threat indicators ingestion and search for indicators at scale across Microsoft 1st Party, 3rd Party, On-Premises, Hybrid, and Multi-Cloud Workloads. Indicators Search facilitates a simple interface for finding IP, File, Hash, Sender and more across your data. Seamless pivots to correlate indicators with Microsoft Sentinel: Incidents to make your threat intelligence actionable.",
        "dataTypesDependencies": [
            "ThreatIntelligenceIndicator",
            "SecurityIncident"
        ],
        "dataConnectorsDependencies": [
            "ThreatIntelligence",
            "ThreatIntelligenceTaxii"
        ],
        "previewImagesFileNames": [
            "ThreatIntelligenceWhite.png",
            "ThreatIntelligenceBlack.png"
        ],
        "version": "5.0.0",
        "title": "Threat Intelligence",
        "templateRelativePath": "ThreatIntelligence.json",
        "subtitle": "",
        "provider": "Microsoft"
    },
    {
        "workbookKey": "WebApplicationFirewallOverviewWorkbook",
        "logoFileName": "waf_logo.svg",
        "description": "Gain insights into your organization's Azure web application firewall (WAF). You will get a general overview of your application gateway firewall and application gateway access events.",
        "dataTypesDependencies": [
            "AzureDiagnostics"
        ],
        "dataConnectorsDependencies": [
            "WAF"
        ],
        "previewImagesFileNames": [
            "WAFOverviewBlack.png",
            "WAFOverviewWhite.png"
        ],
        "version": "1.1.0",
        "title": "Microsoft Web Application Firewall (WAF) - overview",
        "templateRelativePath": "WebApplicationFirewallOverview.json",
        "subtitle": "",
        "provider": "Microsoft"
    },
    {
        "workbookKey": "WebApplicationFirewallFirewallEventsWorkbook",
        "logoFileName": "waf_logo.svg",
        "description": "Gain insights into your organization's Azure web application firewall (WAF). You will get visibility in to your application gateway firewall. You can view anomalies and trends across all firewall event triggers, attack events, blocked URL addresses and more.",
        "dataTypesDependencies": [
            "AzureDiagnostics"
        ],
        "dataConnectorsDependencies": [
            "WAF"
        ],
        "previewImagesFileNames": [
            "WAFFirewallEventsBlack1.png",
            "WAFFirewallEventsBlack2.png",
            "WAFFirewallEventsWhite1.png",
            "WAFFirewallEventsWhite2.png"
        ],
        "version": "1.1.0",
        "title": "Microsoft Web Application Firewall (WAF) - firewall events",
        "templateRelativePath": "WebApplicationFirewallFirewallEvents.json",
        "subtitle": "",
        "provider": "Microsoft"
    },
    {
        "workbookKey": "WebApplicationFirewallGatewayAccessEventsWorkbook",
        "logoFileName": "waf_logo.svg",
        "description": "Gain insights into your organization's Azure web application firewall (WAF). You will get visibility in to your application gateway access events. You can view anomalies and trends across received and sent data, client IP addresses, URL addresses and more, and drill down into details.",
        "dataTypesDependencies": [
            "AzureDiagnostics"
        ],
        "dataConnectorsDependencies": [
            "WAF"
        ],
        "previewImagesFileNames": [
            "WAFGatewayAccessEventsBlack1.png",
            "WAFGatewayAccessEventsBlack2.png",
            "WAFGatewayAccessEventsWhite1.png",
            "WAFGatewayAccessEventsWhite2.png"
        ],
        "version": "1.2.0",
        "title": "Microsoft Web Application Firewall (WAF) - gateway access events",
        "templateRelativePath": "WebApplicationFirewallGatewayAccessEvents.json",
        "subtitle": "",
        "provider": "Microsoft"
    },
    {
        "workbookKey": "LinuxMachinesWorkbook",
        "logoFileName": "azurevirtualmachine_logo.svg",
        "description": "Gain insights into your workspaces' Linux machines by connecting Microsoft Sentinel and using the logs to gather insights around Linux events and errors.",
        "dataTypesDependencies": [
            "Syslog"
        ],
        "dataConnectorsDependencies": [
            "Syslog"
        ],
        "previewImagesFileNames": [
            "LinuxMachinesWhite.png",
            "LinuxMachinesBlack.png"
        ],
        "version": "1.1.0",
        "title": "Linux machines",
        "templateRelativePath": "LinuxMachines.json",
        "subtitle": "",
        "provider": "Microsoft"
    },
    {
        "workbookKey": "AzureFirewallWorkbook",
        "logoFileName": "AzFirewalls.svg",
        "description": "Gain insights into Azure Firewall events. You can learn about your application and network rules, see metrics for firewall activities across URLs, ports, and addresses across multiple workspaces.",
        "dataTypesDependencies": [
            "AzureDiagnostics"
        ],
        "dataConnectorsDependencies": [
            "AzureFirewall"
        ],
        "previewImagesFileNames": [
            "AzureFirewallWorkbookWhite1.PNG",
            "AzureFirewallWorkbookBlack1.PNG",
            "AzureFirewallWorkbookWhite2.PNG",
            "AzureFirewallWorkbookBlack2.PNG",
            "AzureFirewallWorkbookWhite3.PNG",
            "AzureFirewallWorkbookBlack3.PNG",
            "AzureFirewallWorkbookWhite4.PNG",
            "AzureFirewallWorkbookBlack4.PNG",
            "AzureFirewallWorkbookWhite5.PNG",
            "AzureFirewallWorkbookBlack5.PNG"
        ],
        "version": "1.3.0",
        "title": "Azure Firewall",
        "templateRelativePath": "AzureFirewallWorkbook.json",
        "subtitle": "",
        "provider": "Microsoft"
    },
    {
        "workbookKey": "AzureFirewallWorkbook-StructuredLogs",
        "logoFileName": "AzFirewalls.svg",
        "description": "Gain insights into Azure Firewall events using the new Structured Logs for Azure Firewall. You can learn about your application and network rules, see metrics for firewall activities across URLs, ports, and addresses across multiple workspaces.",
        "dataTypesDependencies": [
            "AZFWNetworkRule",
            "AZFWApplicationRule",
            "AZFWDnsQuery",
            "AZFWThreatIntel"
        ],
        "dataConnectorsDependencies": [
            "AzureFirewall"
        ],
        "previewImagesFileNames": [
            "AzureFirewallWorkbookWhite1.PNG",
            "AzureFirewallWorkbookBlack1.PNG",
            "AzureFirewallWorkbookWhite2.PNG",
            "AzureFirewallWorkbookBlack2.PNG",
            "AzureFirewallWorkbookWhite3.PNG",
            "AzureFirewallWorkbookBlack3.PNG",
            "AzureFirewallWorkbookWhite4.PNG",
            "AzureFirewallWorkbookBlack4.PNG",
            "AzureFirewallWorkbookWhite5.PNG",
            "AzureFirewallWorkbookBlack5.PNG"
        ],
        "version": "1.0.0",
        "title": "Azure Firewall Structured Logs",
        "templateRelativePath": "AzureFirewallWorkbook-StructuredLogs.json",
        "subtitle": "",
        "provider": "Microsoft"
    },
    {
        "workbookKey": "AzureDDoSStandardProtection",
        "logoFileName": "AzDDoS.svg",
        "description": "This workbook visualizes security-relevant Azure DDoS events across several filterable panels. Offering a summary tab, metrics and a investigate tabs across multiple workspaces.",
        "dataTypesDependencies": [
            "AzureDiagnostics"
        ],
        "dataConnectorsDependencies": [
            "DDOS"
        ],
        "previewImagesFileNames": [
            "AzureDDoSWhite1.PNG",
            "AzureDDoSBlack1.PNG",
            "AzureDDoSWhite2.PNG",
            "AzureDDoSBlack2.PNG",
            "AzureDDoSWhite2.PNG",
            "AzureDDoSBlack2.PNG"
        ],
        "version": "1.0.2",
        "title": "Azure DDoS Protection Workbook",
        "templateRelativePath": "AzDDoSStandardWorkbook.json",
        "subtitle": "",
        "provider": "Microsoft"
    },
    {
        "workbookKey": "MicrosoftCloudAppSecurityWorkbook",
        "logoFileName": "Microsoft_logo.svg",
        "description": "Using this workbook, you can identify which cloud apps are being used in your organization, gain insights from usage trends and drill down to a specific user and application.",
        "dataTypesDependencies": [
            "McasShadowItReporting"
        ],
        "dataConnectorsDependencies": [
            "MicrosoftCloudAppSecurity"
        ],
        "previewImagesFileNames": [
            "McasDiscoveryBlack.png",
            "McasDiscoveryWhite.png"
        ],
        "version": "1.2.0",
        "title": "Microsoft Cloud App Security - discovery logs",
        "templateRelativePath": "MicrosoftCloudAppSecurity.json",
        "subtitle": "",
        "provider": "Microsoft"
    },
    {
        "workbookKey": "F5BIGIPSytemMetricsWorkbook",
        "logoFileName": "f5_logo.svg",
        "description": "Gain insight into F5 BIG-IP health and performance.  This workbook provides visibility of various metrics including CPU, memory, connectivity, throughput and disk utilization.",
        "dataTypesDependencies": [
            "F5Telemetry_system_CL",
            "F5Telemetry_AVR_CL"
        ],
        "dataConnectorsDependencies": [
            "F5BigIp"
        ],
        "previewImagesFileNames": [
            "F5SMBlack.png",
            "F5SMWhite.png"
        ],
        "version": "1.1.0",
        "title": "F5 BIG-IP System Metrics",
        "templateRelativePath": "F5BIGIPSystemMetrics.json",
        "subtitle": "",
        "provider": "F5 Networks"
    },
    {
        "workbookKey": "F5NetworksWorkbook",
        "logoFileName": "f5_logo.svg",
        "description": "Gain insights into F5 BIG-IP Application Security Manager (ASM), by analyzing traffic and activities.\nThis workbook provides insight into F5's web application firewall events and identifies attack traffic patterns across multiple ASM instances as well as overall BIG-IP health.",
        "dataTypesDependencies": [
            "F5Telemetry_LTM_CL",
            "F5Telemetry_system_CL",
            "F5Telemetry_ASM_CL"
        ],
        "dataConnectorsDependencies": [
            "F5BigIp"
        ],
        "previewImagesFileNames": [
            "F5White.png",
            "F5Black.png"
        ],
        "version": "1.1.0",
        "title": "F5 BIG-IP ASM",
        "templateRelativePath": "F5Networks.json",
        "subtitle": "",
        "provider": "F5 Networks"
    },
    {
        "workbookKey": "AzureNetworkWatcherWorkbook",
        "logoFileName": "networkwatcher_logo.svg",
        "description": "Gain deeper understanding of your organization's Azure network traffic by analyzing, and correlating Network Security Group flow logs. \nYou can trace malicious traffic flows, and drill down into their protocols, source and destination IP addresses, machines, countries, and subnets. \nThis workbook also helps you protect your network by identifying weak NSG rules.",
        "dataTypesDependencies": [
            "AzureNetworkAnalytics_CL"
        ],
        "dataConnectorsDependencies": [],
        "previewImagesFileNames": [
            "AzureNetworkWatcherWhite.png",
            "AzureNetworkWatcherBlack.png"
        ],
        "version": "1.1.0",
        "title": "Azure Network Watcher",
        "templateRelativePath": "AzureNetworkWatcher.json",
        "subtitle": "",
        "provider": "Microsoft"
    },
    {
        "workbookKey": "ZscalerFirewallWorkbook",
        "logoFileName": "zscaler_logo.svg",
        "description": "Gain insights into your ZIA cloud firewall logs by connecting to Microsoft Sentinel.\nThe Zscaler firewall overview workbook provides an overview and ability to drill down into all cloud firewall activity in your Zscaler instance including non-web related networking events, security events, firewall rules, and bandwidth consumption",
        "dataTypesDependencies": [
            "CommonSecurityLog"
        ],
        "dataConnectorsDependencies": [
            "Zscaler"
        ],
        "previewImagesFileNames": [
            "ZscalerFirewallWhite1.png",
            "ZscalerFirewallBlack1.png",
            "ZscalerFirewallWhite2.png",
            "ZscalerFirewallBlack2.png"
        ],
        "version": "1.1.0",
        "title": "Zscaler Firewall",
        "templateRelativePath": "ZscalerFirewall.json",
        "subtitle": "",
        "provider": "Zscaler"
    },
    {
        "workbookKey": "ZscalerWebOverviewWorkbook",
        "logoFileName": "zscaler_logo.svg",
        "description": "Gain insights into your ZIA web logs by connecting to Microsoft Sentinel.\nThe Zscaler web overview workbook provides a bird's eye view and ability to drill down into all the security and networking events related to web transactions, types of devices, and bandwidth consumption.",
        "dataTypesDependencies": [
            "CommonSecurityLog"
        ],
        "dataConnectorsDependencies": [
            "Zscaler"
        ],
        "previewImagesFileNames": [
            "ZscalerWebOverviewWhite.png",
            "ZscalerWebOverviewBlack.png"
        ],
        "version": "1.1.0",
        "title": "Zscaler Web Overview",
        "templateRelativePath": "ZscalerWebOverview.json",
        "subtitle": "",
        "provider": "Zscaler"
    },
    {
        "workbookKey": "ZscalerThreatsOverviewWorkbook",
        "logoFileName": "zscaler_logo.svg",
        "description": "Gain insights into threats blocked by Zscaler Internet access on your network.\nThe Zscaler threat overview workbook shows your entire threat landscape including blocked malware, IPS/AV rules, and blocked cloud apps. Threats are displayed by threat categories, filetypes, inbound vs outbound threats, usernames, user location, and more.",
        "dataTypesDependencies": [
            "CommonSecurityLog"
        ],
        "dataConnectorsDependencies": [
            "Zscaler"
        ],
        "previewImagesFileNames": [
            "ZscalerThreatsWhite.png",
            "ZscalerThreatsBlack.png"
        ],
        "version": "1.2.0",
        "title": "Zscaler Threats",
        "templateRelativePath": "ZscalerThreats.json",
        "subtitle": "",
        "provider": "Zscaler"
    },
    {
        "workbookKey": "ZscalerOffice365AppsWorkbook",
        "logoFileName": "zscaler_logo.svg",
        "description": "Gain insights into Office 365 use on your network.\nThe Zscaler Office 365 overview workbook shows you the Microsoft apps running on your network and their individual bandwidth consumption. It also helps identify phishing attempts in which attackers disguised themselves as Microsoft services.",
        "dataTypesDependencies": [
            "CommonSecurityLog"
        ],
        "dataConnectorsDependencies": [
            "Zscaler"
        ],
        "previewImagesFileNames": [
            "ZscalerOffice365White.png",
            "ZscalerOffice365Black.png"
        ],
        "version": "1.1.0",
        "title": "Zscaler Office365 Apps",
        "templateRelativePath": "ZscalerOffice365Apps.json",
        "subtitle": "",
        "provider": "Zscaler"
    },
    {
        "workbookKey": "InsecureProtocolsWorkbook",
        "logoFileName": "Microsoft_logo.svg",
        "description": "Gain insights into insecure protocol traffic by collecting and analyzing security events from Microsoft products.\nYou can view analytics and quickly identify use of weak authentication as well as sources of legacy protocol traffic, like NTLM and SMBv1.\nYou will also have the ability to monitor use of weak ciphers, allowing you to find weak spots in your organization's security.",
        "dataTypesDependencies": [
            "SecurityEvent",
            "Event",
            "SigninLogs"
        ],
        "dataConnectorsDependencies": [
            "SecurityEvents",
            "AzureActiveDirectory",
            "WindowsSecurityEvents"
        ],
        "previewImagesFileNames": [
            "InsecureProtocolsWhite1.png",
            "InsecureProtocolsBlack1.png",
            "InsecureProtocolsWhite2.png",
            "InsecureProtocolsBlack2.png"
        ],
        "version": "2.1.0",
        "title": "Insecure Protocols",
        "templateRelativePath": "InsecureProtocols.json",
        "subtitle": "",
        "provider": "Microsoft"
    },
    {
        "workbookKey": "AmazonWebServicesNetworkActivitiesWorkbook",
        "logoFileName": "amazon_web_services_Logo.svg",
        "description": "Gain insights into AWS network related resource activities, including the creation, update, and deletions of security groups, network ACLs and routes, gateways, elastic load balancers, VPCs, subnets, and network interfaces.",
        "dataTypesDependencies": [
            "AWSCloudTrail"
        ],
        "dataConnectorsDependencies": [
            "AWS"
        ],
        "previewImagesFileNames": [
            "AwsNetworkActivitiesWhite.png",
            "AwsNetworkActivitiesBlack.png"
        ],
        "version": "1.0.0",
        "title": "AWS Network Activities",
        "templateRelativePath": "AmazonWebServicesNetworkActivities.json",
        "subtitle": "",
        "provider": "Microsoft"
    },
    {
        "workbookKey": "AmazonWebServicesUserActivitiesWorkbook",
        "logoFileName": "amazon_web_services_Logo.svg",
        "description": "Gain insights into AWS user activities, including failed sign-in attempts, IP addresses, regions, user agents, and identity types, as well as potential malicious user activities with assumed roles.",
        "dataTypesDependencies": [
            "AWSCloudTrail"
        ],
        "dataConnectorsDependencies": [
            "AWS"
        ],
        "previewImagesFileNames": [
            "AwsUserActivitiesWhite.png",
            "AwsUserActivitiesBlack.png"
        ],
        "version": "1.0.0",
        "title": "AWS User Activities",
        "templateRelativePath": "AmazonWebServicesUserActivities.json",
        "subtitle": "",
        "provider": "Microsoft"
    },
    {
        "workbookKey": "TrendMicroDeepSecurityAttackActivityWorkbook",
        "logoFileName": "trendmicro_logo.svg",
        "description": "Visualize and gain insights into the MITRE ATT&CK related activity detected by Trend Micro Deep Security.",
        "dataTypesDependencies": [
            "CommonSecurityLog"
        ],
        "dataConnectorsDependencies": [
            "TrendMicro"
        ],
        "previewImagesFileNames": [
            "TrendMicroDeepSecurityAttackActivityWhite.png",
            "TrendMicroDeepSecurityAttackActivityBlack.png"
        ],
        "version": "1.0.0",
        "title": "Trend Micro Deep Security ATT&CK Related Activity",
        "templateRelativePath": "TrendMicroDeepSecurityAttackActivity.json",
        "subtitle": "",
        "provider": "Trend Micro"
    },
    {
        "workbookKey": "TrendMicroDeepSecurityOverviewWorkbook",
        "logoFileName": "trendmicro_logo.svg",
        "description": "Gain insights into your Trend Micro Deep Security security event data by visualizing your Deep Security Anti-Malware, Firewall, Integrity Monitoring, Intrusion Prevention, Log Inspection, and Web Reputation event data.",
        "dataTypesDependencies": [
            "CommonSecurityLog"
        ],
        "dataConnectorsDependencies": [
            "TrendMicro"
        ],
        "previewImagesFileNames": [
            "TrendMicroDeepSecurityOverviewWhite1.png",
            "TrendMicroDeepSecurityOverviewBlack1.png",
            "TrendMicroDeepSecurityOverviewWhite2.png",
            "TrendMicroDeepSecurityOverviewBlack2.png"
        ],
        "version": "1.0.0",
        "title": "Trend Micro Deep Security Events",
        "templateRelativePath": "TrendMicroDeepSecurityOverview.json",
        "subtitle": "",
        "provider": "Trend Micro"
    },
    {
        "workbookKey": "ExtraHopDetectionSummaryWorkbook",
        "logoFileName": "extrahop_logo.svg",
        "description": "Gain insights into ExtraHop Reveal(x) detections by analyzing traffic and activities.\nThis workbook provides an overview of security detections in your organization's network, including high-risk detections and top participants.",
        "dataTypesDependencies": [
            "CommonSecurityLog"
        ],
        "dataConnectorsDependencies": [
            "ExtraHopNetworks"
        ],
        "previewImagesFileNames": [
            "ExtrahopWhite.png",
            "ExtrahopBlack.png"
        ],
        "version": "1.0.0",
        "title": "ExtraHop",
        "templateRelativePath": "ExtraHopDetectionSummary.json",
        "subtitle": "",
        "provider": "ExtraHop Networks"
    },
    {
        "workbookKey": "BarracudaCloudFirewallWorkbook",
        "logoFileName": "barracuda_logo.svg",
        "description": "Gain insights into your Barracuda CloudGen Firewall by analyzing firewall operations and events.\nThis workbook provides insights into rule enforcement, network activities, including number of connections, top users, and helps you identify applications that are popular on your network.",
        "dataTypesDependencies": [
            "CommonSecurityLog",
            "Syslog"
        ],
        "dataConnectorsDependencies": [
            "BarracudaCloudFirewall"
        ],
        "previewImagesFileNames": [
            "BarracudaWhite1.png",
            "BarracudaBlack1.png",
            "BarracudaWhite2.png",
            "BarracudaBlack2.png"
        ],
        "version": "1.0.0",
        "title": "Barracuda CloudGen FW",
        "templateRelativePath": "Barracuda.json",
        "subtitle": "",
        "provider": "Barracuda"
    },
    {
        "workbookKey": "CitrixWorkbook",
        "logoFileName": "citrix_logo.svg",
        "description": "Citrix Analytics for Security aggregates and correlates information across network traffic, users, files and endpoints in Citrix environments. This generates actionable insights that enable Citrix administrators and security teams to remediate user security threats through automation while optimizing IT operations. Machine learning and artificial intelligence empowers Citrix Analytics for Security to identify and take automated action to prevent data exfiltration. While delivered as a cloud service, Citrix Analytics for Security can generate insights from resources located on-premises, in the cloud, or in hybrid architectures. The Citrix Analytics Workbook further enhances the value of both your Citrix Analytics for Security and Microsoft Sentinel. The Workbook enables you to integrate data sources together, helping you gain even richer insights. It also gives Security Operations (SOC) teams the ability to correlate data from disparate logs, helping you identify and proactively remediate security risk quickly. Additionally, valuable dashboards that were unique to the Citrix Analytics for Security can now be implemented in Sentinel. You can also create new custom Workbooks that were not previously available, helping extend the value of both investments.",
        "dataTypesDependencies": [
            "CitrixAnalytics_userProfile_CL",
            "CitrixAnalytics_riskScoreChange_CL",
            "CitrixAnalytics_indicatorSummary_CL",
            "CitrixAnalytics_indicatorEventDetails_CL"
        ],
        "dataConnectorsDependencies": [
            "Citrix"
        ],
        "previewImagesFileNames": [
            "CitrixWhite.png",
            "CitrixBlack.png"
        ],
        "version": "2.1.0",
        "title": "Citrix Analytics",
        "templateRelativePath": "Citrix.json",
        "subtitle": "",
        "provider": "Citrix Systems Inc."
    },
    {
        "workbookKey": "OneIdentityWorkbook",
        "logoFileName": "oneIdentity_logo.svg",
        "description": "This simple workbook gives an overview of sessions going through your SafeGuard for Privileged Sessions device.",
        "dataTypesDependencies": [
            "CommonSecurityLog"
        ],
        "dataConnectorsDependencies": [
            "OneIdentity"
        ],
        "previewImagesFileNames": [
            "OneIdentityWhite.png",
            "OneIdentityBlack.png"
        ],
        "version": "1.0.0",
        "title": "One Identity",
        "templateRelativePath": "OneIdentity.json",
        "subtitle": "",
        "provider": "One Identity LLC."
    },
    {
        "workbookKey": "SecurityStatusWorkbook",
        "logoFileName": "",
        "description": "This workbook gives an overview of Security Settings for VMs and Azure Arc.",
        "dataTypesDependencies": [
            "CommonSecurityLog",
            "SecurityEvent",
            "Syslog"
        ],
        "dataConnectorsDependencies": [],
        "previewImagesFileNames": [
            "AzureSentinelSecurityStatusBlack.png",
            "AzureSentinelSecurityStatusWhite.png"
        ],
        "version": "1.3.0",
        "title": "Security Status",
        "templateRelativePath": "SecurityStatus.json",
        "subtitle": "",
        "provider": "Microsoft"
    },
    {
        "workbookKey": "AzureSentinelSecurityAlertsWorkbook",
        "logoFileName": "Azure_Sentinel.svg",
        "description": "Security Alerts dashboard for alerts in your Microsoft Sentinel environment.",
        "dataTypesDependencies": [
            "SecurityAlert"
        ],
        "dataConnectorsDependencies": [],
        "previewImagesFileNames": [
            "AzureSentinelSecurityAlertsWhite.png",
            "AzureSentinelSecurityAlertsBlack.png"
        ],
        "version": "1.1.0",
        "title": "Security Alerts",
        "templateRelativePath": "AzureSentinelSecurityAlerts.json",
        "subtitle": "",
        "provider": "Microsoft"
    },
    {
        "workbookKey": "SquadraTechnologiesSecRMMWorkbook",
        "logoFileName": "SquadraTechnologiesLogo.svg",
        "description": "This workbook gives an overview of security data for removable storage activity such as USB thumb drives and USB connected mobile devices.",
        "dataTypesDependencies": [
            "secRMM_CL"
        ],
        "dataConnectorsDependencies": [
            "SquadraTechnologiesSecRmm"
        ],
        "previewImagesFileNames": [
            "SquadraTechnologiesSecRMMWhite.PNG",
            "SquadraTechnologiesSecRMMBlack.PNG"
        ],
        "version": "1.0.0",
        "title": "Squadra Technologies SecRMM - USB removable storage security",
        "templateRelativePath": "SquadraTechnologiesSecRMM.json",
        "subtitle": "",
        "provider": "Squadra Technologies"
    },
    {
        "workbookKey": "IoT-Alerts",
        "logoFileName": "IoTIcon.svg",
        "description": "Gain insights into your IoT data workloads from Azure IoT Hub managed deployments, monitor alerts across all your IoT Hub deployments, detect devices at risk and act upon potential threats.",
        "dataTypesDependencies": [
            "SecurityAlert"
        ],
        "dataConnectorsDependencies": [
            "IoT"
        ],
        "previewImagesFileNames": [
            "IOTBlack1.png",
            "IOTWhite1.png"
        ],
        "version": "1.2.0",
        "title": "Azure Defender for IoT Alerts",
        "templateRelativePath": "IOT_Alerts.json",
        "subtitle": "",
        "provider": "Microsoft"
    },
    {
        "workbookKey": "IoTAssetDiscovery",
        "logoFileName": "IoTIcon.svg",
        "description": "IoT Devices asset discovery from Firewall logs By Azure Defender for IoT",
        "dataTypesDependencies": [
            "CommonSecurityLog"
        ],
        "dataConnectorsDependencies": [
            "Fortinet"
        ],
        "previewImagesFileNames": [
            "workbook-iotassetdiscovery-screenshot-Black.PNG",
            "workbook-iotassetdiscovery-screenshot-White.PNG"
        ],
        "version": "1.0.0",
        "title": "IoT Asset Discovery",
        "templateRelativePath": "IoTAssetDiscovery.json",
        "subtitle": "",
        "provider": "Microsoft"
    },
    {
        "workbookKey": "ForcepointCASBWorkbook",
        "logoFileName": "FP_Green_Emblem_RGB-01.svg",
        "description": "Get insights on user risk with the Forcepoint CASB (Cloud Access Security Broker) workbook.",
        "dataTypesDependencies": [
            "CommonSecurityLog"
        ],
        "dataConnectorsDependencies": [
            "ForcepointCasb",
			"ForcepointCasbAma"
        ],
        "previewImagesFileNames": [
            "ForcepointCASBWhite.png",
            "ForcepointCASBBlack.png"
        ],
        "version": "1.0.0",
        "title": "Forcepoint Cloud Access Security Broker (CASB)",
        "templateRelativePath": "ForcepointCASB.json",
        "subtitle": "",
        "provider": "Forcepoint"
    },
    {
        "workbookKey": "ForcepointNGFWWorkbook",
        "logoFileName": "FP_Green_Emblem_RGB-01.svg",
        "description": "Get insights on firewall activities with the Forcepoint NGFW (Next Generation Firewall) workbook.",
        "dataTypesDependencies": [
            "CommonSecurityLog"
        ],
        "dataConnectorsDependencies": [
            "ForcepointNgfw",
			"ForcepointNgfwAma"
        ],
        "previewImagesFileNames": [
            "ForcepointNGFWWhite.png",
            "ForcepointNGFWBlack.png"
        ],
        "version": "1.0.0",
        "title": "Forcepoint Next Generation Firewall (NGFW)",
        "templateRelativePath": "ForcepointNGFW.json",
        "subtitle": "",
        "provider": "Forcepoint"
    },
    {
        "workbookKey": "ForcepointDLPWorkbook",
        "logoFileName": "FP_Green_Emblem_RGB-01.svg",
        "description": "Get insights on DLP incidents with the Forcepoint DLP (Data Loss Prevention) workbook.",
        "dataTypesDependencies": [
            "ForcepointDLPEvents_CL"
        ],
        "dataConnectorsDependencies": [
            "ForcepointDlp"
        ],
        "previewImagesFileNames": [
            "ForcepointDLPWhite.png",
            "ForcepointDLPBlack.png"
        ],
        "version": "1.0.0",
        "title": "Forcepoint Data Loss Prevention (DLP)",
        "templateRelativePath": "ForcepointDLP.json",
        "subtitle": "",
        "provider": "Forcepoint"
    },
    {
        "workbookKey": "ZimperiumMTDWorkbook",
        "logoFileName": "ZIMPERIUM-logo_square2.svg",
        "description": "This workbook provides insights on Zimperium Mobile Threat Defense (MTD) threats and mitigations.",
        "dataTypesDependencies": [
            "ZimperiumThreatLog_CL",
            "ZimperiumMitigationLog_CL"
        ],
        "dataConnectorsDependencies": [
            "ZimperiumMtdAlerts"
        ],
        "previewImagesFileNames": [
            "ZimperiumWhite.png",
            "ZimperiumBlack.png"
        ],
        "version": "1.0.0",
        "title": "Zimperium Mobile Threat Defense (MTD)",
        "templateRelativePath": "ZimperiumWorkbooks.json",
        "subtitle": "",
        "provider": "Zimperium"
    },
    {
        "workbookKey": "AzureAuditActivityAndSigninWorkbook",
        "logoFileName": "azureactivedirectory_logo.svg",
        "description": "Gain insights into Azure Active Directory Audit, Activity and Signins with one workbook. This workbook can be used by Security and Azure administrators.",
        "dataTypesDependencies": [
            "AzureActivity",
            "AuditLogs",
            "SigninLogs"
        ],
        "dataConnectorsDependencies": [
            "AzureActiveDirectory"
        ],
        "previewImagesFileNames": [
            "AzureAuditActivityAndSigninWhite1.png",
            "AzureAuditActivityAndSigninWhite2.png",
            "AzureAuditActivityAndSigninBlack1.png",
            "AzureAuditActivityAndSigninBlack2.png"
        ],
        "version": "1.2.0",
        "title": "Azure AD Audit, Activity and Sign-in logs",
        "templateRelativePath": "AzureAuditActivityAndSignin.json",
        "subtitle": "",
        "provider": "Microsoft Sentinel community"
    },
    {
        "workbookKey": "WindowsFirewall",
        "logoFileName": "Microsoft_logo.svg",
        "description": "Gain insights into Windows Firewall logs in combination with security and Azure signin logs",
        "dataTypesDependencies": [
            "WindowsFirewall",
            "SecurityEvent",
            "SigninLogs"
        ],
        "dataConnectorsDependencies": [
            "SecurityEvents",
            "WindowsFirewall",
            "WindowsSecurityEvents"
        ],
        "previewImagesFileNames": [
            "WindowsFirewallWhite1.png",
            "WindowsFirewallWhite2.png",
            "WindowsFirewallBlack1.png",
            "WindowsFirewallBlack2.png"
        ],
        "version": "1.0.0",
        "title": "Windows Firewall",
        "templateRelativePath": "WindowsFirewall.json",
        "subtitle": "",
        "provider": "Microsoft Sentinel community"
    },
    {
        "workbookKey": "EventAnalyzerwWorkbook",
        "logoFileName": "",
        "description": "The Event Analyzer workbook allows to explore, audit and speed up analysis of Windows Event Logs, including all event details and attributes, such as security, application, system, setup, directory service, DNS and others.",
        "dataTypesDependencies": [
            "SecurityEvent"
        ],
        "dataConnectorsDependencies": [
            "SecurityEvents",
            "WindowsSecurityEvents"
        ],
        "previewImagesFileNames": [
            "EventAnalyzer-Workbook-White.png",
            "EventAnalyzer-Workbook-Black.png"
        ],
        "version": "1.0.0",
        "title": "Event Analyzer",
        "templateRelativePath": "EventAnalyzer.json",
        "subtitle": "",
        "provider": "Microsoft Sentinel community"
    },
    {
        "workbookKey": "ASC-ComplianceandProtection",
        "logoFileName": "",
        "description": "Gain insight into regulatory compliance, alert trends, security posture, and more with this workbook based on Azure Security Center data.",
        "dataTypesDependencies": [
            "SecurityAlert",
            "ProtectionStatus",
            "SecurityRecommendation",
            "SecurityBaseline",
            "SecurityBaselineSummary",
            "Update",
            "ConfigurationChange"
        ],
        "dataConnectorsDependencies": [
            "AzureSecurityCenter"
        ],
        "previewImagesFileNames": [
            "ASCCaPBlack.png",
            "ASCCaPWhite.png"
        ],
        "version": "1.2.0",
        "title": "ASC Compliance and Protection",
        "templateRelativePath": "ASC-ComplianceandProtection.json",
        "subtitle": "",
        "provider": "Microsoft Sentinel community"
    },
    {
        "workbookKey": "AIVectraDetectWorkbook",
        "logoFileName": "AIVectraDetect.svg",
        "description": "Start investigating network attacks surfaced by Vectra Detect directly from Sentinel. View critical hosts, accounts, campaigns and detections. Also monitor Vectra system health and audit logs.",
        "dataTypesDependencies": [
            "CommonSecurityLog"
        ],
        "dataConnectorsDependencies": [
            "AIVectraDetect"
        ],
        "previewImagesFileNames": [
            "AIVectraDetectWhite1.png",
            "AIVectraDetectBlack1.png"
        ],
        "version": "1.1.1",
        "title": "Vectra AI Detect",
        "templateRelativePath": "AIVectraDetectWorkbook.json",
        "subtitle": "",
        "provider": "Vectra AI"
    },
    {
        "workbookKey": "Perimeter81OverviewWorkbook",
        "logoFileName": "Perimeter81_Logo.svg",
        "description": "Gain insights and comprehensive monitoring into your Perimeter 81 account by analyzing activities.",
        "dataTypesDependencies": [
            "Perimeter81_CL"
        ],
        "dataConnectorsDependencies": [
            "Perimeter81ActivityLogs"
        ],
        "previewImagesFileNames": [
            "Perimeter81OverviewWhite1.png",
            "Perimeter81OverviewBlack1.png",
            "Perimeter81OverviewWhite2.png",
            "Perimeter81OverviewBlack2.png"
        ],
        "version": "1.0.0",
        "title": "Perimeter 81 Overview",
        "templateRelativePath": "Perimeter81OverviewWorkbook.json",
        "subtitle": "",
        "provider": "Perimeter 81"
    },
    {
        "workbookKey": "SymantecProxySGWorkbook",
        "logoFileName": "symantec_logo.svg",
        "description": "Gain insight into Symantec ProxySG by analyzing, collecting and correlating proxy data.\nThis workbook provides visibility into ProxySG Access logs",
        "dataTypesDependencies": [
            "Syslog"
        ],
        "dataConnectorsDependencies": [
            "SymantecProxySG"
        ],
        "previewImagesFileNames": [
            "SymantecProxySGWhite.png",
            "SymantecProxySGBlack.png"
        ],
        "version": "1.0.0",
        "title": "Symantec ProxySG",
        "templateRelativePath": "SymantecProxySG.json",
        "subtitle": "",
        "provider": "Symantec"
    },
    {
        "workbookKey": "IllusiveASMWorkbook",
        "logoFileName": "illusive_logo_workbook.svg",
        "description": "Gain insights into your organization's Cyber Hygiene and Attack Surface risk.\nIllusive ASM automates discovery and clean-up of credential violations, allows drill-down inspection of pathways to critical assets, and provides risk insights that inform intelligent decision-making to reduce attacker mobility.",
        "dataTypesDependencies": [
            "CommonSecurityLog"
        ],
        "dataConnectorsDependencies": [
            "illusiveAttackManagementSystem"
        ],
        "previewImagesFileNames": [
            "IllusiveASMWhite.png",
            "IllusiveASMBlack.png"
        ],
        "version": "1.0.0",
        "title": "Illusive ASM Dashboard",
        "templateRelativePath": "IllusiveASM.json",
        "subtitle": "",
        "provider": "Illusive"
    },
    {
        "workbookKey": "IllusiveADSWorkbook",
        "logoFileName": "illusive_logo_workbook.svg",
        "description": "Gain insights into unauthorized lateral movement in your organization's network.\nIllusive ADS is designed to paralyzes attackers and eradicates in-network threats by creating a hostile environment for the attackers across all the layers of the attack surface.",
        "dataTypesDependencies": [
            "CommonSecurityLog"
        ],
        "dataConnectorsDependencies": [
            "illusiveAttackManagementSystem"
        ],
        "previewImagesFileNames": [
            "IllusiveADSWhite.png",
            "IllusiveADSBlack.png"
        ],
        "version": "1.0.0",
        "title": "Illusive ADS Dashboard",
        "templateRelativePath": "IllusiveADS.json",
        "subtitle": "",
        "provider": "Illusive"
    },
    {
        "workbookKey": "PulseConnectSecureWorkbook",
        "logoFileName": "",
        "description": "Gain insight into Pulse Secure VPN by analyzing, collecting and correlating vulnerability data.\nThis workbook provides visibility into user VPN activities",
        "dataTypesDependencies": [
            "Syslog"
        ],
        "dataConnectorsDependencies": [
            "PulseConnectSecure"
        ],
        "previewImagesFileNames": [
            "PulseConnectSecureWhite.png",
            "PulseConnectSecureBlack.png"
        ],
        "version": "1.0.0",
        "title": "Pulse Connect Secure",
        "templateRelativePath": "PulseConnectSecure.json",
        "subtitle": "",
        "provider": "Pulse Secure"
    },
    {
        "workbookKey": "InfobloxNIOSWorkbook",
        "logoFileName": "infoblox_logo.svg",
        "description": "Gain insight into Infoblox NIOS by analyzing, collecting and correlating DHCP and DNS data.\nThis workbook provides visibility into DHCP and DNS traffic",
        "dataTypesDependencies": [
            "Syslog"
        ],
        "dataConnectorsDependencies": [
            "InfobloxNIOS"
        ],
        "previewImagesFileNames": [],
        "version": "1.1.0",
        "title": "Infoblox NIOS",
        "templateRelativePath": "Infoblox-Workbook-V2.json",
        "subtitle": "",
        "provider": "Infoblox"
    },
    {
        "workbookKey": "SymantecVIPWorkbook",
        "logoFileName": "symantec_logo.svg",
        "description": "Gain insight into Symantec VIP by analyzing, collecting and correlating strong authentication data.\nThis workbook provides visibility into user authentications",
        "dataTypesDependencies": [
            "Syslog"
        ],
        "dataConnectorsDependencies": [
            "SymantecVIP"
        ],
        "previewImagesFileNames": [
            "SymantecVIPWhite.png",
            "SymantecVIPBlack.png"
        ],
        "version": "1.0.0",
        "title": "Symantec VIP",
        "templateRelativePath": "SymantecVIP.json",
        "subtitle": "",
        "provider": "Symantec"
    },
    {
        "workbookKey": "ProofPointTAPWorkbook",
        "logoFileName": "proofpointlogo.svg",
        "description": "Gain extensive insight into Proofpoint Targeted Attack Protection (TAP) by analyzing, collecting and correlating TAP log events.\nThis workbook provides visibility into message and click events that were permitted, delivered, or blocked",
        "dataTypesDependencies": [
            "ProofPointTAPMessagesBlocked_CL",
            "ProofPointTAPMessagesDelivered_CL",
            "ProofPointTAPClicksPermitted_CL",
            "ProofPointTAPClicksBlocked_CL"
        ],
        "dataConnectorsDependencies": [
            "ProofpointTAP"
        ],
        "previewImagesFileNames": [
            "ProofpointTAPWhite.png",
            "ProofpointTAPBlack.png"
        ],
        "version": "1.0.0",
        "title": "Proofpoint TAP",
        "templateRelativePath": "ProofpointTAP.json",
        "subtitle": "",
        "provider": "Proofpoint"
    },
    {
        "workbookKey": "QualysVMV2Workbook",
        "logoFileName": "qualys_logo.svg",
        "description": "Gain insight into Qualys Vulnerability Management by analyzing, collecting and correlating vulnerability data.\nThis workbook provides visibility into vulnerabilities detected from vulnerability scans",
        "dataTypesDependencies": [
            "QualysHostDetectionV2_CL"
        ],
        "dataConnectorsDependencies": [
            "QualysVulnerabilityManagement"
        ],
        "previewImagesFileNames": [
            "QualysVMWhite.png",
            "QualysVMBlack.png"
        ],
        "version": "1.0.0",
        "title": "Qualys Vulnerability Management",
        "templateRelativePath": "QualysVMv2.json",
        "subtitle": "",
        "provider": "Qualys"
    },
    {
        "workbookKey": "GitHubSecurityWorkbook",
        "logoFileName": "GitHub.svg",
        "description": "Gain insights to GitHub activities that may be interesting for security.",
        "dataTypesDependencies": [
            "Github_CL",
            "GitHubRepoLogs_CL"
        ],
        "dataConnectorsDependencies": [],
        "previewImagesFileNames": [
            "GitHubSecurityWhite.png",
            "GitHubSecurityBlack.png"
        ],
        "version": "1.0.0",
        "title": "GitHub Security",
        "templateRelativePath": "GitHubSecurityWorkbook.json",
        "subtitle": "",
        "provider": "Microsoft Sentinel community"
    },
    {
        "workbookKey": "VisualizationDemo",
        "logoFileName": "",
        "description": "Learn and explore the many ways of displaying information within Microsoft Sentinel workbooks",
        "dataTypesDependencies": [
            "SecurityAlert"
        ],
        "dataConnectorsDependencies": [],
        "previewImagesFileNames": [
            "VisualizationDemoBlack.png",
            "VisualizationDemoWhite.png"
        ],
        "version": "1.0.0",
        "title": "Visualizations Demo",
        "templateRelativePath": "VisualizationDemo.json",
        "subtitle": "",
        "provider": "Microsoft Sentinel Community"
    },
    {
        "workbookKey": "SophosXGFirewallWorkbook",
        "logoFileName": "sophos_logo.svg",
        "description": "Gain insight into Sophos XG Firewall by analyzing, collecting and correlating firewall data.\nThis workbook provides visibility into network traffic",
        "dataTypesDependencies": [
            "Syslog"
        ],
        "dataConnectorsDependencies": [
            "SophosXGFirewall"
        ],
        "previewImagesFileNames": [
            "SophosXGFirewallWhite.png",
            "SophosXGFirewallBlack.png"
        ],
        "version": "1.0.0",
        "title": "Sophos XG Firewall",
        "templateRelativePath": "SophosXGFirewall.json",
        "subtitle": "",
        "provider": "Sophos"
    },
    {
        "workbookKey": "SysmonThreatHuntingWorkbook",
        "logoFileName": "",
        "description": "Simplify your threat hunts using Sysmon data mapped to MITRE ATT&CK data. This workbook gives you the ability to drilldown into system activity based on known ATT&CK techniques as well as other threat hunting entry points such as user activity, network connections or virtual machine Sysmon events.\nPlease note that for this workbook to work you must have deployed Sysmon on your virtual machines in line with the instructions at https://github.com/BlueTeamLabs/sentinel-attack/wiki/Onboarding-sysmon-data-to-Azure-Sentinel",
        "dataTypesDependencies": [
            "Event"
        ],
        "dataConnectorsDependencies": [],
        "previewImagesFileNames": [
            "SysmonThreatHuntingWhite1.png",
            "SysmonThreatHuntingBlack1.png"
        ],
        "version": "1.4.0",
        "title": "Sysmon Threat Hunting",
        "templateRelativePath": "SysmonThreatHunting.json",
        "subtitle": "",
        "provider": "Microsoft Sentinel community"
    },
    {
        "workbookKey": "WebApplicationFirewallWAFTypeEventsWorkbook",
        "logoFileName": "webapplicationfirewall(WAF)_logo.svg",
        "description": "Gain insights into your organization's Azure web application firewall (WAF) across various services such as Azure Front Door Service and Application Gateway. You can view event triggers, full messages, attacks over time, among other data. Several aspects of the workbook are interactable to allow users to further understand their data",
        "dataTypesDependencies": [
            "AzureDiagnostics"
        ],
        "dataConnectorsDependencies": [
            "WAF"
        ],
        "previewImagesFileNames": [
            "WAFFirewallWAFTypeEventsBlack1.PNG",
            "WAFFirewallWAFTypeEventsBlack2.PNG",
            "WAFFirewallWAFTypeEventsBlack3.PNG",
            "WAFFirewallWAFTypeEventsBlack4.PNG",
            "WAFFirewallWAFTypeEventsWhite1.png",
            "WAFFirewallWAFTypeEventsWhite2.PNG",
            "WAFFirewallWAFTypeEventsWhite3.PNG",
            "WAFFirewallWAFTypeEventsWhite4.PNG"
        ],
        "version": "1.1.0",
        "title": "Microsoft Web Application Firewall (WAF) - Azure WAF",
        "templateRelativePath": "WebApplicationFirewallWAFTypeEvents.json",
        "subtitle": "",
        "provider": "Microsoft"
    },
    {
        "workbookKey": "OrcaAlertsOverviewWorkbook",
        "logoFileName": "Orca_logo.svg",
        "description": "A visualized overview of Orca security alerts.\nExplore, analize and learn about your security posture using Orca alerts Overview",
        "dataTypesDependencies": [
            "OrcaAlerts_CL"
        ],
        "dataConnectorsDependencies": [
            "OrcaSecurityAlerts"
        ],
        "previewImagesFileNames": [
            "OrcaAlertsWhite.png",
            "OrcaAlertsBlack.png"
        ],
        "version": "1.1.0",
        "title": "Orca alerts overview",
        "templateRelativePath": "OrcaAlerts.json",
        "subtitle": "",
        "provider": "Orca Security"
    },
    {
        "workbookKey": "CyberArkWorkbook",
        "logoFileName": "CyberArk_Logo.svg",
        "description": "The CyberArk Syslog connector allows you to easily connect all your CyberArk security solution logs with your Microsoft Sentinel, to view dashboards, create custom alerts, and improve investigation. Integration between CyberArk and Microsoft Sentinel makes use of the CEF Data Connector to properly parse and display CyberArk Syslog messages.",
        "dataTypesDependencies": [
            "CommonSecurityLog"
        ],
        "dataConnectorsDependencies": [
            "CyberArk"
        ],
        "previewImagesFileNames": [
            "CyberArkActivitiesWhite.PNG",
            "CyberArkActivitiesBlack.PNG"
        ],
        "version": "1.1.0",
        "title": "CyberArk EPV Events",
        "templateRelativePath": "CyberArkEPV.json",
        "subtitle": "",
        "provider": "CyberArk"
    },
    {
        "workbookKey": "UserEntityBehaviorAnalyticsWorkbook",
        "logoFileName": "Azure_Sentinel.svg",
        "description": "Identify compromised users and insider threats using User and Entity Behavior Analytics. Gain insights into anomalous user behavior from baselines learned from behavior patterns",
        "dataTypesDependencies": [
            "BehaviorAnalytics"
        ],
        "dataConnectorsDependencies": [],
        "previewImagesFileNames": [
            "UserEntityBehaviorAnalyticsBlack1.png",
            "UserEntityBehaviorAnalyticsWhite1.png"
        ],
        "version": "1.2.0",
        "title": "User And Entity Behavior Analytics",
        "templateRelativePath": "UserEntityBehaviorAnalytics.json",
        "subtitle": "",
        "provider": "Microsoft"
    },
    {
        "workbookKey": "CitrixWAF",
        "logoFileName": "citrix_logo.svg",
        "description": "Gain insight into the Citrix WAF logs",
        "dataTypesDependencies": [
            "CommonSecurityLog"
        ],
        "dataConnectorsDependencies": [
            "CitrixWAF",
			"CitrixWAFAma"
        ],
        "previewImagesFileNames": [
            "CitrixWAFBlack.png",
            "CitrixWAFWhite.png"
        ],
        "version": "1.0.0",
        "title": "Citrix WAF (Web App Firewall)",
        "templateRelativePath": "CitrixWAF.json",
        "subtitle": "",
        "provider": "Citrix Systems Inc."
    },
    {
        "workbookKey": "UnifiSGWorkbook",
        "logoFileName": "",
        "description": "Gain insights into Unifi Security Gateways analyzing traffic and activities.",
        "dataTypesDependencies": [
            "CommonSecurityLog"
        ],
        "dataConnectorsDependencies": [],
        "previewImagesFileNames": [
            "UnifiSGBlack.png",
            "UnifiSGWhite.png"
        ],
        "version": "1.0.0",
        "title": "Unifi Security Gateway",
        "templateRelativePath": "UnfiSG.json",
        "subtitle": "",
        "provider": "Microsoft Sentinel community"
    },
    {
        "workbookKey": "UnifiSGNetflowWorkbook",
        "logoFileName": "",
        "description": "Gain insights into Unifi Security Gateways analyzing traffic and activities using Netflow.",
        "dataTypesDependencies": [
            "netflow_CL"
        ],
        "dataConnectorsDependencies": [],
        "previewImagesFileNames": [
            "UnifiSGNetflowBlack.png",
            "UnifiSGNetflowWhite.png"
        ],
        "version": "1.0.0",
        "title": "Unifi Security Gateway - NetFlow",
        "templateRelativePath": "UnfiSGNetflow.json",
        "subtitle": "",
        "provider": "Microsoft Sentinel community"
    },
    {
        "workbookKey": "NormalizedNetworkEventsWorkbook",
        "logoFileName": "Azure_Sentinel.svg",
        "description": "See insights on multiple networking appliances and other network sessions, that have been parsed or mapped to the normalized networking sessions table. Note this requires enabling parsers for the different products - to learn more, visit https://aka.ms/sentinelnormalizationdocs",
        "dataTypesDependencies": [],
        "dataConnectorsDependencies": [],
        "previewImagesFileNames": [
            "NormalizedNetworkEventsWhite.png",
            "NormalizedNetworkEventsBlack.png"
        ],
        "version": "1.0.0",
        "title": "Normalized network events",
        "templateRelativePath": "NormalizedNetworkEvents.json",
        "subtitle": "",
        "provider": "Microsoft"
    },
    {
        "workbookKey": "WorkspaceAuditingWorkbook",
        "logoFileName": "Azure_Sentinel.svg",
        "description": "Workspace auditing report\r\nUse this report to understand query runs across your workspace.",
        "dataTypesDependencies": [
            "LAQueryLogs"
        ],
        "dataConnectorsDependencies": [],
        "previewImagesFileNames": [
            "WorkspaceAuditingWhite.png",
            "WorkspaceAuditingBlack.png"
        ],
        "version": "1.0.0",
        "title": "Workspace audit",
        "templateRelativePath": "WorkspaceAuditing.json",
        "subtitle": "",
        "provider": "Microsoft Sentinel community"
    },
    {
        "workbookKey": "MITREATTACKWorkbook",
        "logoFileName": "Azure_Sentinel.svg",
        "description": "Workbook to showcase MITRE ATT&CK Coverage for Microsoft Sentinel",
        "dataTypesDependencies": [
            "SecurityAlert"
        ],
        "dataConnectorsDependencies": [],
        "previewImagesFileNames": [
            "MITREATTACKWhite1.PNG",
            "MITREATTACKWhite2.PNG",
            "MITREATTACKBlack1.PNG",
            "MITREATTACKBlack2.PNG"
        ],
        "version": "1.0.1",
        "title": "MITRE ATT&CK Workbook",
        "templateRelativePath": "MITREAttack.json",
        "subtitle": "",
        "provider": "Microsoft Sentinel community"
    },
    {
        "workbookKey": "BETTERMTDWorkbook",
        "logoFileName": "BETTER_MTD_logo.svg",
        "description": "Workbook using the BETTER Mobile Threat Defense (MTD) connector, to give insights into your mobile devices, installed application and overall device security posture.",
        "dataTypesDependencies": [
            "BetterMTDDeviceLog_CL",
            "BetterMTDAppLog_CL",
            "BetterMTDIncidentLog_CL",
            "BetterMTDNetflowLog_CL"
        ],
        "dataConnectorsDependencies": [
            "BetterMTD"
        ],
        "previewImagesFileNames": [
            "BetterMTDWorkbookPreviewWhite1.png",
            "BetterMTDWorkbookPreviewWhite2.png",
            "BetterMTDWorkbookPreviewWhite3.png",
            "BetterMTDWorkbookPreviewBlack1.png",
            "BetterMTDWorkbookPreviewBlack2.png",
            "BetterMTDWorkbookPreviewBlack3.png"
        ],
        "version": "1.1.0",
        "title": "BETTER Mobile Threat Defense (MTD)",
        "templateRelativePath": "BETTER_MTD_Workbook.json",
        "subtitle": "",
        "provider": "BETTER Mobile"
    },
    {
        "workbookKey": "AlsidIoEWorkbook",
        "logoFileName": "Alsid.svg",
        "description": "Workbook showcasing the state and evolution of your Alsid for AD Indicators of Exposures alerts.",
        "dataTypesDependencies": [
            "AlsidForADLog_CL"
        ],
        "dataConnectorsDependencies": [
            "AlsidForAD"
        ],
        "previewImagesFileNames": [
            "AlsidIoEBlack1.png",
            "AlsidIoEBlack2.png",
            "AlsidIoEBlack3.png",
            "AlsidIoEWhite1.png",
            "AlsidIoEWhite2.png",
            "AlsidIoEWhite3.png"
        ],
        "version": "1.0.0",
        "title": "Alsid for AD | Indicators of Exposure",
        "templateRelativePath": "AlsidIoE.json",
        "subtitle": "",
        "provider": "Alsid"
    },
    {
        "workbookKey": "AlsidIoAWorkbook",
        "logoFileName": "Alsid.svg",
        "description": "Workbook showcasing the state and evolution of your Alsid for AD Indicators of Attack alerts.",
        "dataTypesDependencies": [
            "AlsidForADLog_CL"
        ],
        "dataConnectorsDependencies": [
            "AlsidForAD"
        ],
        "previewImagesFileNames": [
            "AlsidIoABlack1.png",
            "AlsidIoABlack2.png",
            "AlsidIoABlack3.png",
            "AlsidIoAWhite1.png",
            "AlsidIoAWhite2.png",
            "AlsidIoAWhite3.png"
        ],
        "version": "1.0.0",
        "title": "Alsid for AD | Indicators of Attack",
        "templateRelativePath": "AlsidIoA.json",
        "subtitle": "",
        "provider": "Alsid"
    },
    {
        "workbookKey": "InvestigationInsightsWorkbook",
        "logoFileName": "Microsoft_logo.svg",
        "description": "Help analysts gain insight into incident, bookmark and entity data through the Investigation Insights Workbook. This workbook provides common queries and detailed visualizations to help an analyst investigate suspicious activities quickly with an easy to use interface. Analysts can start their investigation from a Microsoft Sentinel incident, bookmark, or by simply entering the entity data into the workbook manually.",
        "dataTypesDependencies": [
            "AuditLogs",
            "AzureActivity",
            "CommonSecurityLog",
            "OfficeActivity",
            "SecurityEvent",
            "SigninLogs",
            "ThreatIntelligenceIndicator"
        ],
        "dataConnectorsDependencies": [
            "AzureActivity",
            "SecurityEvents",
            "Office365",
            "AzureActiveDirectory",
            "ThreatIntelligence",
            "ThreatIntelligenceTaxii",
            "WindowsSecurityEvents"
        ],
        "previewImagesFileNames": [
            "InvestigationInsightsWhite1.png",
            "InvestigationInsightsBlack1.png",
            "InvestigationInsightsWhite2.png",
            "InvestigationInsightsBlack2.png"
        ],
        "version": "1.4.0",
        "title": "Investigation Insights",
        "templateRelativePath": "InvestigationInsights.json",
        "subtitle": "",
        "provider": "Microsoft Sentinel community"
    },
    {
        "workbookKey": "AksSecurityWorkbook",
        "logoFileName": "Kubernetes_services.svg",
        "description": "See insights about the security of your AKS clusters. The workbook helps to identify sensitive operations in the clusters and get insights based on Azure Defender alerts.",
        "dataTypesDependencies": [
            "SecurityAlert",
            "AzureDiagnostics"
        ],
        "dataConnectorsDependencies": [
            "AzureSecurityCenter",
            "AzureKubernetes"
        ],
        "previewImagesFileNames": [
            "AksSecurityWhite.png",
            "AksSecurityBlack.png"
        ],
        "version": "1.5.0",
        "title": "Azure Kubernetes Service (AKS) Security",
        "templateRelativePath": "AksSecurity.json",
        "subtitle": "",
        "provider": "Microsoft"
    },
    {
        "workbookKey": "AzureKeyVaultWorkbook",
        "logoFileName": "KeyVault.svg",
        "description": "See insights about the security of your Azure key vaults. The workbook helps to identify sensitive operations in the key vaults and get insights based on Azure Defender alerts.",
        "dataTypesDependencies": [
            "SecurityAlert",
            "AzureDiagnostics"
        ],
        "dataConnectorsDependencies": [
            "AzureSecurityCenter",
            "AzureKeyVault"
        ],
        "previewImagesFileNames": [
            "AkvSecurityWhite.png",
            "AkvSecurityBlack.png"
        ],
        "version": "1.1.0",
        "title": "Azure Key Vault Security",
        "templateRelativePath": "AzureKeyVaultWorkbook.json",
        "subtitle": "",
        "provider": "Microsoft"
    },
    {
        "workbookKey": "IncidentOverview",
        "logoFileName": "Azure_Sentinel.svg",
        "description": "The Incident Overview workbook is designed to assist in triaging and investigation by providing in-depth information about the incident, including:\r\n* General information\r\n* Entity data\r\n* Triage time (time between incident creation and first response)\r\n* Mitigation time (time between incident creation and closing)\r\n* Comments\r\n\r\nCustomize this workbook by saving and editing it. \r\nYou can reach this workbook template from the incidents panel as well. Once you have customized it, the link from the incident panel will open the customized workbook instead of the template.\r\n",
        "dataTypesDependencies": [
            "SecurityAlert",
            "SecurityIncident"
        ],
        "dataConnectorsDependencies": [],
        "previewImagesFileNames": [
            "IncidentOverviewBlack1.png",
            "IncidentOverviewWhite1.png",
            "IncidentOverviewBlack2.png",
            "IncidentOverviewWhite2.png"
        ],
        "version": "2.1.0",
        "title": "Incident overview",
        "templateRelativePath": "IncidentOverview.json",
        "subtitle": "",
        "provider": "Microsoft"
    },
    {
        "workbookKey": "SecurityOperationsEfficiency",
        "logoFileName": "Azure_Sentinel.svg",
        "description": "Security operations center managers can view overall efficiency metrics and measures regarding the performance of their team. They can find operations by multiple indicators over time including severity, MITRE tactics, mean time to triage, mean time to resolve and more. The SOC manager can develop a picture of the performance in both general and specific areas over time and use it to improve efficiency.",
        "dataTypesDependencies": [
            "SecurityAlert",
            "SecurityIncident"
        ],
        "dataConnectorsDependencies": [],
        "previewImagesFileNames": [
            "SecurityEfficiencyWhite1.png",
            "SecurityEfficiencyWhite2.png",
            "SecurityEfficiencyBlack1.png",
            "SecurityEfficiencyBlack2.png"
        ],
        "version": "1.5.0",
        "title": "Security Operations Efficiency",
        "templateRelativePath": "SecurityOperationsEfficiency.json",
        "subtitle": "",
        "provider": "Microsoft"
    },
    {
        "workbookKey": "DataCollectionHealthMonitoring",
        "logoFileName": "Azure_Sentinel.svg",
        "description": "Gain insights into your workspace's data ingestion status. In this workbook, you can view additional monitors and detect anomalies that will help you determine your workspace\u2019s data collection health.",
        "dataTypesDependencies": [],
        "dataConnectorsDependencies": [],
        "previewImagesFileNames": [
            "HealthMonitoringWhite1.png",
            "HealthMonitoringWhite2.png",
            "HealthMonitoringWhite3.png",
            "HealthMonitoringBlack1.png",
            "HealthMonitoringBlack2.png",
            "HealthMonitoringBlack3.png"
        ],
        "version": "1.0.0",
        "title": "Data collection health monitoring",
        "templateRelativePath": "DataCollectionHealthMonitoring.json",
        "subtitle": "",
        "provider": "Microsoft"
    },
    {
        "workbookKey": "OnapsisAlarmsWorkbook",
        "logoFileName": "onapsis_logo.svg",
        "description": "Gain insights into what is going on in your SAP Systems with this overview of the alarms triggered in the Onapsis Platform. Incidents are enriched with context and next steps to help your Security team respond effectively.",
        "dataTypesDependencies": [
            "CommonSecurityLog"
        ],
        "dataConnectorsDependencies": [
            "OnapsisPlatform"
        ],
        "previewImagesFileNames": [
            "OnapsisWhite1.PNG",
            "OnapsisBlack1.PNG",
            "OnapsisWhite2.PNG",
            "OnapsisBlack2.PNG"
        ],
        "version": "1.0.0",
        "title": "Onapsis Alarms Overview",
        "templateRelativePath": "OnapsisAlarmsOverview.json",
        "subtitle": "",
        "provider": "Onapsis"
    },
    {
        "workbookKey": "DelineaWorkbook",
        "logoFileName": "DelineaLogo.svg",
        "description": "The Delinea Secret Server Syslog connector",
        "dataTypesDependencies": [
            "CommonSecurityLog"
        ],
        "dataConnectorsDependencies": [
            "DelineaSecretServer_CEF"
        ],
        "previewImagesFileNames": [
            "DelineaWorkbookWhite.PNG",
            "DelineaWorkbookBlack.PNG"
        ],
        "version": "1.0.0",
        "title": "Delinea Secret Server Workbook",
        "templateRelativePath": "DelineaWorkbook.json",
        "subtitle": "",
        "provider": "Delinea"
    },
    {
        "workbookKey": "ForcepointCloudSecurityGatewayWorkbook",
        "logoFileName": "Forcepoint_new_logo.svg",
        "description": "Use this report to understand query runs across your workspace.",
        "dataTypesDependencies": [
            "CommonSecurityLog"
        ],
        "dataConnectorsDependencies": [
            "ForcepointCSG"
        ],
        "previewImagesFileNames": [
            "ForcepointCloudSecurityGatewayWhite.png",
            "ForcepointCloudSecurityGatewayBlack.png"
        ],
        "version": "1.0.0",
        "title": "Forcepoint Cloud Security Gateway Workbook",
        "templateRelativePath": "ForcepointCloudSecuirtyGatewayworkbook.json",
        "subtitle": "",
        "provider": "Forcepoint"
    },
    {
        "workbookKey": "IntsightsIOCWorkbook",
        "logoFileName": "IntSights_logo.svg",
        "description": "This Microsoft Sentinel workbook provides an overview of Indicators of Compromise (IOCs) and their correlations allowing users to analyze and visualize indicators based on severity, type, and other parameters.",
        "dataTypesDependencies": [
            "ThreatIntelligenceIndicator",
            "SecurityAlert"
        ],
        "dataConnectorsDependencies": [
            "ThreatIntelligenceTaxii"
        ],
        "previewImagesFileNames": [
            "IntsightsIOCWhite.png",
            "IntsightsMatchedWhite.png",
            "IntsightsMatchedBlack.png",
            "IntsightsIOCBlack.png"
        ],
        "version": "2.0.0",
        "title": "IntSights IOC Workbook",
        "templateRelativePath": "IntsightsIOCWorkbook.json",
        "subtitle": "",
        "provider": "IntSights Cyber Intelligence"
    },
    {
        "workbookKey": "DarktraceSummaryWorkbook",
        "logoFileName": "Darktrace.svg",
        "description": "A workbook containing relevant KQL queries to help you visualise the data in model breaches from the Darktrace Connector",
        "dataTypesDependencies": [
            "CommonSecurityLog"
        ],
        "dataConnectorsDependencies": [
            "Darktrace"
        ],
        "previewImagesFileNames": [
            "AIA-DarktraceSummaryWhite.png",
            "AIA-DarktraceSummaryBlack.png"
        ],
        "version": "1.1.0",
        "title": "AI Analyst Darktrace Model Breach Summary",
        "templateRelativePath": "AIA-Darktrace.json",
        "subtitle": "",
        "provider": "Darktrace"
    },
    {
        "workbookKey": "TrendMicroXDR",
        "logoFileName": "trendmicro_logo.svg",
        "description": "Gain insights from Trend Vision One with this overview of the Alerts triggered.",
        "dataTypesDependencies": [
            "TrendMicro_XDR_WORKBENCH_CL"
        ],
        "dataConnectorsDependencies": [
            "TrendMicroXDR"
        ],
        "previewImagesFileNames": [
            "TrendMicroXDROverviewWhite.png",
            "TrendMicroXDROverviewBlack.png"
        ],
        "version": "1.3.0",
        "title": "Trend Vision One Alert Overview",
        "templateRelativePath": "TrendMicroXDROverview.json",
        "subtitle": "",
        "provider": "Trend Micro"
    },
    {
        "workbookKey": "CyberpionOverviewWorkbook",
        "logoFileName": "cyberpion_logo.svg",
        "description": "Use Cyberpion's Security Logs and this workbook, to get an overview of your online assets, gain insights into their current state, and find ways to better secure your ecosystem.",
        "dataTypesDependencies": [
            "CyberpionActionItems_CL"
        ],
        "dataConnectorsDependencies": [
            "CyberpionSecurityLogs"
        ],
        "previewImagesFileNames": [
            "CyberpionActionItemsBlack.png",
            "CyberpionActionItemsWhite.png"
        ],
        "version": "1.0.0",
        "title": "Cyberpion Overview",
        "templateRelativePath": "CyberpionOverviewWorkbook.json",
        "subtitle": "",
        "provider": "Cyberpion"
    },
    {
        "workbookKey": "SolarWindsPostCompromiseHuntingWorkbook",
        "logoFileName": "MSTIC-Logo.svg",
        "description": "This hunting workbook is intended to help identify activity related to the Solorigate compromise and subsequent attacks discovered in December 2020",
        "dataTypesDependencies": [
            "CommonSecurityLog",
            "SigninLogs",
            "AuditLogs",
            "AADServicePrincipalSignInLogs",
            "OfficeActivity",
            "BehaviorAnalytics",
            "SecurityEvent",
            "DeviceProcessEvents",
            "SecurityAlert",
            "DnsEvents"
        ],
        "dataConnectorsDependencies": [
            "AzureActiveDirectory",
            "SecurityEvents",
            "Office365",
            "MicrosoftThreatProtection",
            "DNS",
            "WindowsSecurityEvents"
        ],
        "previewImagesFileNames": [
            "SolarWindsPostCompromiseHuntingWhite.png",
            "SolarWindsPostCompromiseHuntingBlack.png"
        ],
        "version": "1.5.0",
        "title": "SolarWinds Post Compromise Hunting",
        "templateRelativePath": "SolarWindsPostCompromiseHunting.json",
        "subtitle": "",
        "provider": "Microsoft"
    },
    {
        "workbookKey": "ProofpointPODWorkbook",
        "logoFileName": "proofpointlogo.svg",
        "description": "Gain insights into your Proofpoint on Demand Email Security activities, including maillog and messages data. The Workbook provides users with an executive dashboard showing the reporting capabilities, message traceability and monitoring.",
        "dataTypesDependencies": [
            "ProofpointPOD_maillog_CL",
            "ProofpointPOD_message_CL"
        ],
        "dataConnectorsDependencies": [
            "ProofpointPOD"
        ],
        "previewImagesFileNames": [
            "ProofpointPODMainBlack1.png",
            "ProofpointPODMainBlack2.png",
            "ProofpointPODMainWhite1.png",
            "ProofpointPODMainWhite2.png",
            "ProofpointPODMessageSummaryBlack.png",
            "ProofpointPODMessageSummaryWhite.png",
            "ProofpointPODTLSBlack.png",
            "ProofpointPODTLSWhite.png"
        ],
        "version": "1.0.0",
        "title": "Proofpoint On-Demand Email Security",
        "templateRelativePath": "ProofpointPOD.json",
        "subtitle": "",
        "provider": "Proofpoint"
    },
    {
        "workbookKey": "CiscoUmbrellaWorkbook",
        "logoFileName": "cisco_logo.svg",
        "description": "Gain insights into Cisco Umbrella activities, including the DNS, Proxy and Cloud Firewall data. Workbook shows general information along with threat landscape including categories, blocked destinations and URLs.",
        "dataTypesDependencies": [
            "Cisco_Umbrella_dns_CL",
            "Cisco_Umbrella_proxy_CL",
            "Cisco_Umbrella_ip_CL",
            "Cisco_Umbrella_cloudfirewall_CL"
        ],
        "dataConnectorsDependencies": [
            "CiscoUmbrellaDataConnector"
        ],
        "previewImagesFileNames": [
            "CiscoUmbrellaDNSBlack1.png",
            "CiscoUmbrellaDNSBlack2.png",
            "CiscoUmbrellaDNSWhite1.png",
            "CiscoUmbrellaDNSWhite2.png",
            "CiscoUmbrellaFirewallBlack.png",
            "CiscoUmbrellaFirewallWhite.png",
            "CiscoUmbrellaMainBlack1.png",
            "CiscoUmbrellaMainBlack2.png",
            "CiscoUmbrellaMainWhite1.png",
            "CiscoUmbrellaMainWhite2.png",
            "CiscoUmbrellaProxyBlack1.png",
            "CiscoUmbrellaProxyBlack2.png",
            "CiscoUmbrellaProxyWhite1.png",
            "CiscoUmbrellaProxyWhite2.png"
        ],
        "version": "1.0.0",
        "title": "Cisco Umbrella",
        "templateRelativePath": "CiscoUmbrella.json",
        "subtitle": "",
        "provider": "Cisco"
    },
    {
        "workbookKey": "AnalyticsEfficiencyWorkbook",
        "logoFileName": "Azure_Sentinel.svg",
        "description": "Gain insights into the efficacy of your analytics rules. In this workbook you can analyze and monitor the analytics rules found in your workspace to achieve better performance by your SOC.",
        "dataTypesDependencies": [
            "SecurityAlert",
            "SecurityIncident"
        ],
        "dataConnectorsDependencies": [],
        "previewImagesFileNames": [
            "AnalyticsEfficiencyBlack.png",
            "AnalyticsEfficiencyWhite.png"
        ],
        "version": "1.2.0",
        "title": "Analytics Efficiency",
        "templateRelativePath": "AnalyticsEfficiency.json",
        "subtitle": "",
        "provider": "Microsoft"
    },
    {
        "workbookKey": "WorkspaceUsage",
        "logoFileName": "Azure_Sentinel.svg",
        "description": "Gain insights into your workspace's usage. In this workbook, you can view your workspace\u2019s data consumption, latency, recommended tasks and Cost and Usage statistics.",
        "dataTypesDependencies": [],
        "dataConnectorsDependencies": [],
        "previewImagesFileNames": [
            "WorkspaceUsageBlack.png",
            "WorkspaceUsageWhite.png"
        ],
        "version": "1.6.0",
        "title": "Workspace Usage Report",
        "templateRelativePath": "WorkspaceUsage.json",
        "subtitle": "",
        "provider": "Microsoft Sentinel community"
    },
    {
        "workbookKey": "SentinelCentral",
        "logoFileName": "Azure_Sentinel.svg",
        "description": "Use this report to view Incident (and Alert data) across many workspaces, this works with Azure Lighthouse and across any subscription you have access to.",
        "dataTypesDependencies": [
            "SecurityIncident"
        ],
        "dataConnectorsDependencies": [],
        "previewImagesFileNames": [
            "SentinelCentralBlack.png",
            "SentinelCentralWhite.png"
        ],
        "version": "2.1.1",
        "title": "Microsoft Sentinel Central",
        "templateRelativePath": "SentinelCentral.json",
        "subtitle": "",
        "provider": "Microsoft Sentinel community"
    },
    {
        "workbookKey": "CognniIncidentsWorkbook",
        "logoFileName": "cognni-logo.svg",
        "description": "Gain intelligent insights into the risks to your important financial, legal, HR, and governance information. This workbook lets you monitor your at-risk information to determine when and why incidents occurred, as well as who was involved. These incidents are broken into high, medium, and low risk incidents for each information category.",
        "dataTypesDependencies": [
            "CognniIncidents_CL"
        ],
        "dataConnectorsDependencies": [
            "CognniSentinelDataConnector"
        ],
        "previewImagesFileNames": [
            "CognniBlack.PNG",
            "CognniWhite.PNG"
        ],
        "version": "1.0.0",
        "title": "Cognni Important Information Incidents",
        "templateRelativePath": "CognniIncidentsWorkbook.json",
        "subtitle": "",
        "provider": "Cognni"
    },
    {
        "workbookKey": "pfsense",
        "logoFileName": "pfsense_logo.svg",
        "description": "Gain insights into pfsense logs from both filterlog and nginx.",
        "dataTypesDependencies": [
            "CommonSecurityLog"
        ],
        "dataConnectorsDependencies": [],
        "previewImagesFileNames": [
            "pfsenseBlack.png",
            "pfsenseWhite.png"
        ],
        "version": "1.0.0",
        "title": "pfsense",
        "templateRelativePath": "pfsense.json",
        "subtitle": "",
        "provider": "Microsoft Sentinel community"
    },
    {
        "workbookKey": "ExchangeCompromiseHunting",
        "logoFileName": "MSTIC-Logo.svg",
        "description": "This workbook is intended to help defenders in responding to the Exchange Server vulnerabilities disclosed in March 2021, as well as hunting for potential compromise activity. More details on these vulnearbilities can be found at: https://aka.ms/exchangevulns",
        "dataTypesDependencies": [
            "SecurityEvent",
            "W3CIISLog"
        ],
        "dataConnectorsDependencies": [
            "SecurityEvents",
            "AzureMonitor(IIS)",
            "WindowsSecurityEvents"
        ],
        "previewImagesFileNames": [
            "ExchangeBlack.png",
            "ExchangeWhite.png"
        ],
        "version": "1.0.0",
        "title": "Exchange Compromise Hunting",
        "templateRelativePath": "ExchangeCompromiseHunting.json",
        "subtitle": "",
        "provider": "Microsoft"
    },
    {
        "workbookKey": "SOCProcessFramework",
        "logoFileName": "Azure_Sentinel.svg",
        "description": "Built by Microsoft's Sentinel GBB's - This workbook contains years of SOC Best Practices and is intended to help SOCs mature and leverage industry standards in Operationalizing their SOC in using Microsoft Sentinel. It contains Processes and Procedures every SOC should consider and builds a high level of operational excellence.",
        "dataTypesDependencies": [],
        "dataConnectorsDependencies": [],
        "previewImagesFileNames": [
            "SOCProcessFrameworkCoverImage1White.png",
            "SOCProcessFrameworkCoverImage1Black.png",
            "SOCProcessFrameworkCoverImage2White.png",
            "SOCProcessFrameworkCoverImage2Black.png"
        ],
        "version": "1.1.0",
        "title": "SOC Process Framework",
        "templateRelativePath": "SOCProcessFramework.json",
        "subtitle": "",
        "provider": "Microsoft Sentinel Community"
    },
    {
        "workbookKey": "Building_a_SOCLargeStaffWorkbook",
        "logoFileName": "Azure_Sentinel.svg",
        "description": "Built by Microsoft's Sentinel GBB's - This workbook contains years of SOC Best Practices and is intended to help SOCs mature and leverage industry standards in Operationalizing their SOC in using Microsoft Sentinel. It contains Processes and Procedures every SOC should consider and builds a high level of operational excellence.",
        "dataTypesDependencies": [],
        "dataConnectorsDependencies": [],
        "previewImagesFileNames": [
            "SOCProcessFrameworkCoverImage1White.png",
            "SOCProcessFrameworkCoverImage1Black.png",
            "SOCProcessFrameworkCoverImage2White.png",
            "SOCProcessFrameworkCoverImage2Black.png"
        ],
        "version": "1.1.0",
        "title": "SOC Large Staff",
        "templateRelativePath": "Building_a_SOCLargeStaff.json",
        "subtitle": "",
        "provider": "Microsoft Sentinel Community"
    },
    {
        "workbookKey": "Building_a_SOCMediumStaffWorkbook",
        "logoFileName": "Azure_Sentinel.svg",
        "description": "Built by Microsoft's Sentinel GBB's - This workbook contains years of SOC Best Practices and is intended to help SOCs mature and leverage industry standards in Operationalizing their SOC in using Microsoft Sentinel. It contains Processes and Procedures every SOC should consider and builds a high level of operational excellence.",
        "dataTypesDependencies": [],
        "dataConnectorsDependencies": [],
        "previewImagesFileNames": [
            "SOCProcessFrameworkCoverImage1White.png",
            "SOCProcessFrameworkCoverImage1Black.png",
            "SOCProcessFrameworkCoverImage2White.png",
            "SOCProcessFrameworkCoverImage2Black.png"
        ],
        "version": "1.1.0",
        "title": "SOC Medium Staff",
        "templateRelativePath": "Building_a_SOCMediumStaff.json",
        "subtitle": "",
        "provider": "Microsoft Sentinel Community"
    },
    {
        "workbookKey": "Building_a_SOCPartTimeStaffWorkbook",
        "logoFileName": "Azure_Sentinel.svg",
        "description": "Built by Microsoft's Sentinel GBB's - This workbook contains years of SOC Best Practices and is intended to help SOCs mature and leverage industry standards in Operationalizing their SOC in using Microsoft Sentinel. It contains Processes and Procedures every SOC should consider and builds a high level of operational excellence.",
        "dataTypesDependencies": [],
        "dataConnectorsDependencies": [],
        "previewImagesFileNames": [
            "SOCProcessFrameworkCoverImage1White.png",
            "SOCProcessFrameworkCoverImage1Black.png",
            "SOCProcessFrameworkCoverImage2White.png",
            "SOCProcessFrameworkCoverImage2Black.png"
        ],
        "version": "1.1.0",
        "title": "SOC Part Time Staff",
        "templateRelativePath": "Building_a_SOCPartTimeStaff.json",
        "subtitle": "",
        "provider": "Microsoft Sentinel Community"
    },
    {
        "workbookKey": "Building_a_SOCSmallStaffWorkbook",
        "logoFileName": "Azure_Sentinel.svg",
        "description": "Built by Microsoft's Sentinel GBB's - This workbook contains years of SOC Best Practices and is intended to help SOCs mature and leverage industry standards in Operationalizing their SOC in using Microsoft Sentinel. It contains Processes and Procedures every SOC should consider and builds a high level of operational excellence.",
        "dataTypesDependencies": [],
        "dataConnectorsDependencies": [],
        "previewImagesFileNames": [
            "SOCProcessFrameworkCoverImage1White.png",
            "SOCProcessFrameworkCoverImage1Black.png",
            "SOCProcessFrameworkCoverImage2White.png",
            "SOCProcessFrameworkCoverImage2Black.png"
        ],
        "version": "1.1.0",
        "title": "SOC Small Staff",
        "templateRelativePath": "Building_a_SOCSmallStaff.json",
        "subtitle": "",
        "provider": "Microsoft Sentinel Community"
    },
    {
        "workbookKey": "SOCIRPlanningWorkbook",
        "logoFileName": "Azure_Sentinel.svg",
        "description": "Built by Microsoft's Sentinel GBB's - This workbook contains years of SOC Best Practices and is intended to help SOCs mature and leverage industry standards in Operationalizing their SOC in using Microsoft Sentinel. It contains Processes and Procedures every SOC should consider and builds a high level of operational excellence.",
        "dataTypesDependencies": [],
        "dataConnectorsDependencies": [],
        "previewImagesFileNames": [
            "SOCProcessFrameworkCoverImage1White.png",
            "SOCProcessFrameworkCoverImage1Black.png",
            "SOCProcessFrameworkCoverImage2White.png",
            "SOCProcessFrameworkCoverImage2Black.png"
        ],
        "version": "1.1.0",
        "title": "SOC IR Planning",
        "templateRelativePath": "SOCIRPlanning.json",
        "subtitle": "",
        "provider": "Microsoft Sentinel Community"
    },
    {
        "workbookKey": "UpdateSOCMaturityScoreWorkbook",
        "logoFileName": "Azure_Sentinel.svg",
        "description": "Built by Microsoft's Sentinel GBB's - This workbook contains years of SOC Best Practices and is intended to help SOCs mature and leverage industry standards in Operationalizing their SOC in using Microsoft Sentinel. It contains Processes and Procedures every SOC should consider and builds a high level of operational excellence.",
        "dataTypesDependencies": [],
        "dataConnectorsDependencies": [],
        "previewImagesFileNames": [
            "SOCProcessFrameworkCoverImage1White.png",
            "SOCProcessFrameworkCoverImage1Black.png",
            "SOCProcessFrameworkCoverImage2White.png",
            "SOCProcessFrameworkCoverImage2Black.png"
        ],
        "version": "1.1.0",
        "title": "Update SOC Maturity Score",
        "templateRelativePath": "UpdateSOCMaturityScore.json",
        "subtitle": "",
        "provider": "Microsoft Sentinel Community"
    },
    {
        "workbookKey": "Microsoft365SecurityPosture",
        "logoFileName": "M365securityposturelogo.svg",
        "description": "This workbook presents security posture data collected from Azure Security Center, M365 Defender, Defender for Endpoint, and Microsoft Cloud App Security. This workbook relies on the M365 Security Posture Playbook in order to bring the data in.",
        "dataTypesDependencies": [
            "M365SecureScore_CL",
            "MDfESecureScore_CL",
            "MDfEExposureScore_CL",
            "MDfERecommendations_CL",
            "MDfEVulnerabilitiesList_CL",
            "McasShadowItReporting"
        ],
        "dataConnectorsDependencies": [],
        "previewImagesFileNames": [
            "M365securitypostureblack.png",
            "M365securityposturewhite.png"
        ],
        "version": "1.0.0",
        "title": "Microsoft 365 Security Posture",
        "templateRelativePath": "M365SecurityPosture.json",
        "subtitle": "",
        "provider": "Microsoft Sentinel Community"
    },
    {
        "workbookKey": "AzureSentinelCost",
        "logoFileName": "Azure_Sentinel.svg",
        "description": "This workbook provides an estimated cost across the main billed items in Microsoft Sentinel: ingestion, retention and automation. It also provides insight about the possible impact of the Microsoft 365 E5 offer.",
        "dataTypesDependencies": [
            "Usage"
        ],
        "dataConnectorsDependencies": [],
        "previewImagesFileNames": [
            "AzureSentinelCostWhite.png",
            "AzureSentinelCostBlack.png"
        ],
        "version": "1.5.1",
        "title": "Microsoft Sentinel Cost",
        "templateRelativePath": "AzureSentinelCost.json",
        "subtitle": "",
        "provider": "Microsoft Sentinel Community"
    },
    {
        "workbookKey": "ADXvsLA",
        "logoFileName": "Azure_Sentinel.svg",
        "description": "This workbook shows the tables from Microsoft Sentinel which are backed up in ADX. It also provides a comparison between the entries in the Microsoft Sentinel tables and the ADX tables. Lastly some general information about the queries and ingestion on ADX is shown.",
        "dataTypesDependencies": [],
        "dataConnectorsDependencies": [],
        "previewImagesFileNames": [
            "ADXvsLABlack.PNG",
            "ADXvsLAWhite.PNG"
        ],
        "version": "1.0.0",
        "title": "ADXvsLA",
        "templateRelativePath": "ADXvsLA.json",
        "subtitle": "",
        "provider": "Microsoft Sentinel Community"
    },
    {
        "workbookKey": "ProofPointThreatDashboard",
        "logoFileName": "",
        "description": "Provides an overview of email threat activity based on log data provided by ProofPoint",
        "dataTypesDependencies": [
            "ProofpointPOD_message_CL",
            "ProofpointPOD_maillog_CL",
            "ProofPointTAPClicksBlocked_CL",
            "ProofPointTAPClicksPermitted_CL",
            "ProofPointTAPMessagesBlocked_CL",
            "ProofPointTAPMessagesDelivered_CL"
        ],
        "dataConnectorsDependencies": [
            "ProofpointTAP",
            "ProofpointPOD"
        ],
        "previewImagesFileNames": [
            "ProofPointThreatDashboardBlack1.png",
            "ProofPointThreatDashboardWhite1.png"
        ],
        "version": "1.0.0",
        "title": "ProofPoint Threat Dashboard",
        "templateRelativePath": "ProofPointThreatDashboard.json",
        "subtitle": "",
        "provider": "Microsoft Sentinel Community"
    },
    {
        "workbookKey": "AMAmigrationTracker",
        "logoFileName": "Azure_Sentinel.svg",
        "description": "See what Azure and Azure Arc servers have Log Analytics agent or Azure Monitor agent installed. Review what DCR (data collection rules) apply to your machines and whether you are collecting logs from those machines into your selected workspaces.",
        "dataTypesDependencies": [],
        "dataConnectorsDependencies": [],
        "previewImagesFileNames": [
            "AMAtrackingWhite1.png",
            "AMAtrackingWhite2.png",
            "AMAtrackingWhite3.png",
            "AMAtrackingBlack1.png",
            "AMAtrackingBlack2.png",
            "AMAtrackingBlack3.png"
        ],
        "version": "1.1.0",
        "title": "AMA migration tracker",
        "templateRelativePath": "AMAmigrationTracker.json",
        "subtitle": "",
        "provider": "Microsoft Sentinel Community"
    },
    {
        "workbookKey": "AdvancedKQL",
        "logoFileName": "Azure_Sentinel.svg",
        "description": "This interactive Workbook is designed to improve your KQL proficiency by using a use-case driven approach.",
        "dataTypesDependencies": [],
        "dataConnectorsDependencies": [],
        "previewImagesFileNames": [
            "AdvancedKQLWhite.png",
            "AdvancedKQLBlack.png"
        ],
        "version": "1.3.0",
        "title": "Advanced KQL for Microsoft Sentinel",
        "templateRelativePath": "AdvancedKQL.json",
        "subtitle": "",
        "provider": "Microsoft Sentinel Community"
    },
    {
        "workbookKey": "DSTIMWorkbook",
        "logoFileName": "DSTIM.svg",
        "description": "Identify sensitive data blast radius (i.e., who accessed sensitive data, what kinds of sensitive data, from where and when) in a given data security incident investigation or as part of Threat Hunting. Prioritize your investigation based on insights provided with integrations with Watchlists(VIPUsers, TerminatedEmployees and HighValueAssets), Threat Intelligence feed, UEBA baselines and much more.",
        "dataTypesDependencies": [
            "DSMAzureBlobStorageLogs",
            "DSMDataClassificationLogs",
            "DSMDataLabelingLogs",
            "Anomalies",
            "ThreatIntelligenceIndicator",
            "AADManagedIdentitySignInLogs",
            "SecurityAlert",
            "SigninLogs"
        ],
        "dataConnectorsDependencies": [],
        "previewImagesFileNames": [
            "DSTIMWorkbookBlack.png",
            "DSTIMWorkbookWhite.png"
        ],
        "version": "1.9.0",
        "title": "Data Security - Sensitive Data Impact Assessment",
        "templateRelativePath": "DSTIMWorkbook.json",
        "subtitle": "",
        "provider": "Microsoft",
        "featureFlag": "DSTIMWorkbook"
    },
    {
        "workbookKey": "IntrotoKQLWorkbook",
        "logoFileName": "",
        "description": "Learn and practice the Kusto Query Language. This workbook introduces and provides 100 to 200 level content for new and existing users looking to learn KQL. This workbook will be updated with content over time.",
        "dataTypesDependencies": [],
        "dataConnectorsDependencies": [],
        "previewImagesFileNames": [
            "IntrotoKQL-black.png",
            "IntrotoKQL-white.png"
        ],
        "version": "1.0.0",
        "title": "Intro to KQL",
        "templateRelativePath": "IntrotoKQL.json",
        "subtitle": "",
        "provider": "Microsoft Sentinel Community"
    },
    {
        "workbookKey": "Log4jPostCompromiseHuntingWorkbook",
        "logoFileName": "",
        "description": "This hunting workbook is intended to help identify activity related to the Log4j compromise discovered in December 2021.",
        "dataTypesDependencies": [
            "SecurityNestedRecommendation",
            "AzureDiagnostics",
            "OfficeActivity",
            "W3CIISLog",
            "AWSCloudTrail",
            "SigninLogs",
            "AADNonInteractiveUserSignInLogs",
            "imWebSessions",
            "imNetworkSession"
        ],
        "dataConnectorsDependencies": [],
        "previewImagesFileNames": [
            "Log4jPostCompromiseHuntingBlack.png",
            "Log4jPostCompromiseHuntingWhite.png"
        ],
        "version": "1.0.0",
        "title": "Log4j Post Compromise Hunting",
        "templateRelativePath": "Log4jPostCompromiseHunting.json",
        "subtitle": "",
        "provider": "Microsoft Sentinel Community"
    },
    {
        "workbookKey": "Log4jImpactAssessmentWorkbook",
        "logoFileName": "",
        "description": "This hunting workbook is intended to help identify activity related to the Log4j compromise discovered in December 2021.",
        "dataTypesDependencies": [
            "SecurityIncident",
            "SecurityAlert",
            "AzureSecurityCenter",
            "MDfESecureScore_CL",
            "MDfEExposureScore_CL",
            "MDfERecommendations_CL",
            "MDfEVulnerabilitiesList_CL"
        ],
        "dataConnectorsDependencies": [],
        "previewImagesFileNames": [],
        "version": "1.0.0",
        "title": "Log4j Impact Assessment",
        "templateRelativePath": "Log4jImpactAssessment.json",
        "subtitle": "",
        "provider": "Microsoft Sentinel Community"
    },
    {
        "workbookKey": "UserMap",
        "logoFileName": "",
        "description": "This Workbook shows MaliciousIP, User SigninLog Data (this shows user Signin Locations and distance between as well as order visited) and WAF information.",
        "dataTypesDependencies": [
            "SigninLogs",
            "AzureDiagnostics",
            "WireData",
            "VMconnection",
            "CommonSecurityLog",
            "WindowsFirewall",
            "W3CIISLog",
            "DnsEvents"
        ],
        "dataConnectorsDependencies": [
            "AzureActiveDirectory"
        ],
        "previewImagesFileNames": [
            "UserMapBlack.png",
            "UserMapWhite.png"
        ],
        "version": "1.0.0",
        "title": "User Map information",
        "templateRelativePath": "UserMap.json",
        "subtitle": "",
        "provider": "Microsoft Sentinel Community"
    },
    {
        "workbookKey": "AWSS3",
        "logoFileName": "",
        "description": ".",
        "dataTypesDependencies": [
            "AWSCloudTrail",
            "AWSGuardDuty",
            "AWSVPCFlow"
        ],
        "dataConnectorsDependencies": [
            "AWSS3"
        ],
        "previewImagesFileNames": [
            "AWSS3Black.png",
            "AWSS3White.png",
            "AWSS3White1.png"
        ],
        "version": "1.0.0",
        "title": "AWS S3 Workbook",
        "templateRelativePath": "AWSS3.json",
        "subtitle": "",
        "provider": "Microsoft Sentinel Community"
    },
    {
        "workbookKey": "LogSourcesAndAnalyticRulesCoverageWorkbook",
        "logoFileName": "",
        "description": "This workbook is intended to show how the different tables in a Log Analytics workspace are being used by the different Microsoft Sentinel features, like analytics, hunting queries, playbooks and queries in general.",
        "dataTypesDependencies": [],
        "dataConnectorsDependencies": [],
        "previewImagesFileNames": [
            "LogSourcesAndAnalyticRulesCoverageBlack.png",
            "LogSourcesAndAnalyticRulesCoverageWhite.png"
        ],
        "version": "1.1.0",
        "title": "Log Sources & Analytic Rules Coverage",
        "templateRelativePath": "LogSourcesAndAnalyticRulesCoverage.json",
        "subtitle": "",
        "provider": "Microsoft Sentinel Community"
    },
    {
        "workbookKey": "CiscoFirepower",
        "logoFileName": "",
        "description": "Gain insights into your Cisco Firepower firewalls. This workbook analyzes Cisco Firepower device logs.",
        "dataTypesDependencies": [
            "CommonSecurityLog"
        ],
        "dataConnectorsDependencies": [],
        "previewImagesFileNames": [
            "CiscoFirepowerBlack.png",
            "CiscoFirepowerWhite.png"
        ],
        "version": "1.0.0",
        "title": "Cisco Firepower",
        "templateRelativePath": "CiscoFirepower.json",
        "subtitle": "",
        "provider": "Microsoft Sentinel Community"
    },
    {
        "workbookKey": "MicrorosftTeams",
        "logoFileName": "microsoftteams.svg",
        "description": "This workbook is intended to identify the activities on Microrsoft Teams.",
        "dataTypesDependencies": [
            "OfficeActivity"
        ],
        "dataConnectorsDependencies": [],
        "previewImagesFileNames": [
            "MicrosoftTeamsBlack.png",
            "MicrosoftTeamsWhite.png"
        ],
        "version": "1.0.0",
        "title": "Microsoft Teams",
        "templateRelativePath": "MicrosoftTeams.json",
        "subtitle": "",
        "provider": "Microsoft Sentinel Community"
    },
    {
        "workbookKey": "ArchivingBasicLogsRetention",
        "logoFileName": "ArchivingBasicLogsRetention.svg",
        "description": "This workbooks shows workspace and table retention periods, basic logs, and search & restore tables. It also allows you to update table retention periods, plans, and delete search or restore tables.",
        "dataTypesDependencies": [],
        "dataConnectorsDependencies": [],
        "previewImagesFileNames": [
            "ArchivingBasicLogsRetentionBlack1.png",
            "ArchivingBasicLogsRetentionWhite1.png"
        ],
        "version": "1.1.0",
        "title": "Archiving, Basic Logs, and Retention",
        "templateRelativePath": "ArchivingBasicLogsRetention.json",
        "subtitle": "",
        "provider": "Microsoft Sentinel Community"
    },
    {
        "workbookKey": "OktaSingleSignOnWorkbook",
        "logoFileName": "okta_logo.svg",
        "description": "Gain extensive insight into Okta Single Sign-On (SSO) by analyzing, collecting and correlating Audit and Event events.\nThis workbook provides visibility into message and click events that were permitted, delivered, or blocked",
        "dataTypesDependencies": [
            "Okta_CL"
        ],
        "dataConnectorsDependencies": [
            "OktaSSO"
        ],
        "previewImagesFileNames": [
            "OktaSingleSignOnWhite.png",
            "OktaSingleSignOnBlack.png"
        ],
        "version": "1.2",
        "title": "Okta Single Sign-On",
        "templateRelativePath": "OktaSingleSignOn.json",
        "subtitle": "",
        "provider": "Okta"
    },
    {
        "workbookKey": "Dynamics365Workbooks",
        "logoFileName": "DynamicsLogo.svg",
        "description": "This workbook brings together queries and visualizations to assist you in identifying potential threats in your Dynamics 365 audit data.",
        "dataTypesDependencies": [
            "Dynamics365Activity"
        ],
        "dataConnectorsDependencies": [
            "Dynamics365"
        ],
        "previewImagesFileNames": [
            "Dynamics365WorkbookBlack.png",
            "Dynamics365WorkbookWhite.png"
        ],
        "version": "1.0.3",
        "title": "Dynamics365Workbooks",
        "templateRelativePath": "Dynamics365Workbooks.json",
        "subtitle": "",
        "provider": "Microsoft Sentinel Community"
    },
    {
        "workbookKey": "CiscoMerakiWorkbook",
        "logoFileName": "",
        "description": "Gain insights into the Events from Cisco Meraki Solution and analyzing all the different types of Security Events. This workbook also helps in identifying the Events from affected devices, IPs and the nodes where malware was successfully detected.\nIP data received in Events is correlated with Threat Intelligence to identify if the reported IP address is known bad based on threat intelligence data.",
        "dataTypesDependencies": [
            "meraki_CL",
            "CiscoMerakiNativePoller",
            "ThreatIntelligenceIndicator"
        ],
        "dataConnectorsDependencies": [
            "CiscoMeraki",
            "CiscoMerakiNativePolling",
            "ThreatIntelligence"
        ],
        "previewImagesFileNames": [
            "CiscoMerakiWorkbookWhite.png",
            "CiscoMerakiWorkbookBlack.png"
        ],
        "version": "1.0.0",
        "title": "CiscoMerakiWorkbook",
        "templateRelativePath": "CiscoMerakiWorkbook.json",
        "subtitle": "",
        "provider": "Microsoft"
    },
    {
        "workbookKey": "SentinelOneWorkbook",
        "logoFileName": "",
        "description": "Sets the time name for analysis.",
        "dataTypesDependencies": [
            "SentinelOne_CL"
        ],
        "dataConnectorsDependencies": [
            "SentinelOne"
        ],
        "previewImagesFileNames": [
            "SentinelOneBlack.png",
            "SentinelOneWhite.png"
        ],
        "version": "1.0.0",
        "title": "SentinelOneWorkbook",
        "templateRelativePath": "SentinelOne.json",
        "subtitle": "",
        "provider": "Microsoft"
    },
    {
        "workbookKey": "TrendMicroApexOneWorkbook",
        "logoFileName": "trendmicro_logo.svg",
        "description": "Sets the time name for analysis.",
        "dataTypesDependencies": [
            "CommonSecurityLog"
        ],
        "dataConnectorsDependencies": [
            "TrendMicroApexOne"
        ],
        "previewImagesFileNames": [
            "TrendMicroApexOneBlack.png",
            "TrendMicroApexOneWhite.png"
        ],
        "version": "1.0.0",
        "title": "Trend Micro Apex One",
        "templateRelativePath": "TrendMicroApexOne.json",
        "subtitle": "",
        "provider": "TrendMicro"
    },
    {
        "workbookKey": "ContrastProtect",
        "logoFileName": "contrastsecurity_logo.svg",
        "description": "Select the time range for this Overview.",
        "dataTypesDependencies": [
            "CommonSecurityLog"
        ],
        "dataConnectorsDependencies": [
            "ContrastProtect"
        ],
        "previewImagesFileNames": [
            "ContrastProtectAllBlack.png",
            "ContrastProtectAllWhite.png",
            "ContrastProtectEffectiveBlack.png",
            "ContrastProtectEffectiveWhite.png",
            "ContrastProtectSummaryBlack.png",
            "ContrastProtectSummaryWhite.png"
        ],
        "version": "1.0.0",
        "title": "Contrast Protect",
        "templateRelativePath": "ContrastProtect.json",
        "subtitle": "",
        "provider": "contrast security"
    },
    {
        "workbookKey": "ArmorbloxOverview",
        "logoFileName": "armorblox.svg",
        "description": "INCIDENTS FROM SELECTED TIME RANGE",
        "dataTypesDependencies": [
            "Armorblox_CL"
        ],
        "dataConnectorsDependencies": [
            "Armorblox"
        ],
        "previewImagesFileNames": [
            "ArmorbloxOverviewBlack01.png",
            "ArmorbloxOverviewBlack02.png",
            "ArmorbloxOverviewWhite01.png",
            "ArmorbloxOverviewWhite02.png"
        ],
        "version": "1.0.0",
        "title": "Armorblox",
        "templateRelativePath": "ArmorbloxOverview.json",
        "subtitle": "",
        "provider": "Armorblox"
    },
    {
        "workbookKey": "PaloAltoCDL",
        "logoFileName": "paloalto_logo.svg",
        "description": "Sets the time name for analysis",
        "dataTypesDependencies": [
            "CommonSecurityLog"
        ],
        "dataConnectorsDependencies": [
            "PaloAltoCDL"
        ],
        "previewImagesFileNames": [
            "PaloAltoBlack.png",
            "PaloAltoWhite.png"
        ],
        "version": "1.0.0",
        "title": "Palo Alto Networks Cortex Data Lake",
        "templateRelativePath": "PaloAltoCDL.json",
        "subtitle": "",
        "provider": "Palo Alto Networks"
    },
    {
        "workbookKey": "VMwareCarbonBlack",
        "logoFileName": "Azure_Sentinel.svg",
        "description": "Sets the time name for analysis",
        "dataTypesDependencies": [
            "CarbonBlackEvents_CL",
            "CarbonBlackAuditLogs_CL",
            "CarbonBlackNotifications_CL"
        ],
        "dataConnectorsDependencies": [
            "VMwareCarbonBlack"
        ],
        "previewImagesFileNames": [
            "VMwareCarbonBlack.png",
            "VMwareCarbonWhite.png"
        ],
        "version": "1.0.0",
        "title": "VMware Carbon Black Cloud",
        "templateRelativePath": "VMwareCarbonBlack.json",
        "subtitle": "",
        "provider": "Microsoft"
    },
    {
        "workbookKey": "arista-networks",
        "logoFileName": "AristaAwakeSecurity.svg",
        "description": "Sets the time name for analysis",
        "dataTypesDependencies": [
            "CommonSecurityLog"
        ],
        "dataConnectorsDependencies": [
            "AristaAwakeSecurity"
        ],
        "previewImagesFileNames": [
            "AristaAwakeSecurityDevicesBlack.png",
            "AristaAwakeSecurityDevicesWhite.png",
            "AristaAwakeSecurityModelsBlack.png",
            "AristaAwakeSecurityModelsWhite.png",
            "AristaAwakeSecurityOverviewBlack.png",
            "AristaAwakeSecurityOverviewWhite.png"
        ],
        "version": "1.0.0",
        "title": "Arista Awake",
        "templateRelativePath": "AristaAwakeSecurityWorkbook.json",
        "subtitle": "",
        "provider": "Arista Networks"
    },
    {
        "workbookKey": "TomcatWorkbook",
        "logoFileName": "Azure_Sentinel.svg",
        "description": "Sets the time name for analysis",
        "dataTypesDependencies": [
            "Tomcat_CL"
        ],
        "dataConnectorsDependencies": [
            "ApacheTomcat"
        ],
        "previewImagesFileNames": [
            "TomcatBlack.png",
            "TomcatWhite.png"
        ],
        "version": "1.0.0",
        "title": "ApacheTomcat",
        "templateRelativePath": "Tomcat.json",
        "subtitle": "",
        "provider": "Apache"
    },
    {
        "workbookKey": "ClarotyWorkbook",
        "logoFileName": "Azure_Sentinel.svg",
        "description": "Sets the time name for analysis",
        "dataTypesDependencies": [
            "CommonSecurityLog"
        ],
        "dataConnectorsDependencies": [
            "Claroty"
        ],
        "previewImagesFileNames": [
            "ClarotyBlack.png",
            "ClarotyWhite.png"
        ],
        "version": "1.0.0",
        "title": "Claroty",
        "templateRelativePath": "ClarotyOverview.json",
        "subtitle": "",
        "provider": "Claroty"
    },
    {
        "workbookKey": "ApacheHTTPServerWorkbook",
        "logoFileName": "apache.svg",
        "description": "Sets the time name for analysis",
        "dataTypesDependencies": [
            "ApacheHTTPServer_CL"
        ],
        "dataConnectorsDependencies": [
            "ApacheHTTPServer"
        ],
        "previewImagesFileNames": [
            "ApacheHTTPServerOverviewBlack01.png",
            "ApacheHTTPServerOverviewBlack02.png",
            "ApacheHTTPServerOverviewWhite01.png",
            "ApacheHTTPServerOverviewWhite02.png"
        ],
        "version": "1.0.0",
        "title": "Apache HTTP Server",
        "templateRelativePath": "ApacheHTTPServer.json",
        "subtitle": "",
        "provider": "Apache Software Foundation"
    },
    {
        "workbookKey": "OCIWorkbook",
        "logoFileName": "Azure_Sentinel.svg",
        "description": "Sets the time name for analysis",
        "dataTypesDependencies": [
            "OCI_Logs_CL"
        ],
        "dataConnectorsDependencies": [
            "OracleCloudInfrastructureLogsConnector"
        ],
        "previewImagesFileNames": [
            "OCIBlack.png",
            "OCIWhite.png"
        ],
        "version": "1.0.0",
        "title": "Oracle Cloud Infrastructure",
        "templateRelativePath": "OracleCloudInfrastructureOCI.json",
        "subtitle": "",
        "provider": "Microsoft"
    },
    {
        "workbookKey": "OracleWeblogicServerWorkbook",
        "logoFileName": "Azure_Sentinel.svg",
        "description": "Sets the time name for analysis",
        "dataTypesDependencies": [
            "OracleWebLogicServer_CL"
        ],
        "dataConnectorsDependencies": [
            "OracleWebLogicServer"
        ],
        "previewImagesFileNames": [
            "OracleWeblogicServerBlack.png",
            "OracleWeblogicServerWhite.png"
        ],
        "version": "1.0.0",
        "title": "Oracle WebLogic Server",
        "templateRelativePath": "OracleWorkbook.json",
        "subtitle": "",
        "provider": "Oracle"
    },
    {
        "workbookKey": "BitglassWorkbook",
        "logoFileName": "Azure_Sentinel.svg",
        "description": "Sets the time name for analysis",
        "dataTypesDependencies": [
            "BitglassLogs_CL"
        ],
        "dataConnectorsDependencies": [
            "Bitglass"
        ],
        "previewImagesFileNames": [
            "BitglassBlack.png",
            "BitglassWhite.png"
        ],
        "version": "1.0.0",
        "title": "Bitglass",
        "templateRelativePath": "Bitglass.json",
        "subtitle": "",
        "provider": "Bitglass"
    },
    {
        "workbookKey": "NGINXWorkbook",
        "logoFileName": "Azure_Sentinel.svg",
        "description": "Sets the time name for analysis",
        "dataTypesDependencies": [
            "NGINX_CL"
        ],
        "dataConnectorsDependencies": [
            "NGINXHTTPServer"
        ],
        "previewImagesFileNames": [
            "NGINXOverviewBlack01.png",
            "NGINXOverviewBlack02.png",
            "NGINXOverviewWhite01.png",
            "NGINXOverviewWhite02.png"
        ],
        "version": "1.0.0",
        "title": "NGINX HTTP Server",
        "templateRelativePath": "NGINX.json",
        "subtitle": "",
        "provider": "Microsoft"
    },
    {
        "workbookKey": "vArmourAppContollerWorkbook",
        "logoFileName": "varmour-logo.svg",
        "description": "Sets the time name for analysis",
        "dataTypesDependencies": [
            "CommonSecurityLog"
        ],
        "dataConnectorsDependencies": [
            "vArmourAC",
			"vArmourACAma"
        ],
        "previewImagesFileNames": [
            "vArmourAppControllerAppBlack.png",
            "vArmourAppControllerAppBlack-1.png",
            "vArmourAppControllerAppBlack-2.png",
            "vArmourAppControllerAppBlack-3.png",
            "vArmourAppControllerAppBlack-4.png",
            "vArmourAppControllerAppBlack-5.png",
            "vArmourAppControllerAppBlack-6.png",
            "vArmourAppControllerAppBlack-7.png",
            "vArmourAppControllerAppWhite.png",
            "vArmourAppControllerAppWhite-1.png",
            "vArmourAppControllerAppWhite-2.png",
            "vArmourAppControllerAppWhite-3.png",
            "vArmourAppControllerAppWhite-4.png",
            "vArmourAppControllerAppWhite-5.png",
            "vArmourAppControllerAppWhite-6.png",
            "vArmourAppControllerAppWhite-7.png"
        ],
        "version": "1.0.0",
        "title": "vArmour Application Controller",
        "templateRelativePath": "vArmour_AppContoller_Workbook.json",
        "subtitle": "",
        "provider": "vArmour"
    },
    {
        "workbookKey": "CorelightWorkbook",
        "logoFileName": "corelight.svg",
        "description": "Sets the time name for analysis",
        "dataTypesDependencies": [
            "Corelight_CL"
        ],
        "dataConnectorsDependencies": [
            "Corelight"
        ],
        "previewImagesFileNames": [
            "CorelightConnectionsBlack1.png",
            "CorelightConnectionsBlack2.png",
            "CorelightConnectionsWhite1.png",
            "CorelightConnectionsWhite2.png",
            "CorelightDNSBlack1.png",
            "CorelightDNSWhite1.png",
            "CorelightFileBlack1.png",
            "CorelightFileBlack2.png",
            "CorelightFileWhite1.png",
            "CorelightFileWhite2.png",
            "CorelightMainBlack1.png",
            "CorelightMainWhite1.png",
            "CorelightSoftwareBlack1.png",
            "CorelightSoftwareWhite1.png"
        ],
        "version": "1.0.0",
        "title": "Corelight",
        "templateRelativePath": "Corelight.json",
        "subtitle": "",
        "provider": "Corelight"
    },
    {
        "workbookKey": "LookoutEvents",
        "logoFileName": "lookout.svg",
        "description": "Sets the time name for analysis",
        "dataTypesDependencies": [
            "Lookout_CL"
        ],
        "dataConnectorsDependencies": [
            "LookoutAPI"
        ],
        "previewImagesFileNames": [
            "SampleLookoutWorkBookBlack.png",
            "SampleLookoutWorkBookWhite.png"
        ],
        "version": "1.0.0",
        "title": "Lookout",
        "templateRelativePath": "LookoutEvents.json",
        "subtitle": "",
        "provider": "Lookout"
    },
    {
        "workbookKey": "sentinel-MicrosoftPurview",
        "logoFileName": "MicrosoftPurview.svg",
        "description": "Sets the time name for analysis",
        "dataTypesDependencies": [
            "AzureDiagnostics"
        ],
        "dataConnectorsDependencies": [
            "MicrosoftAzurePurview"
        ],
        "previewImagesFileNames": [
            ""
        ],
        "version": "1.0.0",
        "title": "Microsoft Purview",
        "templateRelativePath": "MicrosoftPurview.json",
        "subtitle": "",
        "provider": "Microsoft"
    },
    {
        "workbookKey": "InfobloxCDCB1TDWorkbook",
        "logoFileName": "infoblox_logo.svg",
        "description": "Sets the time name for analysis",
        "dataTypesDependencies": [
            "CommonSecurityLog"
        ],
        "dataConnectorsDependencies": [
            "InfobloxCloudDataConnector"
        ],
        "previewImagesFileNames": [
            "InfobloxCDCB1TDBlack.png",
            "InfobloxCDCB1TDWhite.png"
        ],
        "version": "1.0.0",
        "title": "Infoblox Cloud Data Connector",
        "templateRelativePath": "InfobloxCDCB1TDWorkbook.json",
        "subtitle": "",
        "provider": "InfoBlox"
    },
    {
        "workbookKey": "UbiquitiUniFiWorkbook",
        "logoFileName": "ubiquiti.svg",
        "description": "Sets the time name for analysis",
        "dataTypesDependencies": [
            "Ubiquiti_CL"
        ],
        "dataConnectorsDependencies": [
            "UbiquitiUnifi"
        ],
        "previewImagesFileNames": [
            "UbiquitiOverviewBlack01.png",
            "UbiquitiOverviewBlack02.png",
            "UbiquitiOverviewWhite01.png",
            "UbiquitiOverviewWhite02.png"
        ],
        "version": "1.0.0",
        "title": "Ubiquiti UniFi",
        "templateRelativePath": "Ubiquiti.json",
        "subtitle": "",
        "provider": "Microsoft"
    },
    {
        "workbookKey": "VMwareESXiWorkbook",
        "logoFileName": "Azure_Sentinel.svg",
        "description": "Sets the time name for analysis",
        "dataTypesDependencies": [
            "Syslog"
        ],
        "dataConnectorsDependencies": [
            "VMwareESXi"
        ],
        "previewImagesFileNames": [
            "VMWareESXiBlack.png",
            "VMWareESXiWhite.png"
        ],
        "version": "1.0.0",
        "title": "VMware ESXi",
        "templateRelativePath": "VMWareESXi.json",
        "subtitle": "",
        "provider": "Microsoft"
    },
    {
        "workbookKey": "SnowflakeWorkbook",
        "logoFileName": "Azure_Sentinel.svg",
        "description": "Sets the time name for analysis",
        "dataTypesDependencies": [
            "Snowflake_CL"
        ],
        "dataConnectorsDependencies": [
            "SnowflakeDataConnector"
        ],
        "previewImagesFileNames": [
            "SnowflakeBlack.png",
            "SnowflakeWhite.png"
        ],
        "version": "1.0.0",
        "title": "Snowflake",
        "templateRelativePath": "Snowflake.json",
        "subtitle": "",
        "provider": "Snowflake"
    },
    {
        "workbookKey": "LastPassWorkbook",
        "logoFileName": "LastPass.svg",
        "description": "Sets the time name for analysis",
        "dataTypesDependencies": [
            "LastPassNativePoller_CL"
        ],
        "dataConnectorsDependencies": [
            "LastPassAPIConnector"
        ],
        "previewImagesFileNames": [
            "LastPassBlack.png",
            "LastPassWhite.png"
        ],
        "version": "1.0.0",
        "title": "Lastpass Enterprise Activity Monitoring",
        "templateRelativePath": "LastPassWorkbook.json",
        "subtitle": "",
        "provider": "LastPass"
    },
    {
        "workbookKey": "SecurityBridgeWorkbook",
        "logoFileName": "SecurityBridgeLogo-Vector-TM_75x75.svg",
        "description": "Sets the time name for analysis",
        "dataTypesDependencies": [
            "SecurityBridgeLogs"
        ],
        "dataConnectorsDependencies": [
            "SecurityBridgeSAP"
        ],
        "previewImagesFileNames": [
            "SecurityBridgeThreatDetectionWhite.png",
            "SecurityBridgeThreatDetectionWhite1.png"
        ],
        "version": "1.0.0",
        "title": "SecurityBridge App",
        "templateRelativePath": "SecurityBridgeThreatDetectionforSAP.json",
        "subtitle": "",
        "provider": "SecurityBridge"
    },
    {
        "workbookKey": "PaloAltoPrismaCloudWorkbook",
        "logoFileName": "paloalto_logo.svg",
        "description": "Sets the time name for analysis.",
        "dataTypesDependencies": [
            "PaloAltoPrismaCloudAlert_CL",
            "PaloAltoPrismaCloudAudit_CL"
        ],
        "dataConnectorsDependencies": [
            "PaloAltoPrismaCloud"
        ],
        "previewImagesFileNames": [
            "PaloAltoPrismaCloudBlack01.png",
            "PaloAltoPrismaCloudBlack02.png",
            "PaloAltoPrismaCloudWhite01.png",
            "PaloAltoPrismaCloudWhite02.png"
        ],
        "version": "1.0.0",
        "title": "Palo Alto Prisma",
        "templateRelativePath": "PaloAltoPrismaCloudOverview.json",
        "subtitle": "",
        "provider": "Microsoft"
    },
    {
        "workbookKey": "PingFederateWorkbook",
        "logoFileName": "PingIdentity.svg",
        "description": "Sets the time name for analysis",
        "dataTypesDependencies": [
            "PingFederateEvent"
        ],
        "dataConnectorsDependencies": [
            "PingFederate",
			"PingFederateAma"
        ],
        "previewImagesFileNames": [
            "PingFederateBlack1.png",
            "PingFederateWhite1.png"
        ],
        "version": "1.0.0",
        "title": "PingFederate",
        "templateRelativePath": "PingFederate.json",
        "subtitle": "",
        "provider": "Microsoft"
    },
    {
        "workbookKey": "McAfeeePOWorkbook",
        "logoFileName": "mcafee_logo.svg",
        "description": "Sets the time name for analysis",
        "dataTypesDependencies": [
            "McAfeeEPOEvent"
        ],
        "dataConnectorsDependencies": [
            "McAfeeePO"
        ],
        "previewImagesFileNames": [
            "McAfeeePOBlack1.png",
            "McAfeeePOBlack2.png",
            "McAfeeePOWhite1.png",
            "McAfeeePOWhite2.png"
        ],
        "version": "1.0.0",
        "title": "McAfee ePolicy Orchestrator",
        "templateRelativePath": "McAfeeePOOverview.json",
        "subtitle": "",
        "provider": "Microsoft"
    },
    {
        "workbookKey": "OracleDatabaseAudit",
        "logoFileName": "oracle_logo.svg",
        "description": "Sets the time name for analysis",
        "dataTypesDependencies": [
            "Syslog"
        ],
        "dataConnectorsDependencies": [
            "OracleDatabaseAudit"
        ],
        "previewImagesFileNames": [
            "OracleDatabaseAuditBlack1.png",
            "OracleDatabaseAuditBlack2.png",
            "OracleDatabaseAuditWhite1.png",
            "OracleDatabaseAuditWhite2.png"
        ],
        "version": "1.0.0",
        "title": "Oracle Database Audit",
        "templateRelativePath": "OracleDatabaseAudit.json",
        "subtitle": "",
        "provider": "Oracle"
    },
    {
        "workbookKey": "SenservaProAnalyticsWorkbook",
        "logoFileName": "SenservaPro_logo.svg",
        "description": "Sets the time name for analysis",
        "dataTypesDependencies": [
            "SenservaPro_CL"
        ],
        "dataConnectorsDependencies": [
            "SenservaPro"
        ],
        "previewImagesFileNames": [
            "SenservaProAnalyticsBlack.png",
            "SenservaProAnalyticsWhite.png"
        ],
        "version": "1.0.0",
        "title": "SenservaProAnalytics",
        "templateRelativePath": "SenservaProAnalyticsWorkbook.json",
        "subtitle": "",
        "provider": "Senserva Pro"
    },
    {
        "workbookKey": "SenservaProMultipleWorkspaceWorkbook",
        "logoFileName": "SenservaPro_logo.svg",
        "description": "Sets the time name for analysis",
        "dataTypesDependencies": [
            "SenservaPro_CL"
        ],
        "dataConnectorsDependencies": [
            "SenservaPro"
        ],
        "previewImagesFileNames": [
            "SenservaProMultipleWorkspaceWorkbookBlack.png",
            "SenservaProMultipleWorkspaceWorkbookWhite.png"
        ],
        "version": "1.0.0",
        "title": "SenservaProMultipleWorkspace",
        "templateRelativePath": "SenservaProMultipleWorkspaceWorkbook.json",
        "subtitle": "",
        "provider": "Senserva Pro"
    },
    {
        "workbookKey": "SenservaProSecureScoreMultiTenantWorkbook",
        "logoFileName": "SenservaPro_logo.svg",
        "description": "Sets the time name for analysis",
        "dataTypesDependencies": [
            "SenservaPro_CL"
        ],
        "dataConnectorsDependencies": [
            "SenservaPro"
        ],
        "previewImagesFileNames": [
            "SenservaProSecureScoreMultiTenantBlack.png",
            "SenservaProSecureScoreMultiTenantWhite.png"
        ],
        "version": "1.0.0",
        "title": "SenservaProSecureScoreMultiTenant",
        "templateRelativePath": "SenservaProSecureScoreMultiTenantWorkbook.json",
        "subtitle": "",
        "provider": "Senserva Pro"
    },
    {
        "workbookKey": "CiscoSecureEndpointOverviewWorkbook",
        "logoFileName": "cisco-logo-72px.svg",
        "description": "Sets the time name for analysis",
        "dataTypesDependencies": [
            "CiscoSecureEndpoint"
        ],
        "dataConnectorsDependencies": [
            "CiscoSecureEndpoint"
        ],
        "previewImagesFileNames": [
            "CiscoSecureEndpointBlack.png",
            "CiscoSecureEndpointWhite.png"
        ],
        "version": "1.0.0",
        "title": "Cisco Secure Endpoint",
        "templateRelativePath": "Cisco Secure Endpoint Overview.json",
        "subtitle": "",
        "provider": "Cisco"
    },
    {
        "workbookKey": "InfoSecGlobalWorkbook",
        "logoFileName": "infosecglobal.svg",
        "description": "Sets the time name for analysis.",
        "dataTypesDependencies": [
            "InfoSecAnalytics_CL"
        ],
        "dataConnectorsDependencies": [
            "InfoSecDataConnector"
        ],
        "previewImagesFileNames": [
            "InfoSecGlobalWorkbookBlack.png",
            "InfoSecGlobalWorkbookWhite.png"
        ],
        "version": "1.0.0",
        "title": "AgileSec Analytics Connector",
        "templateRelativePath": "InfoSecGlobal.json",
        "subtitle": "",
        "provider": "InfoSecGlobal"
    },
    {
        "workbookKey": "CrowdStrikeFalconEndpointProtectionWorkbook",
        "logoFileName": "crowdstrike.svg",
        "description": "Sets the time name for analysis",
        "dataTypesDependencies": [
            "CrowdstrikeReplicatorLogs_CL"
        ],
        "dataConnectorsDependencies": [
            "CrowdstrikeReplicator"
        ],
        "previewImagesFileNames": [
            "CrowdStrikeFalconEndpointProtectionBlack.png",
            "CrowdStrikeFalconEndpointProtectionWhite.png"
        ],
        "version": "1.0.0",
        "title": "CrowdStrike Falcon Endpoint Protection",
        "templateRelativePath": "CrowdStrikeFalconEndpointProtection.json",
        "subtitle": "",
        "provider": "Microsoft"
    },
    {
        "workbookKey": "IronDefenseAlertDashboard",
        "logoFileName": "IronNet.svg",
        "description": "Sets the time name for analysis",
        "dataTypesDependencies": [
            "CommonSecurityLog"
        ],
        "dataConnectorsDependencies": [
            "IronNetIronDefense"
        ],
        "previewImagesFileNames": [
            "IronDefenseDashboardBlack.png",
            "IronDefenseDashboardWhit.png"
        ],
        "version": "1.0.0",
        "title": "IronDefenseAlertDashboard",
        "templateRelativePath": "IronDefenseAlertDashboard.json",
        "subtitle": "",
        "provider": "Microsoft"
    },
    {
        "workbookKey": "IronDefenseAlertDetails",
        "logoFileName": "IronNet.svg",
        "description": "Sets the time name for analysis",
        "dataTypesDependencies": [
            "CommonSecurityLog"
        ],
        "dataConnectorsDependencies": [
            "IronNetIronDefense"
        ],
        "previewImagesFileNames": [
            "IronDefenseAlertsBlack.png",
            "IronDefenseAlertsWhite.png"
        ],
        "version": "1.0.0",
        "title": "IronDefenseAlertDetails",
        "templateRelativePath": "IronDefenseAlertDetails.json",
        "subtitle": "",
        "provider": "Microsoft"
    },
    {
        "workbookKey": "CiscoSEGWorkbook",
        "logoFileName": "cisco-logo-72px.svg",
        "description": "Sets the time name for analysis",
        "dataTypesDependencies": [
            "CommonSecurityLog"
        ],
        "dataConnectorsDependencies": [
            "CiscoSEG"
        ],
        "previewImagesFileNames": [
            "CiscoSEGBlack.png",
            "CiscoSEGWhite.png"
        ],
        "version": "1.0.0",
        "title": "Cisco Secure Email Gateway",
        "templateRelativePath": "CiscoSEG.json",
        "subtitle": "",
        "provider": "Cisco"
    },
    {
        "workbookKey": "EatonForeseerHealthAndAccess",
        "logoFileName": "Azure_Sentinel.svg",
        "description": "This workbook gives an insight into the health of all the Windows VMs in this subscription running Eaton Foreseer and       the unauthorized access into the Eaton Foreseer application running on these VMs.",
        "dataTypesDependencies": [
            "SecurityEvent"
        ],
        "dataConnectorsDependencies": [],
        "previewImagesFileNames": [
            "EatonForeseerHealthAndAccessBlack.png",
            "EatonForeseerHealthAndAccessWhite.png"
        ],
        "version": "1.0.0",
        "title": "EatonForeseerHealthAndAccess",
        "templateRelativePath": "EatonForeseerHealthAndAccess.json",
        "subtitle": "",
        "provider": "Eaton"
    },
    {
        "workbookKey": "PCIDSSComplianceWorkbook",
        "logoFileName": "Azure_Sentinel.svg",
        "description": "Choose your subscription and workspace in which PCI assets are deployed",
        "dataTypesDependencies": [
            "AzureDaignostics",
            "SecurityEvent",
            "SecurityAlert",
            "OracleDatabaseAuditEvent",
            "Syslog",
            "Anomalies"
        ],
        "dataConnectorsDependencies": [],
        "previewImagesFileNames": [
            "PCIDSSComplianceBlack01.PNG",
            "PCIDSSComplianceBlack02.PNG",
            "PCIDSSComplianceWhite01.PNG",
            "PCIDSSComplianceWhite02.PNG"
        ],
        "version": "1.0.0",
        "title": "PCI DSS Compliance",
        "templateRelativePath": "PCIDSSCompliance.json",
        "subtitle": "",
        "provider": "Microsoft"
    },
    {
        "workbookKey": "SonraiSecurityWorkbook",
        "logoFileName": "Sonrai.svg",
        "description": "Sets the time name for analysis",
        "dataTypesDependencies": [
            "Sonrai_Tickets_CL"
        ],
        "dataConnectorsDependencies": [
            "SonraiDataConnector"
        ],
        "previewImagesFileNames": [
            "SonraiWorkbookBlack.png",
            "SonraiWorkbookWhite.png"
        ],
        "version": "1.0.0",
        "title": "Sonrai",
        "templateRelativePath": "Sonrai.json",
        "subtitle": "",
        "provider": "Sonrai"
    },
    {
        "workbookKey": "SemperisDSPWorkbook",
        "logoFileName": "Semperis.svg",
        "description": "Specify the time range on which to query the data",
        "dataTypesDependencies": [
            "dsp_parser"
        ],
        "dataConnectorsDependencies": [
            "SemperisDSP"
        ],
        "previewImagesFileNames": [
            "SemperisDSPOverview1Black.png",
            "SemperisDSPOverview1White.png",
            "SemperisDSPOverview2Black.png",
            "SemperisDSPOverview2White.png",
            "SemperisDSPOverview3Black.png",
            "SemperisDSPOverview3White.png"
        ],
        "version": "1.0.0",
        "title": "Semperis Directory Services Protector",
        "templateRelativePath": "SemperisDSPWorkbook.json",
        "subtitle": "",
        "provider": "Semperis"
    },
    {
        "workbookKey": "BoxWorkbook",
        "logoFileName": "box.svg",
        "description": "Sets the time name for analysis",
        "dataTypesDependencies": [
            "BoxEvents_CL"
        ],
        "dataConnectorsDependencies": [
            "BoxDataConnector"
        ],
        "previewImagesFileNames": [
            "BoxBlack1.png",
            "BoxWhite1.png",
            "BoxBlack2.png",
            "BoxWhite2.png"
        ],
        "version": "1.0.0",
        "title": "Box",
        "templateRelativePath": "Box.json",
        "subtitle": "",
        "provider": "Box"
    },
    {
        "workbookKey": "SymantecEndpointProtection",
        "logoFileName": "symantec_logo.svg",
        "description": "Sets the time name for analysis",
        "dataTypesDependencies": [
            "SymantecEndpointProtection"
        ],
        "dataConnectorsDependencies": [
            "SymantecEndpointProtection"
        ],
        "previewImagesFileNames": [
            "SymantecEndpointProtectionBlack.png",
            "SymantecEndpointProtectionWhite.png"
        ],
        "version": "1.0.0",
        "title": "Symantec Endpoint Protection",
        "templateRelativePath": "SymantecEndpointProtection.json",
        "subtitle": "",
        "provider": "Symantec"
    },
    {
        "workbookKey": "DynamicThreatModeling&Response",
        "logoFileName": "",
        "description": "Sets the time name for analysis",
        "dataTypesDependencies": [
            "SecurityAlert"
        ],
        "dataConnectorsDependencies": [],
        "previewImagesFileNames": [
            "ThreatAnalysis&ResponseWhite1.png",
            "ThreatAnalysis&ResponseWhite2.png"
        ],
        "version": "1.0.0",
        "title": "Dynamic Threat Modeling Response",
        "templateRelativePath": "DynamicThreatModeling&Response.json",
        "subtitle": "",
        "provider": "Microsoft"
    },
    {
        "workbookKey": "ThreatAnalysis&Response",
        "logoFileName": "",
        "description": "The Defenders for IoT workbook provide guided investigations for OT entities based on open incidents, alert notifications, and activities for OT assets. They also provide a hunting experience across the MITRE ATT&CK® framework for ICS, and are designed to enable analysts, security engineers, and MSSPs to gain situational awareness of OT security posture.",
        "dataTypesDependencies": [
            "SecurityAlert"
        ],
        "dataConnectorsDependencies": [],
        "previewImagesFileNames": [
            "ThreatAnalysis&ResponseWhite.png"
        ],
        "version": "1.0.1",
        "title": "Threat Analysis Response",
        "templateRelativePath": "ThreatAnalysis&Response.json",
        "subtitle": "",
        "provider": "Microsoft"
    },
    {
        "workbookKey": "TrendMicroCAS",
        "logoFileName": "Trend_Micro_Logo.svg",
        "description": "Sets the time name for analysis",
        "dataTypesDependencies": [
            "TrendMicroCAS_CL"
        ],
        "dataConnectorsDependencies": [
            "TrendMicroCAS"
        ],
        "previewImagesFileNames": [
            "TrendMicroCASBlack.png",
            "TrendMicroCASWhite.png"
        ],
        "version": "1.0.0",
        "title": "TrendMicroCAS",
        "templateRelativePath": "TrendMicroCAS.json",
        "subtitle": "",
        "provider": "TrendMicro"
    },
    {
        "workbookKey": "GitHubSecurityWorkbook",
        "logoFileName": "GitHub.svg",
        "description": "Gain insights to GitHub activities that may be interesting for security.",
        "dataTypesDependencies": [
            "GitHubAuditLogPolling_CL"
        ],
        "dataConnectorsDependencies": [
            "GitHubEcAuditLogPolling"
        ],
        "previewImagesFileNames": [],
        "version": "1.0.0",
        "title": "GithubWorkbook",
        "templateRelativePath": "GitHubWorkbook.json",
        "subtitle": "",
        "provider": "Microsoft"
    },
    {
        "workbookKey": "GCPDNSWorkbook",
        "logoFileName": "google_logo.svg",
        "description": "Sets the time name for analysis",
        "dataTypesDependencies": [
            "GCPCloudDNS"
        ],
        "dataConnectorsDependencies": [
            "GCPDNSDataConnector"
        ],
        "previewImagesFileNames": [
            "GCPDNSBlack.png",
            "GCPDNSWhite.png"
        ],
        "version": "1.0.0",
        "title": "Google Cloud Platform DNS",
        "templateRelativePath": "GCPDNS.json",
        "subtitle": "",
        "provider": "Microsoft"
    },
    {
        "workbookKey": "AtlassianJiraAuditWorkbook",
        "logoFileName": "",
        "description": "Sets the time name for analysis",
        "dataTypesDependencies": [
            "AtlassianJiraNativePoller_CL"
        ],
        "dataConnectorsDependencies": [
            "AtlassianJira"
        ],
        "previewImagesFileNames": [
            "AtlassianJiraAuditWhite.png",
            "AtlassianJiraAuditBlack.png"
        ],
        "version": "1.0.0",
        "title": "AtlassianJiraAudit",
        "templateRelativePath": "AtlassianJiraAudit.json",
        "subtitle": "",
        "provider": "Atlassian"
    },
    {
        "workbookKey": "DigitalGuardianWorkbook",
        "logoFileName": "Azure_Sentinel.svg",
        "description": "Sets the time name for analysis",
        "dataTypesDependencies": [
            "DigitalGuardianDLPEvent"
        ],
        "dataConnectorsDependencies": [
            "DigitalGuardianDLP"
        ],
        "previewImagesFileNames": [
            "DigitalGuardianBlack.png",
            "DigitalGuardianWhite.png"
        ],
        "version": "1.0.0",
        "title": "DigitalGuardianDLP",
        "templateRelativePath": "DigitalGuardian.json",
        "subtitle": "",
        "provider": "Digital Guardian"
    },
    {
        "workbookKey": "CiscoDuoWorkbook",
        "logoFileName": "cisco-logo-72px.svg",
        "description": "Sets the time name for analysis",
        "dataTypesDependencies": [
            "CiscoDuo_CL"
        ],
        "dataConnectorsDependencies": [
            "CiscoDuoSecurity"
        ],
        "previewImagesFileNames": [
            "CiscoDuoWhite.png",
            "CiscoDuoBlack.png"
        ],
        "version": "1.0.0",
        "title": "CiscoDuoSecurity",
        "templateRelativePath": "CiscoDuo.json",
        "subtitle": "",
        "provider": "Cisco"
    },
    {
        "workbookKey": "SlackAudit",
        "logoFileName": "slacklogo.svg",
        "description": "Sets the time name for analysis",
        "dataTypesDependencies": [
            "SlackAudit_CL"
        ],
        "dataConnectorsDependencies": [
            "SlackAuditAPI"
        ],
        "previewImagesFileNames": [
            "SlackAuditApplicationActivityBlack1.png",
            "SlackAuditApplicationActivityWhite1.png"
        ],
        "version": "1.0.0",
        "title": "SlackAudit",
        "templateRelativePath": "SlackAudit.json",
        "subtitle": "",
        "provider": "Slack"
    },
    {
        "workbookKey": "CiscoWSAWorkbook",
        "logoFileName": "cisco-logo-72px.svg",
        "description": "Sets the time name for analysis",
        "dataTypesDependencies": [
            "Syslog"
        ],
        "dataConnectorsDependencies": [
            "CiscoWSA"
        ],
        "previewImagesFileNames": [
            "CiscoWSAWhite.png",
            "CiscoWSABlack.png"
        ],
        "version": "1.0.0",
        "title": "CiscoWSA",
        "templateRelativePath": "CiscoWSA.json",
        "subtitle": "",
        "provider": "Cisco"
    },
    {
        "workbookKey": "GCP-IAM-Workbook",
        "logoFileName": "google_logo.svg",
        "description": "Sets the time name for analysis",
        "dataTypesDependencies": [
            "GCP_IAM_CL"
        ],
        "dataConnectorsDependencies": [
            "GCPIAMDataConnector"
        ],
        "previewImagesFileNames": [
            "GCPIAMBlack01.png",
            "GCPIAMBlack02.png",
            "GCPIAMWhite01.png",
            "GCPIAMWhite02.png"
        ],
        "version": "1.0.0",
        "title": "Google Cloud Platform IAM",
        "templateRelativePath": "GCP_IAM.json",
        "subtitle": "",
        "provider": "Google"
    },
    {
        "workbookKey": "ImpervaWAFCloudWorkbook",
        "logoFileName": "Imperva_DarkGrey_final_75x75.svg",
        "description": "Sets the time name for analysis.",
        "dataTypesDependencies": [
            "ImpervaWAFCloud_CL"
        ],
        "dataConnectorsDependencies": [
            "ImpervaWAFCloudAPI"
        ],
        "previewImagesFileNames": [
            "ImpervaWAFCloudBlack01.png",
            "ImpervaWAFCloudBlack02.png",
            "ImpervaWAFCloudWhite01.png",
            "ImpervaWAFCloudWhite02.png"
        ],
        "version": "1.0.0",
        "title": "Imperva WAF Cloud Overview",
        "templateRelativePath": "Imperva WAF Cloud Overview.json",
        "subtitle": "",
        "provider": "Microsoft"
    },
    {
        "workbookKey": "ZscalerZPAWorkbook",
        "logoFileName": "ZscalerLogo.svg",
        "description": "Select the time range for this Overview.",
        "dataTypesDependencies": [
            "ZPA_CL"
        ],
        "dataConnectorsDependencies": [
            "ZscalerPrivateAccess"
        ],
        "previewImagesFileNames": [
            "ZscalerZPABlack.png",
            "ZscalerZPAWhite.png"
        ],
        "version": "1.0.0",
        "title": "Zscaler Private Access (ZPA)",
        "templateRelativePath": "ZscalerZPA.json",
        "subtitle": "",
        "provider": "Zscaler"
    },
    {
        "workbookKey": "GoogleWorkspaceWorkbook",
        "logoFileName": "google_logo.svg",
        "description": "Sets the time name for analysis",
        "dataTypesDependencies": [
            "GWorkspace_ReportsAPI_admin_CL",
            "GWorkspace_ReportsAPI_calendar_CL",
            "GWorkspace_ReportsAPI_drive_CL",
            "GWorkspace_ReportsAPI_login_CL",
            "GWorkspace_ReportsAPI_login_CL",
            "GWorkspace_ReportsAPI_mobile_CL"
        ],
        "dataConnectorsDependencies": [
            "GoogleWorkspaceReportsAPI"
        ],
        "previewImagesFileNames": [
            "GoogleWorkspaceBlack.png",
            "GoogleWorkspaceWhite.png"
        ],
        "version": "1.0.0",
        "title": "GoogleWorkspaceReports",
        "templateRelativePath": "GoogleWorkspace.json",
        "subtitle": "",
        "provider": "Microsoft"
    },
    {
        "workbookKey": "NCProtectWorkbook",
        "logoFileName": "NCProtectIcon.svg",
        "description": "Sets the time name for analysis",
        "dataTypesDependencies": [
            "NCProtectUAL_CL"
        ],
        "dataConnectorsDependencies": [
            "NucleusCyberNCProtect"
        ],
        "previewImagesFileNames": [
            "",
            ""
        ],
        "version": "1.0.0",
        "title": "NucleusCyberProtect",
        "templateRelativePath": "NucleusCyber_NCProtect_Workbook.json",
        "subtitle": "",
        "provider": "archTIS"
    },
    {
        "workbookKey": "CiscoISEWorkbook",
        "logoFileName": "cisco-logo-72px.svg",
        "description": "Sets the time name for analysis",
        "dataTypesDependencies": [
            "Syslog"
        ],
        "dataConnectorsDependencies": [
            "CiscoISE"
        ],
        "previewImagesFileNames": [],
        "version": "1.0.0",
        "title": "Cisco ISE",
        "templateRelativePath": "CiscoISE.json",
        "subtitle": "",
        "provider": "Cisco"
    },
    {
        "workbookKey": "IoTOTThreatMonitoringwithDefenderforIoTWorkbook",
        "logoFileName": "",
        "description": "The OT Threat Monitoring with Defender for IoT Workbook features OT filtering for Security Alerts, Incidents, Vulnerabilities and Asset Inventory. The workbook features a dynamic assessment of the MITRE ATT&CK for ICS matrix across your environment to analyze and respond to OT-based threats. This workbook is designed to enable SecOps Analysts, Security Engineers, and MSSPs to gain situational awareness for IT/OT security posture.",
        "dataTypesDependencies": [
            "SecurityAlert",
            "SecurityIncident"
        ],
        "dataConnectorsDependencies": [],
        "previewImagesFileNames": [],
        "version": "1.0.0",
        "title": "Microsoft Defender for IoT",
        "templateRelativePath": "IoTOTThreatMonitoringwithDefenderforIoT.json",
        "subtitle": "",
        "provider": "Microsoft"
    },
    {
        "workbookKey": "ZeroTrust(TIC3.0)Workbook",
        "logoFileName": "Azure_Sentinel.svg",
        "description": "Sets the time name for analysis",
        "dataTypesDependencies": [
            "SecurityRecommendation"
        ],
        "dataConnectorsDependencies": [],
        "previewImagesFileNames": [
            "ZeroTrust(TIC3.0)Black1.PNG",
            "ZeroTrust(TIC3.0)White1.PNG"
        ],
        "version": "1.0.0",
        "title": "ZeroTrust(TIC3.0)",
        "templateRelativePath": "ZeroTrustTIC3.json",
        "subtitle": "",
        "provider": "Microsoft"
    },
    {
        "workbookKey": "CybersecurityMaturityModelCertification(CMMC)2.0Workbook",
        "logoFileName": "",
        "description": "Sets the time name for analysis.",
        "dataTypesDependencies": [
            "InformationProtectionLogs_CL",
            "AuditLogs",
            "SecurityIncident",
            "SigninLogs",
            "AzureActivity"
        ],
        "dataConnectorsDependencies": [],
        "previewImagesFileNames": [],
        "version": "1.0.0",
        "title": "CybersecurityMaturityModelCertification(CMMC)2.0",
        "templateRelativePath": "CybersecurityMaturityModelCertification_CMMCV2.json",
        "subtitle": "",
        "provider": "Microsoft"
    },
    {
        "workbookKey": "NISTSP80053Workbook",
        "logoFileName": "",
        "description": "Sets the time name for analysis.",
        "dataTypesDependencies": [
            "SigninLogs",
            "AuditLogs",
            "AzureActivity",
            "OfficeActivity",
            "SecurityEvents",
            "CommonSecurityLog",
            "SecurityIncident",
            "SecurityRecommendation"
        ],
        "dataConnectorsDependencies": [
            "SecurityEvents"
        ],
        "previewImagesFileNames": [],
        "version": "1.0.0",
        "title": "NISTSP80053workbook",
        "templateRelativePath": "NISTSP80053.json",
        "subtitle": "",
        "provider": "Microsoft"
    },
    {
        "workbookKey": "DarktraceWorkbook",
        "logoFileName": "Darktrace.svg",
        "description": "The Darktrace Workbook visualises Model Breach and AI Analyst data received by the Darktrace Data Connector and visualises events across the network, SaaS, IaaS and Email.",
        "dataTypesDependencies": [
            "darktrace_model_alerts_CL"
        ],
        "dataConnectorsDependencies": [
            "DarktraceRESTConnector"
        ],
        "previewImagesFileNames": [
            "DarktraceWorkbookBlack01.png",
            "DarktraceWorkbookBlack02.png",
            "DarktraceWorkbookWhite01.png",
            "DarktraceWorkbookWhite02.png"
        ],
        "version": "1.0.1",
        "title": "Darktrace",
        "templateRelativePath": "DarktraceWorkbook.json",
        "subtitle": "",
        "provider": "Darktrace"
    },
    {
        "workbookKey": "RecordedFutureDomainC2DNSWorkbook",
        "logoFileName": "RecordedFuture.svg",
        "description": "Sets the time name for DNS Events and Threat Intelligence Time Range",
        "dataTypesDependencies": [
            "ThreatIntelligenceIndicator"
        ],
        "dataConnectorsDependencies": [],
        "previewImagesFileNames": [],
        "version": "1.0.0",
        "title": "Recorded Future -  C&C DNS Name to DNS Events - Correlation&Threat Hunting",
        "templateRelativePath": "Recorded Future -  C&C DNS Name to DNS Events - Correlation&Threat Hunting.json",
        "subtitle": "",
        "provider": "Recorded Future"
    },
    {
        "workbookKey": "RecordedFutureIPActiveC2Workbook",
        "logoFileName": "RecordedFuture.svg",
        "description": "Sets the time name for DNS Events and Threat Intelligence Time Range",
        "dataTypesDependencies": [
            "ThreatIntelligenceIndicator"
        ],
        "dataConnectorsDependencies": [],
        "previewImagesFileNames": [],
        "version": "1.0.0",
        "title": "Recorded Future - Actively Communicating C&C IPs to DNS Events - Correlation&Threat Hunting",
        "templateRelativePath": "Recorded Future - Actively Communicating C&C IPs to DNS Events - Correlation&Threat Hunting.json",
        "subtitle": "",
        "provider": "Recorded Future"
    },
    {
        "workbookKey": "MaturityModelForEventLogManagement_M2131",
        "logoFileName": "contrastsecurity_logo.svg",
        "description": "Select the time range for this Overview.",
        "dataTypesDependencies": [],
        "dataConnectorsDependencies": [],
        "previewImagesFileNames": [
            "MaturityModelForEventLogManagement_M2131Black.png"
        ],
        "version": "1.0.0",
        "title": "MaturityModelForEventLogManagementM2131",
        "templateRelativePath": "MaturityModelForEventLogManagement_M2131.json",
        "subtitle": "",
        "provider": "Microsoft"
    },
    {
        "workbookKey": "AzureSQLSecurityWorkbook",
        "logoFileName": "AzureSQL.svg",
        "description": "Sets the time window in days to search around the alert",
        "dataTypesDependencies": [
            "AzureDiagnostics",
            "SecurityAlert",
            "SecurityIncident"
        ],
        "dataConnectorsDependencies": [
            "AzureSql"
        ],
        "previewImagesFileNames": [],
        "version": "1.0.0",
        "title": "Azure SQL Database Workbook",
        "templateRelativePath": "Workbook-AzureSQLSecurity.json",
        "subtitle": "",
        "provider": "Microsoft"
    },
    {
        "workbookKey": "ContinuousDiagnostics&Mitigation",
        "logoFileName": "",
        "description": "Select the time range for this Overview.",
        "dataTypesDependencies": [],
        "dataConnectorsDependencies": [],
        "previewImagesFileNames": [
            "ContinuousDiagnostics&MitigationBlack.png"
        ],
        "version": "1.0.0",
        "title": "ContinuousDiagnostics&Mitigation",
        "templateRelativePath": "ContinuousDiagnostics&Mitigation.json",
        "subtitle": "",
        "provider": "Microsoft"
    },
    {
        "workbookKey": "UserWorkbook-alexdemichieli-github-update-1",
        "logoFileName": "GitHub.svg",
        "description": "Repository selector.",
        "dataTypesDependencies": [
            "githubscanaudit_CL"
        ],
        "dataConnectorsDependencies": [
            "GitHubWebhook"
        ],
        "previewImagesFileNames": [],
        "version": "1.0.0",
        "title": "GithubWorkbook-update-to-workbook-1",
        "templateRelativePath": "update-to-workbook-1.json",
        "subtitle": "",
        "provider": "Microsoft"
    },
    {
        "workbookKey": "AtlasianJiraAuditWorkbook",
        "logoFileName": "",
        "description": "Select the time range for this Overview.",
        "dataTypesDependencies": [
            "AtlassianJiraNativePoller_CL"
        ],
        "dataConnectorsDependencies": [
            "AtlassianJira"
        ],
        "previewImagesFileNames": [
            "AtlassianJiraAuditBlack.png",
            "AtlassianJiraAuditWhite.png"
        ],
        "version": "1.0.0",
        "title": "AtlasianJiraAuditWorkbook",
        "templateRelativePath": "AtlasianJiraAuditWorkbook.json",
        "subtitle": "",
        "provider": "Microsoft"
    },
    {
        "workbookKey": "AzureSecurityBenchmark",
        "logoFileName": "",
        "description": "Azure Security Benchmark v3 Workbook provides a mechanism for viewing log queries, azure resource graph, and policies aligned to ASB controls across Microsoft security offerings, Azure, Microsoft 365, 3rd Party, On-Premises, and Multi-cloud workloads. This workbook enables Security Architects, Engineers, SecOps Analysts, Managers, and IT Pros to gain situational awareness visibility for the security posture of cloud workloads. There are also recommendations for selecting, designing, deploying, and configuring Microsoft offerings for alignment with respective ASB requirements and practices.",
        "dataTypesDependencies": [
            "SecurityRegulatoryCompliance",
            "AzureDiagnostics",
            "SecurityIncident",
            "SigninLogs",
            "SecurityAlert"
        ],
        "dataConnectorsDependencies": [],
        "previewImagesFileNames": [
            "AzureSecurityBenchmark1.png",
            "AzureSecurityBenchmark2.png",
            "AzureSecurityBenchmark3.png"
        ],
        "version": "1.0.0",
        "title": "Azure Security Benchmark",
        "templateRelativePath": "AzureSecurityBenchmark.json",
        "subtitle": "",
        "provider": "Microsoft"
    },
    {
        "workbookKey": "ZNAccessOchestratorAudit",
        "logoFileName": "",
        "description": "This workbook provides a summary of ZeroNetworks data.",
        "dataTypesDependencies": [
            "ZNAccessOrchestratorAudit_CL",
            "ZNAccessOrchestratorAuditNativePoller_CL"
        ],
        "dataConnectorsDependencies": [
            "ZeroNetworksAccessOrchestratorAuditFunction",
            "ZeroNetworksAccessOrchestratorAuditNativePoller"
        ],
        "previewImagesFileNames": [],
        "version": "1.0.0",
        "title": "Zero NetWork",
        "templateRelativePath": "ZNSegmentAudit.json",
        "subtitle": "",
        "provider": "Zero Networks"
    },
    {
        "workbookKey": "FireworkWorkbook",
        "logoFileName": "FlareSystems.svg",
        "description": "Select the time range for this Overview.",
        "dataTypesDependencies": [
            "Firework_CL"
        ],
        "dataConnectorsDependencies": [
            "FlareSystemsFirework"
        ],
        "previewImagesFileNames": [
            "FireworkOverviewBlack01.png",
            "FireworkOverviewBlack02.png",
            "FireworkOverviewWhite01.png",
            "FireworkOverviewWhite02.png"
        ],
        "version": "1.0.0",
        "title": "FlareSystemsFirework",
        "templateRelativePath": "FlareSystemsFireworkOverview.json",
        "subtitle": "",
        "provider": "Flare Systems"
    },
    {
        "workbookKey": "UserWorkbook-alexdemichieli-github-update-1",
        "logoFileName": "GitHub.svg",
        "description": "Gain insights to GitHub activities that may be interesting for security.",
        "dataTypesDependencies": [
            "GitHubAuditLogPolling_CL"
        ],
        "dataConnectorsDependencies": [
            "GitHubEcAuditLogPolling"
        ],
        "previewImagesFileNames": [],
        "version": "1.0.0",
        "title": "GitHub Security",
        "templateRelativePath": "GitHubAdvancedSecurity.json",
        "subtitle": "",
        "provider": "Microsoft"
    },
    {
        "workbookKey": "TaniumWorkbook",
        "logoFileName": "Tanium.svg",
        "description": "Visualize Tanium endpoint and module data",
        "dataTypesDependencies": [
            "TaniumComplyCompliance_CL",
            "TaniumComplyVulnerabilities_CL",
            "TaniumDefenderHealth_CL",
            "TaniumDiscoverUnmanagedAssets_CL",
            "TaniumHighUptime_CL",
            "TaniumMainAsset_CL",
            "TaniumPatchListApplicability_CL",
            "TaniumPatchListCompliance_CL",
            "TaniumSCCMClientHealth_CL",
            "TaniumThreatResponse_CL"
        ],
        "dataConnectorsDependencies": [],
        "previewImagesFileNames": [
            "TaniumComplyDark.png",
            "TaniumComplyLight.png",
            "TaniumDiscoverDark.png",
            "TaniumDiscoverLight.png",
            "TaniumMSToolingHealthDark.png",
            "TaniumMSToolingHealthLight.png",
            "TaniumPatchDark.png",
            "TaniumPatchLight.png",
            "TaniumThreatResponseAlertsDark.png",
            "TaniumThreatResponseAlertsLight.png",
            "TaniumThreatResponseDark.png",
            "TaniumThreatResponseLight.png"
        ],
        "version": "1.0",
        "title": "Tanium Workbook",
        "templateRelativePath": "TaniumWorkbook.json",
        "subtitle": "",
        "provider": "Tanium"
    },
    {
        "workbookKey": "ActionableAlertsDashboard",
        "logoFileName": "",
        "description": "None.",
        "dataTypesDependencies": [
            "CyberSixgill_Alerts_CL"
        ],
        "dataConnectorsDependencies": [
            "CybersixgillActionableAlerts"
        ],
        "previewImagesFileNames": [],
        "version": "1.0.0",
        "title": "Cybersixgill Actionable Alerts Dashboard",
        "templateRelativePath": "ActionableAlertsDashboard.json",
        "subtitle": "",
        "provider": "Cybersixgill"
    },
    {
        "workbookKey": "ActionableAlertsList",
        "logoFileName": "",
        "description": "None.",
        "dataTypesDependencies": [
            "CyberSixgill_Alerts_CL"
        ],
        "dataConnectorsDependencies": [
            "CybersixgillActionableAlerts"
        ],
        "previewImagesFileNames": [],
        "version": "1.0.0",
        "title": "Cybersixgill Actionable Alerts List",
        "templateRelativePath": "ActionableAlertsList.json",
        "subtitle": "",
        "provider": "Cybersixgill"
    },
    {
        "workbookKey": "ArgosCloudSecurityWorkbook",
        "logoFileName": "argos-logo.svg",
        "description": "The ARGOS Cloud Security integration for Microsoft Sentinel allows you to have all your important cloud security events in one place.",
        "dataTypesDependencies": [
            "ARGOS_CL"
        ],
        "dataConnectorsDependencies": [
            "ARGOSCloudSecurity"
        ],
        "previewImagesFileNames": [
            "ARGOSCloudSecurityWorkbookBlack.png",
            "ARGOSCloudSecurityWorkbookWhite.png"
        ],
        "version": "1.0.0",
        "title": "ARGOS Cloud Security",
        "templateRelativePath": "ARGOSCloudSecurityWorkbook.json",
        "subtitle": "",
        "provider": "ARGOS Cloud Security"
    },
    {
        "workbookKey": "JamfProtectWorkbook",
        "logoFileName": "jamf_logo.svg",
        "description": "This Jamf Protect Workbook for Microsoft Sentinel enables you to ingest Jamf Protect events forwarded into Microsoft Sentinel.\n Providing reports into all alerts, device controls and Unfied Logs.",
        "dataTypesDependencies": [
            "jamfprotect_CL"
        ],
        "dataConnectorsDependencies": [],
        "previewImagesFileNames": [
            "JamfProtectDashboardBlack.png",
            "JamfProtectDashboardWhite.png"
        ],
        "version": "2.0.0",
        "title": "Jamf Protect Workbook",
        "templateRelativePath": "JamfProtectDashboard.json",
        "subtitle": "",
        "provider": "Jamf Software, LLC"
    },
    {
        "workbookKey": "AIVectraStream",
        "logoFileName": "",
        "description": "",
        "dataTypesDependencies": [
            "VectraStream_CL"
        ],
        "dataConnectorsDependencies": [
            "AIVectraStream"
        ],
        "previewImagesFileNames": [],
        "version": "1.0.0",
        "title": "AIVectraStreamWorkbook",
        "templateRelativePath": "AIVectraStreamWorkbook.json",
        "subtitle": "",
        "provider": "Vectra AI"
    },
    {
        "workbookKey": "SecurityScorecardWorkbook",
        "logoFileName": "",
        "description": "This Workbook provides immediate insight into the data coming from SecurityScorecard’s three Sentinel data connectors: SecurityScorecard Cybersecurity Ratings, SecurityScorecard Cybersecurity Ratings - Factors, and SecurityScorecard Cybersecurity Ratings - Issues.",
        "dataTypesDependencies": [
            "SecurityScorecardFactor_CL",
            "SecurityScorecardIssues_CL",
            "SecurityScorecardRatings_CL"
        ],
        "dataConnectorsDependencies": [
            "SecurityScorecardFactorAzureFunctions",
            "SecurityScorecardIssueAzureFunctions",
            "SecurityScorecardRatingsAzureFunctions"
        ],
        "previewImagesFileNames": [
            "SecurityScorecardBlack1.png",
            "SecurityScorecardBlack2.png",
            "SecurityScorecardBlack3.png",
            "SecurityScorecardBlack4.png",
            "SecurityScorecardBlack5.png",
            "SecurityScorecardBlack6.png",
            "SecurityScorecardWhite1.png",
            "SecurityScorecardWhite2.png",
            "SecurityScorecardWhite3.png",
            "SecurityScorecardWhite4.png",
            "SecurityScorecardWhite5.png",
            "SecurityScorecardWhite6.png"
        ],
        "version": "1.0.0",
        "title": "SecurityScorecard",
        "templateRelativePath": "SecurityScorecardWorkbook.json",
        "subtitle": "",
        "provider": "SecurityScorecard"
    },
    {
        "workbookKey": "DigitalShadowsWorkbook",
        "logoFileName": "DigitalShadowsLogo.svg",
        "description": "For gaining insights into Digital Shadows logs.",
        "dataTypesDependencies": [
            "DigitalShadows_CL"
        ],
        "dataConnectorsDependencies": [
            "DigitalShadowsSearchlightAzureFunctions"
        ],
        "previewImagesFileNames": [
            "DigitalShadowsBlack1.png",
            "DigitalShadowsBlack2.png",
            "DigitalShadowsBlack3.png",
            "DigitalShadowsWhite1.png",
            "DigitalShadowsWhite2.png",
            "DigitalShadowsWhite3.png"
        ],
        "version": "1.0.0",
        "title": "Digital Shadows",
        "templateRelativePath": "DigitalShadows.json",
        "subtitle": "",
        "provider": "Digital Shadows"
    },
    {
        "workbookKey": "SalesforceServiceCloudWorkbook",
        "logoFileName": "salesforce_logo.svg",
        "description": "Sets the time name for analysis.",
        "dataTypesDependencies": [
            "SalesforceServiceCloud"
        ],
        "dataConnectorsDependencies": [
            "SalesforceServiceCloud_CL"
        ],
        "previewImagesFileNames": [],
        "version": "1.0.0",
        "title": "Salesforce Service Cloud",
        "templateRelativePath": "SalesforceServiceCloud.json",
        "subtitle": "",
        "provider": "Salesforce"
    },
    {
        "workbookKey": "NetworkSessionSolution",
        "logoFileName": "Azure_Sentinel.svg",
        "description": "This workbook is included as part of Network Session Essentials solution and gives a summary of analyzed traffic, helps with threat analysis and investigating suspicious IP’s and traffic analysis. Network Session Essentials Solution also includes playbooks to periodically summarize the logs thus enhancing user experience and improving data search. For the effective usage of workbook, we highly recommend to enable the summarization playbooks that are provided with this solution.",
        "dataTypesDependencies": [
            "AWSVPCFlow",
            "DeviceNetworkEvents",
            "SecurityEvent",
            "WindowsEvent",
            "CommonSecurityLog",
            "Syslog",
            "CommonSecurityLog",
            "VMConnection",
            "AzureDiagnostics",
            "AzureDiagnostics",
            "CommonSecurityLog",
            "Corelight_CL",
            "VectraStream",
            "CommonSecurityLog",
            "CommonSecurityLog",
            "Syslog",
            "CiscoMerakiNativePoller"
        ],
        "dataConnectorsDependencies": [
            "AWSS3",
            "MicrosoftThreatProtection",
            "SecurityEvents",
            "WindowsForwardedEvents",
            "Zscaler",
            "MicrosoftSysmonForLinux",
            "PaloAltoNetworks",
            "AzureMonitor(VMInsights)",
            "AzureFirewall",
            "AzureNSG",
            "CiscoASA",
            "Corelight",
            "AIVectraStream",
            "CheckPoint",
            "Fortinet",
            "CiscoMeraki"
        ],
        "previewImagesFileNames": [],
        "version": "1.0.0",
        "title": "Network Session Essentials",
        "templateRelativePath": "NetworkSessionEssentials.json",
        "subtitle": "",
        "provider": "Microsoft"
    },
    {
        "workbookKey": "SAPSODAnalysis",
        "logoFileName": "AliterConsulting.svg",
        "description": "SAP SOD Analysis",
        "dataTypesDependencies": [
            "SAPAuditLog"
        ],
        "dataConnectorsDependencies": [
            "SAP"
        ],
        "previewImagesFileNames": [],
        "version": "2.0.0",
        "title": "SAP SOD Analysis",
        "templateRelativePath": "SAP - Segregation of Duties v2.0 (by Aliter Consulting).json",
        "subtitle": "",
        "provider": "Aliter Consulting"
    },
    {
        "workbookKey": "TheomWorkbook",
        "logoFileName": "theom-logo.svg",
        "description": "Theom Alert Statistics",
        "dataTypesDependencies": [
            "TheomAlerts_CL"
        ],
        "dataConnectorsDependencies": [
            "Theom"
        ],
        "previewImagesFileNames": [
            "TheomWorkbook-black.png",
            "TheomWorkbook-white.png"
        ],
        "version": "1.0.0",
        "title": "Theom",
        "templateRelativePath": "Theom.json",
        "subtitle": "",
        "provider": "Theom"
    },
    {
        "workbookKey": "DynatraceWorkbooks",
        "logoFileName": "dynatrace.svg",
        "description": "This workbook brings together queries and visualizations to assist you in identifying potential threats surfaced by Dynatrace.",
        "dataTypesDependencies": [
            "DynatraceAttacks_CL",
            "DynatraceAuditLogs_CL",
            "DynatraceProblems_CL",
            "DynatraceSecurityProblems_CL"
        ],
        "dataConnectorsDependencies": [
            "DynatraceAttacks",
            "DynatraceAuditLogs",
            "DynatraceProblems",
            "DynatraceRuntimeVulnerabilities"
        ],
        "previewImagesFileNames": [
            "DynatraceWorkbookBlack.png",
            "DynatraceWorkbookWhite.png"
        ],
        "version": "2.0.0",
        "title": "Dynatrace",
        "templateRelativePath": "Dynatrace.json",
        "subtitle": "",
        "provider": "Dynatrace"
    },
    {
        "workbookKey": "MDOWorkbook",
        "logoFileName": "",
        "description": "Gain extensive insight into your organization's Microsoft Defender for Office Activity by analyzing, and correlating events.\nYou can track malware and phishing detection over time.",
        "dataTypesDependencies": [
            "SecurityAlert"
        ],
        "dataConnectorsDependencies": [
            "MicrosoftThreatProtection"
        ],
        "previewImagesFileNames": [],
        "version": "1.0.0",
        "title": "Microsoft 365 Defender MDOWorkbook",
        "templateRelativePath": "MDO Insights.json",
        "subtitle": "",
        "provider": "Microsoft"
    },
    {
        "workbookKey": "AnomaliesVisualizationWorkbook",
        "logoFileName": "",
        "description": "A workbook that provides contextual information to a user for better insight on Anomalies and their impact. The workbook will help with investigation of anomalies as well as identify patterns that can lead to a threat.",
        "dataTypesDependencies": [
            "Anomalies"
        ],
        "dataConnectorsDependencies": [],
        "previewImagesFileNames": [
            "AnomaliesVisualizationWorkbookWhite.png",
            "AnomaliesVisualizationWorkbookBlack.png"
        ],
        "version": "1.0.0",
        "title": "AnomaliesVisulization",
        "templateRelativePath": "AnomaliesVisualization.json",
        "subtitle": "",
        "provider": "Microsoft Sentinel Community"
    },
    {
        "workbookKey": "AnomalyDataWorkbook",
        "logoFileName": "",
        "description": "A workbook providing details, related Incident, and related Hunting Workbook for a specific Anomaly.",
        "dataTypesDependencies": [
            "Anomalies"
        ],
        "dataConnectorsDependencies": [],
        "previewImagesFileNames": [
            "AnomalyDataWorkbookWhite.png",
            "AnomalyDataWorkbookBlack.png"
        ],
        "version": "1.0.0",
        "title": "AnomalyData",
        "templateRelativePath": "AnomalyData.json",
        "subtitle": "",
        "provider": "Microsoft Sentinel Community"
    },
    {
        "workbookKey": "MicrosoftExchangeLeastPrivilegewithRBAC-Online",
        "logoFileName": "Azure_Sentinel.svg",
        "description": "This Workbook, dedicated to Exchange Online environments is built to have a simple view of non-standard RBAC delegations on an Exchange Online tenant. This Workbook allow you to go deep dive on custom delegation and roles and also members of each delegation, including the nested level and the group imbrication on your environment.",
        "dataTypesDependencies": [
            "ESIExchangeOnlineConfig_CL"
        ],
        "dataConnectorsDependencies": [
            "ESI-ExchangeOnPremisesCollector",
            "ESI-ExchangeAdminAuditLogEvents",
            "ESI-ExchangeOnlineCollector"
        ],
        "previewImagesFileNames": [],
        "version": "1.0.0",
        "title": "Microsoft Exchange Least Privilege with RBAC - Online",
        "templateRelativePath": "Microsoft Exchange Least Privilege with RBAC - Online.json",
        "subtitle": "",
        "provider": "Microsoft"
    },
    {
        "workbookKey": "MicrosoftExchangeLeastPrivilegewithRBAC",
        "logoFileName": "Azure_Sentinel.svg",
        "description": "This Workbook, dedicated to On-Premises environments is built to have a simple view of non-standard RBAC delegations on an On-Premises Exchange environment. This Workbook allow you to go deep dive on custom delegation and roles and also members of each delegation, including the nested level and the group imbrication on your environment.",
        "dataTypesDependencies": [
            "ESIExchangeOnlineConfig_CL"
        ],
        "dataConnectorsDependencies": [
            "ESI-ExchangeOnPremisesCollector",
            "ESI-ExchangeAdminAuditLogEvents",
            "ESI-ExchangeOnlineCollector"
        ],
        "previewImagesFileNames": [],
        "version": "1.0.0",
        "title": "Microsoft Exchange Least Privilege with RBAC",
        "templateRelativePath": "Microsoft Exchange Least Privilege with RBAC.json",
        "subtitle": "",
        "provider": "Microsoft"
    },
    {
        "workbookKey": "MicrosoftExchangeSearchAdminAuditLog",
        "logoFileName": "Azure_Sentinel.svg",
        "description": "This workbook is dedicated to On-Premises Exchange organizations. It uses the MSExchange Management event logs to give you a simple way to view administrators’ activities in your Exchange environment with Cmdlets usage statistics and multiple pivots to understand who and/or what is affected to modifications on your environment.",
        "dataTypesDependencies": [
            "ESIExchangeOnlineConfig_CL"
        ],
        "dataConnectorsDependencies": [
            "ESI-ExchangeOnPremisesCollector",
            "ESI-ExchangeAdminAuditLogEvents",
            "ESI-ExchangeOnlineCollector"
        ],
        "previewImagesFileNames": [],
        "version": "1.0.0",
        "title": "Microsoft Exchange Search AdminAuditLog",
        "templateRelativePath": "Microsoft Exchange Search AdminAuditLog.json",
        "subtitle": "",
        "provider": "Microsoft"
    },
    {
        "workbookKey": "MicrosoftExchangeSecurityMonitoring",
        "logoFileName": "Azure_Sentinel.svg",
        "description": "This Workbook is dedicated to On-Premises Exchange organizations. It uses the MSExchange Management event logs and Microsoft Exchange Security configuration collected by data connectors. It helps to track admin actions, especially on VIP Users and/or on Sensitive Cmdlets. This workbook allows also to list Exchange Services changes, local account activities and local logon on Exchange Servers.",
        "dataTypesDependencies": [
            "ESIExchangeOnlineConfig_CL"
        ],
        "dataConnectorsDependencies": [
            "ESI-ExchangeOnPremisesCollector",
            "ESI-ExchangeAdminAuditLogEvents",
            "ESI-ExchangeOnlineCollector"
        ],
        "previewImagesFileNames": [],
        "version": "1.0.0",
        "title": "Microsoft Exchange Admin Activity",
        "templateRelativePath": "Microsoft Exchange Admin Activity.json",
        "subtitle": "",
        "provider": "Microsoft"
    },
    {
        "workbookKey": "MicrosoftExchangeSecurityReview-Online",
        "logoFileName": "Azure_Sentinel.svg",
        "description": "This Workbook is dedicated to Exchange Online tenants. It displays and highlights current Security configuration on various Exchange components specific to Online including delegations, the transport configuration and the linked security risks, and risky protocols.",
        "dataTypesDependencies": [
            "ESIExchangeOnlineConfig_CL"
        ],
        "dataConnectorsDependencies": [
            "ESI-ExchangeOnPremisesCollector",
            "ESI-ExchangeAdminAuditLogEvents",
            "ESI-ExchangeOnlineCollector"
        ],
        "previewImagesFileNames": [],
        "version": "1.0.0",
        "title": "Microsoft Exchange Security Review - Online",
        "templateRelativePath": "Microsoft Exchange Security Review - Online.json",
        "subtitle": "",
        "provider": "Microsoft"
    },
    {
        "workbookKey": "MicrosoftExchangeSecurityReview",
        "logoFileName": "Azure_Sentinel.svg",
        "description": "This Workbook is dedicated to On-Premises Exchange organizations. It displays and highlights current Security configuration on various Exchange components including delegations, rights on databases, Exchange and most important AD Groups with members including nested groups, local administrators of servers. This workbook helps also to understand the transport configuration and the linked security risks.",
        "dataTypesDependencies": [
            "ESIExchangeOnlineConfig_CL"
        ],
        "dataConnectorsDependencies": [
            "ESI-ExchangeOnPremisesCollector",
            "ESI-ExchangeAdminAuditLogEvents",
            "ESI-ExchangeOnlineCollector"
        ],
        "previewImagesFileNames": [],
        "version": "1.0.0",
        "title": "Microsoft Exchange Security Review",
        "templateRelativePath": "Microsoft Exchange Security Review.json",
        "subtitle": "",
        "provider": "Microsoft"
    },
    {
        "workbookKey": "ibossMalwareAndC2Workbook",
        "logoFileName": "",
        "description": "A workbook providing insights into malware and C2 activity detected by iboss.",
        "dataTypesDependencies": [],
        "dataConnectorsDependencies": [],
        "previewImagesFileNames": [],
        "version": "1.0.0",
        "title": "iboss Malware and C2",
        "templateRelativePath": "ibossMalwareAndC2.json",
        "subtitle": "",
        "provider": "iboss"
    },
    {
        "workbookKey": "ibossWebUsageWorkbook",
        "logoFileName": "",
        "description": "A workbook providing insights into web usage activity detected by iboss.",
        "dataTypesDependencies": [],
        "dataConnectorsDependencies": [],
        "previewImagesFileNames": [],
        "version": "1.0.0",
        "title": "iboss Web Usage",
        "templateRelativePath": "ibossWebUsage.json",
        "subtitle": "",
        "provider": "iboss"
    },
    {
        "workbookKey": "CynerioOverviewWorkbook",
        "logoFileName": "",
        "description": "An overview of Cynerio Security events",
        "dataTypesDependencies": ["CynerioEvent_CL"],
        "dataConnectorsDependencies": ["CynerioSecurityEvents"],
        "previewImagesFileNames": ["CynerioOverviewBlack.png", "CynerioOverviewWhite.png"],
        "version": "1.0.0",
        "title": "Cynerio Overview Workbook",
        "templateRelativePath": "CynerioOverviewWorkbook.json",
        "subtitle": "",
        "provider": "Cynerio"
    },
    {
        "workbookKey": "Fortiweb-workbook",
        "logoFileName": "Azure_Sentinel.svg",
        "description": "This workbook depends on a parser based on a Kusto Function to work as expected [**Fortiweb**](https://aka.ms/sentinel-FortiwebDataConnector-parser) which is deployed with the Microsoft Sentinel Solution.",
        "dataTypesDependencies": [
            "CommonSecurityLog"
        ],
        "dataConnectorsDependencies": [
            "FortinetFortiWeb"
        ],
        "previewImagesFileNames": [],
        "version": "1.0.0",
        "title": "Fortiweb-workbook",
        "templateRelativePath": "Fortiweb-workbook.json",
        "subtitle": "",
        "provider": "Microsoft"
    },
    {
        "workbookKey": "ReversingLabs-CapabilitiesOverview",
        "logoFileName": "reversinglabs.svg",
        "description": "The ReversingLabs-CapabilitiesOverview workbook provides a high level look at your threat intelligence capabilities and how they relate to your operations.",
        "dataTypesDependencies": [],
        "dataConnectorsDependencies": [],
        "previewImagesFileNames": [
            "ReversingLabsTiSummary-White.png",
            "ReversingLabsTiSummary-Black.png",
            "ReversingLabsOpsSummary-White.png",
            "ReversingLabsOpsSummary-Black.png"
        ],
        "version": "1.1.1",
        "title": "ReversingLabs-CapabilitiesOverview",
        "templateRelativePath": "ReversingLabs-CapabilitiesOverview.json",
        "subtitle": "",
        "provider": "ReversingLabs"
    },
    {
        "workbookKey": "TalonInsights",
        "logoFileName": "Talon.svg",
        "description": "This workbook provides Talon Security Insights on Log Analytics Query Logs",
        "dataTypesDependencies": [],
        "dataConnectorsDependencies": [],
        "previewImagesFileNames": [
            "TalonInsightsBlack.png",
            "TalonInsightsWhite.png"
        ],
        "version": "2.0.0",
        "title": "Talon Insights",
        "templateRelativePath": "TalonInsights.json",
        "subtitle": "",
        "provider": "Talon Security"
    },
    {
        "workbookKey": "vCenter",
        "logoFileName": [],
        "description": "This data connector depends on a parser based on Kusto Function **vCenter** to work as expected. [Follow steps to get this Kusto Function](https://aka.ms/sentinel-vCenter-parser)",
        "dataTypesDependencies": [
            "vCenter_CL"
        ],
        "dataConnectorsDependencies": [
            "VMwarevCenter"
        ],
        "previewImagesFileNames": [],
        "version": "1.0.0",
        "title": "vCenter",
        "templateRelativePath": "vCenter.json",
        "subtitle": "",
        "provider": "VMware"
    },
    {
        "workbookKey": "SAP-Monitors-AlertsandPerformance",
        "logoFileName": "SAPVMIcon.svg",
        "description": "SAP -Monitors- Alerts and Performance",
        "dataTypesDependencies": [
            "SAPAuditLog"
        ],
        "dataConnectorsDependencies": [
            "SAP"
        ],
        "previewImagesFileNames": [
            "SAPVMIcon.svg"
        ],
        "version": "2.0.1",
        "title": "SAP -Monitors- Alerts and Performance",
        "templateRelativePath": "SAP -Monitors- Alerts and Performance.json",
        "subtitle": "",
        "provider": "Microsoft"
    },
    {
        "workbookKey": "SAP-SecurityAuditlogandInitialAccess",
        "logoFileName": "SAPVMIcon.svg",
        "description": "SAP -Security Audit log and Initial Access",
        "dataTypesDependencies": [
            "SAPAuditLog"
        ],
        "dataConnectorsDependencies": [
            "SAP"
        ],
        "previewImagesFileNames": [
            "SAPVMIcon.svg"
        ],
        "version": "2.0.1",
        "title": "SAP -Security Audit log and Initial Access",
        "templateRelativePath": "SAP -Security Audit log and Initial Access.json",
        "subtitle": "",
        "provider": "Microsoft"
    },
    {
        "workbookKey": "DNSSolutionWorkbook",
        "logoFileName": "",
        "description": "This workbook is included as part of the DNS Essentials solution and gives a summary of analyzed DNS traffic. It also helps with threat analysis and investigating suspicious Domains, IPs and DNS traffic. DNS Essentials Solution also includes a playbook to periodically summarize the logs, thus enhancing the user experience and improving data search. For effective usage of workbook, we highly recommend enabling the summarization playbook that is provided with this solution.",
        "dataTypesDependencies": [],
        "dataConnectorsDependencies": [],
        "previewImagesFileNames": [
            "DNSDomainWorkbookWhite.png",
            "DNSDomainWorkbookBlack.png"
        ],
        "version": "1.0.0",
        "title": "DNS Solution Workbook",
        "templateRelativePath": "DNSSolutionWorkbook.json",
        "subtitle": "",
        "provider": "Microsoft"
    },
    {
        "workbookKey": "MicrosoftPowerBIActivityWorkbook",
        "logoFileName": "",
        "description": "This workbook provides details on Microsoft PowerBI Activity",
        "dataTypesDependencies": [
            "PowerBIActivity"
        ],
        "dataConnectorsDependencies": [
            "Microsoft PowerBI (Preview)"
        ],
        "previewImagesFileNames": [
            "MicrosoftPowerBIActivityWorkbookBlack.png",
            "MicrosoftPowerBIActivityWhite.png"
        ],
        "version": "1.0.0",
        "title": "Microsoft PowerBI Activity Workbook",
        "templateRelativePath": "MicrosoftPowerBIActivityWorkbook.json",
        "subtitle": "",
        "provider": "Microsoft"
    },
    {
        "workbookKey": "MicrosoftThreatIntelligenceWorkbook",
        "logoFileName": "",
        "description": "Gain insights into threat indicators ingestion and search for indicators at scale across Microsoft 1st Party, 3rd Party, On-Premises, Hybrid, and Multi-Cloud Workloads. Indicators Search facilitates a simple interface for finding IP, File, Hash, Sender and more across your data. Seamless pivots to correlate indicators with Microsoft Sentinel: Incidents to make your threat intelligence actionable.",
        "dataTypesDependencies": [
            "ThreatIntelligenceIndicator",
            "SecurityIncident"
        ],
        "dataConnectorsDependencies": [
            "ThreatIntelligence",
            "ThreatIntelligenceTaxii"
        ],
        "previewImagesFileNames": [
            "ThreatIntelligenceWhite.png",
            "ThreatIntelligenceBlack.png"
        ],
        "version": "1.0.0",
        "title": "Threat Intelligence",
        "templateRelativePath": "MicrosoftThreatIntelligence.json",
        "subtitle": "",
        "provider": "Microsoft"
    },
    {
        "workbookKey": "MicrosoftDefenderForEndPoint",
        "logoFileName": "",
        "description": "A wokbook to provide details about Microsoft Defender for Endpoint Advance Hunting to Overview & Analyse data brought through M365 Defender Connector.",
        "dataTypesDependencies": [],
        "dataConnectorsDependencies": [],
        "previewImagesFileNames": [
            "microsoftdefenderforendpointwhite.png",
            "microsoftdefenderforendpointblack.png"
        ],
        "version": "1.0.0",
        "title": "Microsoft Defender For EndPoint",
        "templateRelativePath": "MicrosoftDefenderForEndPoint.json",
        "subtitle": "",
        "provider": "Microsoft Sentinel Community"
    },
    {
        "workbookKey": "MicrosoftDefenderForIdentity",
        "logoFileName": "",
        "description": "Use this workbook to analyse the advance hunting data ingested for Defender For Identity.",
        "dataTypesDependencies": [
            "IdentityLogonEvents",
            "IdentityQueryEvents",
            "IdentityDirectoryEvents",
            "SecurityAlert"
        ],
        "dataConnectorsDependencies": [],
        "previewImagesFileNames": [
            "microsoftdefenderforidentityblack.png",
            "microsoftdefenderforidentitywhite.png"
        ],
        "version": "1.0.0",
        "title": "Microsoft Defender For Identity",
        "templateRelativePath": "MicrosoftDefenderForIdentity.json",
        "subtitle": "",
        "provider": "Microsoft Sentinel Community"
    },
    {
        "workbookKey": "EsetProtect",
        "logoFileName": "",
        "description": "Visualize events and threats from Eset protect.",
        "dataTypesDependencies": [
            "ESETPROTECT"
        ],
        "dataConnectorsDependencies": [
            "ESETPROTECT"
        ],
        "previewImagesFileNames": [
            "ESETPROTECTBlack.png",
            "ESETPROTECTWhite.png"
        ],
        "version": "1.0.0",
        "title": "EsetProtect",
        "templateRelativePath": "ESETPROTECT.json",
        "subtitle": "",
        "provider": "Community"
    },
    {
        "workbookKey": "CyberArkEPMWorkbook",
        "logoFileName": "CyberArk_Logo.svg",
        "description": "Sets the time name for analysis",
        "dataTypesDependencies": [
            "CyberArkEPM_CL"
        ],
        "dataConnectorsDependencies": [
            "CyberArkEPM"
        ],
        "previewImagesFileNames": [
            "CyberArkEPMBlack.png",
            "CyberArkEPMWhite.png"
        ],
        "version": "1.0.0",
        "title": "CyberArk EPM",
        "templateRelativePath": "CyberArkEPM.json",
        "subtitle": "",
        "provider": "CyberArk"
    },
    {
        "workbookKey": "NetskopeWorkbook",
        "logoFileName": "Netskope_logo.svg",
        "description": "Gain insights and comprehensive monitoring into Netskope events data by analyzing traffic and user activities.\nThis workbook provides insights into various Netskope events types such as Cloud Firewall, Network Private Access, Applications, Security Alerts as well as Web Transactions.\nYou can use this workbook to get visibility in to your Netskope Security Cloud and quickly identify threats, anamolies, traffic patterns, cloud application useage, blocked URL addresses and more.",
        "dataTypesDependencies": [
            "Netskope_Events_CL",
            "Netskope_Alerts_CL",
            "Netskope_WebTX_CL"
        ],
        "dataConnectorsDependencies": [],
        "previewImagesFileNames": [
            "Netskope-ApplicationEvents-Black.png",
            "Netskope-ApplicationEvents-White.png",
            "Netskope-SecurityAlerts-DLP-Black.png",
            "Netskope-SecurityAlerts-DLP-White.png",
            "Netskope-NetworkEvents-CFW-Black.png",
            "Netskope-NetworkEvents-CFW-White.png",
            "Netskope-SecurityAlerts-Malsite-Black.png",
            "Netskope-SecurityAlerts-Malsite-White.png",
            "Netskope-NetworkEvents-NPA-Black.png",
            "Netskope-NetworkEvents-NPA-White.png",
            "Netskope-SecurityAlerts-Malware-White.png",
            "Netskope-SecurityAlerts-Malware-Black.png",
            "Netskope-SecurityAlerts-BehaviorAnalytics-Black.png",
            "Netskope-SecurityAlerts-BehaviorAnalytics-White.png",
            "Netskope-SecurityAlerts-Overview-Black.png",
            "Netskope-SecurityAlerts-Overview-White.png",
            "Netskope-SecurityAlerts-CompormisedCredentials-Black.png",
            "Netskope-SecurityAlerts-CompromisedCredentials-White.png",
            "Netskope-WebTransactions-Black.png",
            "Netskope-WebTransactions-White.png"
        ],
        "version": "1.0",
        "title": "Netskope",
        "templateRelativePath": "NetskopeEvents.json",
        "subtitle": "",
        "provider": "Netskope"
    },
    {
        "workbookKey": "AIShield",
        "logoFileName": "",
        "description": "Visualize events generated by AIShield. This workbook is dependent on a parser AIShield which is a part of the solution deployment.",
        "dataTypesDependencies": [
            "AIShield"
        ],
        "dataConnectorsDependencies": [
            "AIShield"
        ],
        "previewImagesFileNames": [
            "AIShieldBlack.png",
            "AIShieldWhite.png"
        ],
        "version": "1.0.0",
        "title": "AIShield Workbook",
        "templateRelativePath": "AIShield.json",
        "subtitle": "",
        "provider": "Community"
    },
    {
        "workbookKey": "AttackSurfaceReduction",
        "logoFileName": "M365securityposturelogo.svg",
        "description": "This workbook helps you implement the ASR rules of Windows/Defender, and to monitor them over time. The workbook can filter on ASR rules in Audit mode and Block mode.",
        "dataTypesDependencies": [
            "DeviceEvents"
        ],
        "dataConnectorsDependencies": [
            "MicrosoftThreatProtection"
        ],
        "previewImagesFileNames": [
            "AttackSurfaceReductionWhite.png",
            "AttackSurfaceReductionBlack.png"
        ],
        "version": "1.0.0",
        "title": "Attack Surface Reduction Dashboard",
        "templateRelativePath": "AttackSurfaceReduction.json",
        "subtitle": "",
        "provider": "Microsoft Sentinel community"
    },
    {
        "workbookKey": "IncidentTasksWorkbook",
        "logoFileName": "",
        "description": "Use this workbook to review and modify existing incidents with tasks. This workbook provides views that higlight incident tasks that are open, closed, or deleted, as well as incidents with tasks that are either owned or unassigned. The workbook also provides SOC metrics around incident task performance, such as percentage of incidents without tasks, average time to close tasks, and more.",
        "dataTypesDependencies": [],
        "dataConnectorsDependencies": [],
        "previewImagesFileNames": [
            "Tasks-Black.png",
            "Tasks-White.png"
        ],
        "version": "1.1.0",
        "title": "Incident Tasks Workbook",
        "templateRelativePath": "IncidentTasksWorkbook.json",
        "subtitle": "",
        "provider": "Microsoft"
      },
        {
    "workbookKey": "NetCleanProActiveWorkbook",
    "logoFileName": "NetCleanImpactLogo.svg",
    "description": "This workbook provides insights on NetClean ProActive Incidents.",
    "dataTypesDependencies": [
        "Netclean_Incidents_CL"
    ],
    "dataConnectorsDependencies": [
        "Netclean_ProActive_Incidents"
    ],
    "previewImagesFileNames": [
        "NetCleanProActiveBlack1.png",
        "NetCleanProActiveBlack2.png",
        "NetCleanProActiveWhite1.png",
        "NetCleanProActiveWhite2.png"
    ],
    "version": "1.0.0",
    "title": "NetClean ProActive",
    "templateRelativePath": "NetCleanProActiveWorkbook.json",
    "subtitle": "",
    "provider": "NetClean"
    },
    {
        "workbookKey": "AutomationHealth",
        "logoFileName": "Azure_Sentinel.svg",
        "description": "Have a holistic overview of your automation health, gain insights about failures, correlate Microsoft Sentinel health with Logic Apps diagnostics logs and deep dive automation details per incident",
        "dataTypesDependencies": [
            "SentinelHealth"
        ],
        "dataConnectorsDependencies": [],
        "previewImagesFileNames": [
            "AutomationHealthBlack.png",
            "AutomationHealthWhite.png"
        ],
        "version": "2.0.0",
        "title": "Automation health",
        "templateRelativePath": "AutomationHealth.json",
        "subtitle": "",
        "provider": "Microsoft Sentinel Community"
    },
    {
        "workbookKey": "SAP-AuditControls",
        "logoFileName": "SAPVMIcon.svg",
        "description": "SAP -Audit Controls (Preview)",
        "dataTypesDependencies": [
            "SAPAuditLog"
        ],
        "dataConnectorsDependencies": [
            "SAP"
        ],
        "previewImagesFileNames": [
            "SAPVMIcon.svg"
        ],
        "version": "1.0.0",
        "title": "SAP -Audit Controls (Preview)",
        "templateRelativePath": "SAP -Audit Controls (Preview).json",
        "subtitle": "",
        "provider": "Microsoft"
    },
    {
      "workbookKey": "ZoomReports",
      "logoFileName": "",
      "description": "Visualize various details & visuals on Zoom Report data ingested though the solution. This also have a dependency on the parser which is available as a part of Zoom solution named Zoom",
      "dataTypesDependencies": [ "Zoom" ],
      "dataConnectorsDependencies": ["Zoom Reports"],
      "previewImagesFileNames": [ "ZoomReportsBlack.png", "ZoomReportsWhite.png" ],
      "version": "1.0.0",
      "title": "Zoom Reports",
      "templateRelativePath": "ZoomReports.json",
      "subtitle": "",
      "provider": "Community"
    },
  {
    "workbookKey": "ExchangeOnlineWorkbook",
    "logoFileName": "office365_logo.svg",
    "description": "Gain insights into Microsoft Exchange online by tracing and analyzing all Exchange operations and user activities.\nThis workbook let you monitor user activities, including logins, account operations, permission changes, and mailbox creations to discover suspicious trends among them.",
    "dataTypesDependencies": [
      "OfficeActivity"
    ],
    "dataConnectorsDependencies": [
      "Office365"
    ],
    "previewImagesFileNames": [
      "ExchangeOnlineWhite.png",
      "ExchangeOnlineBlack.png"
    ],
    "version": "2.0.0",
    "title": "Exchange Online",
    "templateRelativePath": "ExchangeOnline.json",
    "subtitle": "",
    "provider": "Microsoft"
  },
  {
    "workbookKey": "Office365Workbook",
    "logoFileName": "office365_logo.svg",
    "description": "Gain insights into Office 365 by tracing and analyzing all operations and activities. You can drill down into your SharePoint, OneDrive, and Exchange.\nThis workbook lets you find usage trends across users, files, folders, and mailboxes, making it easier to identify anomalies in your network.",
    "dataTypesDependencies": [
      "OfficeActivity"
    ],
    "dataConnectorsDependencies": [
      "Office365"
    ],
    "previewImagesFileNames": [
      "Office365White1.png",
      "Office365Black1.png",
      "Office365White2.png",
      "Office365Black2.png",
      "Office365White3.png",
      "Office365Black3.png"
    ],
    "version": "2.0.1",
    "title": "Office 365",
    "templateRelativePath": "Office365.json",
    "subtitle": "",
    "provider": "Microsoft"
  },
  {
    "workbookKey": "SharePointAndOneDriveWorkbook",
    "logoFileName": "office365_logo.svg",
    "description": "Gain insights into SharePoint and OneDrive by tracing and analyzing all operations and activities.\nYou can view trends across user operation, find correlations between users and files, and identify interesting information such as user IP addresses.",
    "dataTypesDependencies": [
      "OfficeActivity"
    ],
    "dataConnectorsDependencies": [
      "Office365"
    ],
    "previewImagesFileNames": [
      "SharePointAndOneDriveBlack1.png",
      "SharePointAndOneDriveBlack2.png",
      "SharePointAndOneDriveWhite1.png",
      "SharePointAndOneDriveWhite2.png"
    ],
    "version": "2.0.0",
    "title": "SharePoint & OneDrive",
    "templateRelativePath": "SharePointAndOneDrive.json",
    "subtitle": "",
    "provider": "Microsoft"
  },
  {
    "workbookKey": "QualysVMWorkbook",
    "logoFileName": "qualys_logo.svg",
    "description": "Gain insight into Qualys Vulnerability Management by analyzing, collecting and correlating vulnerability data.\nThis workbook provides visibility into vulnerabilities detected from vulnerability scans",
    "dataTypesDependencies": [
      "QualysHostDetection_CL"
    ],
    "dataConnectorsDependencies": [
      "QualysVulnerabilityManagement"
    ],
    "previewImagesFileNames": [
      "QualysVMWhite.png",
      "QualysVMBlack.png"
    ],
    "version": "1.0.0",
    "title": "Qualys Vulnerability Management",
    "templateRelativePath": "QualysVM.json",
    "subtitle": "",
    "provider": "Qualys"
  },
  {
    "workbookKey": "QualysVMV2Workbook",
    "logoFileName": "qualys_logo.svg",
    "description": "Gain insight into Qualys Vulnerability Management by analyzing, collecting and correlating vulnerability data.\nThis workbook provides visibility into vulnerabilities detected from vulnerability scans",
    "dataTypesDependencies": [
      "QualysHostDetectionV2_CL"
    ],
    "dataConnectorsDependencies": [
      "QualysVulnerabilityManagement"
    ],
    "previewImagesFileNames": [
      "QualysVMWhite.png",
      "QualysVMBlack.png"
    ],
    "version": "1.0.0",
    "title": "Qualys Vulnerability Management",
    "templateRelativePath": "QualysVMv2.json",
    "subtitle": "",
    "provider": "Qualys"
  },
  
  {
    "workbookKey": "MicrosoftDefenderForOffice365",
    "logoFileName": "office365_logo.svg",
    "description": "Gain insights into your Microsoft Defender for Office 365 raw data logs.  This workbook lets you look at trends in email senders, attachments and embedded URL data to find anomalies. You can also search by, sender, recipient, subject, attachment or embedded URL to find where the related messages have been sent.",
    "dataTypesDependencies": [
      "EmailEvents",
      "EmailUrlInfo",
      "EmailAttachmentInfo"
    ],
    "dataConnectorsDependencies": [],
    "previewImagesFileNames": [
      "MDOWhite1.png",
      "MDOBlack1.png",
      "MDOWhite2.png",
      "MDOBlack2.png"
    ],
    "version": "1.0.0",
    "title": "Microsoft Defender For Office 365",
    "templateRelativePath": "MicrosoftDefenderForOffice365.json",
    "subtitle": "",
    "provider": "Microsoft Sentinel Community"
  },
  {
    "workbookKey": "MicrosoftDefenderForEndPoint",
    "logoFileName": "",
    "description": "A wokbook to provide details about Microsoft Defender for Endpoint Advance Hunting to Overview & Analyse data brought through M365 Defender Connector.",
    "dataTypesDependencies": [],
    "dataConnectorsDependencies": [],
    "previewImagesFileNames": [
      "microsoftdefenderforendpointwhite.png",
      "microsoftdefenderforendpointblack.png"
    ],
    "version": "1.0.0",
    "title": "MicrosoftDefenderForEndPoint",
    "templateRelativePath": "MicrosoftDefenderForEndPoint.json",
    "subtitle": "",
    "provider": "Microsoft Sentinel Community"
  },
  {
    "workbookKey": "InsiderRiskManagementWorkbook",
    "logoFileName": "Azure_Sentinel.svg",
    "description": "The Microsoft Insider Risk Management Workbook integrates telemetry from 25+ Microsoft security products to provide actionable insights into insider risk management. Reporting tools provide \u201cGo to Alert\u201d links to provide deeper integration between products and a simplified user experience for exploring alerts. ",
    "dataTypesDependencies": [
      "SigninLogsSigninLogs",
      "AuditLogs",
      "AzureActivity",
      "OfficeActivity",
      "InformationProtectionLogs_CL",
      "SecurityIncident"
    ],
    "dataConnectorsDependencies": [],
    "previewImagesFileNames": [
      "InsiderRiskManagementBlack1.png"
    ],
    "version": "1.0.0",
    "title": "Insider Risk Management",
    "templateRelativePath": "InsiderRiskManagement.json",
    "subtitle": "",
    "provider": "Microsoft"
  },
  {
  "workbookKey": "Fortiweb-workbook",
  "logoFileName": "Azure_Sentinel.svg",
  "description": "This workbook depends on a parser based on a Kusto Function to work as expected [**Fortiweb**](https://aka.ms/sentinel-FortiwebDataConnector-parser) which is deployed with the Microsoft Sentinel Solution.",
  "dataTypesDependencies": [
    "CommonSecurityLog"
  ],
  "dataConnectorsDependencies": [
  "FortinetFortiWeb"
  ],
  "previewImagesFileNames": [],
  "version": "1.0.0",
  "title": "Fortiweb-workbook",
  "templateRelativePath": "Fortiweb-workbook.json",
  "subtitle": "",
  "provider": "Microsoft"
  },
  {
    "workbookKey": "WebSessionEssentialsWorkbook",
    "logoFileName": "",
    "description": "The 'Web Session Essentials' workbook provides real-time insights into activity and potential threats in your network. This workbook is designed for network teams, security architects, analysts, and consultants to monitor, identify and investigate threats on Web servers, Web Proxies and Web Security Gateways assets. This Workbook gives a summary of analysed web traffic and helps with threat analysis and investigating suspicious http traffic.",
    "dataTypesDependencies": [],
    "dataConnectorsDependencies": [],
    "previewImagesFileNames": [
      "WebSessionEssentialsWorkbookWhite.png",
      "WebSessionEssentialsWorkbookBlack.png"
    ],
    "version": "1.0.0",
    "title": "Web Session Essentials Workbook",
    "templateRelativePath": "WebSessionEssentials.json",
    "subtitle": "",
    "provider": "Microsoft"
  },
  {
    "workbookKey": "IslandAdminAuditOverview",
    "logoFileName": "island.svg",
    "description": "This workbook provides a view into the activities of administrators in the Island Management Console.",
    "dataTypesDependencies": [],
    "dataConnectorsDependencies": [],
    "previewImagesFileNames": [
        "IslandEnterpriseBrowserAdminAuditOverview.png"
    ],
    "version": "1.0.0",
    "title": "Island Admin Audit Overview",
    "templateRelativePath": "IslandAdminAuditOverview.json",
    "subtitle": "",
    "provider": "Island"
  },
  {
  "workbookKey": "IslandUserActivityOverview",
  "logoFileName": "island.svg",
  "description": "This workbook provides a view into the activities of users while using the Island Enterprise Browser.",
  "dataTypesDependencies": [],
  "dataConnectorsDependencies": [],
  "previewImagesFileNames": [
      "IslandEnterpriseBrowserUserActivityOverview.png"
  ],
  "version": "1.0.0",
  "title": "Island User Activity Overview",
  "templateRelativePath": "IslandUserActivityOverview.json",
  "subtitle": "",
  "provider": "Island"
  },
  {
        "workbookKey": "BloodHoundEnterpriseAttackPathWorkbook",
        "description": "Gain insights into BloodHound Enterprise attack paths.",
        "dataTypesDependencies": [ "BloodHoundEnterprise" ],
        "dataConnectorsDependencies": [ "BloodHoundEnterprise" ],
        "version": "1.0",
        "title": "BloodHound Enterprise Attack Paths",
        "templateRelativePath": "BloodHoundEnterpriseAttackPath.json",
        "subtitle": "",
        "provider": "SpecterOps"
    },
    {
        "workbookKey": "BloodHoundEnterprisePostureWorkbook",
        "description": "Gain insights into BloodHound Enterprise domain posture.",
        "dataTypesDependencies": [ "BloodHoundEnterprise" ],
        "dataConnectorsDependencies": [ "BloodHoundEnterprise" ],
        "version": "1.0",
        "title": "BloodHound Enterprise Posture",
        "templateRelativePath": "BloodHoundEnterprisePosture.json",
        "subtitle": "",
        "provider": "SpecterOps"
    },
    {
      "workbookKey": "BitSightWorkbook",
      "logoFileName": "BitSight.svg",
      "description": "Gain insights into BitSight data.",
      "dataTypesDependencies": ["Alerts_data_CL", "Breaches_data_CL", "Company_details_CL", "Company_rating_details_CL", "Diligence_historical_statistics_CL", "Diligence_statistics_CL", "Findings_summary_CL", "Findings_data_CL", "Graph_data_CL", "Industrial_statistics_CL", "Observation_statistics_CL"],
      "dataConnectorsDependencies": ["BitSightDatConnector"],
      "previewImagesFileNames": ["BitSightWhite1.png","BitSightBlack1.png"],
      "version": "1.0.0",
      "title": "BitSight",
      "templateRelativePath": "BitSightWorkbook.json",
      "subtitle": "",
      "provider": "BitSight"
    },
    {
        "workbookKey": "VectraXDR",
        "logoFileName": "",
        "description": "This workbook provides visualization of Audit, Detections, Entity Scoring, Lockdown and Health data.",
        "dataTypesDependencies": [
            "Audits_Data_CL",
            "Detections_Data_CL",
            "Entity_Scoring_Data_CL",
            "Lockdown_Data_CL",
            "Health_Data_CL"
        ],
        "dataConnectorsDependencies": [
            "VectraDataConnector"
        ],
        "previewImagesFileNames": [
            "VectraXDRWhite1.png",
            "VectraXDRWhite2.png",
            "VectraXDRWhite3.png",
            "VectraXDRWhite4.png",
            "VectraXDRWhite5.png",
            "VectraXDRBlack1.png",
            "VectraXDRBlack2.png",
            "VectraXDRBlack3.png",
            "VectraXDRBlack4.png",
            "VectraXDRBlack5.png"
        ],
        "version": "1.0.0",
        "title": "Vectra XDR",
        "templateRelativePath": "VectraXDR.json",
        "subtitle": "",
        "provider": "Vectra"
    },
    {
    "workbookKey": "CloudflareWorkbook",
    "logoFileName": "cloudflare.svg",
    "description": "Gain insights into Cloudflare events. You will get visibility on your Cloudflare web traffic, security, reliability.",
    "dataTypesDependencies": [ "Cloudflare_CL" ],
    "dataConnectorsDependencies": [ "CloudflareDataConnector" ],
    "previewImagesFileNames": ["CloudflareOverviewWhite01.png", "CloudflareOverviewWhite02.png", "CloudflareOverviewBlack01.png", "CloudflareOverviewBlack02.png"],
    "version": "1.0",
    "title": "Cloudflare",
    "templateRelativePath": "Cloudflare.json",
    "subtitle": "",
    "provider": "Cloudflare"
  },
  {
      "workbookKey": "CofenseIntelligenceWorkbook",
      "logoFileName": "CofenseTriage.svg",
      "description": "This workbook provides visualization of Cofense Intelligence threat indicators which are ingested in the Microsoft Sentinel Threat intelligence.",
      "dataTypesDependencies": [
          "ThreatIntelligenceIndicator",
          "Malware_Data"
      ],
      "dataConnectorsDependencies": [
          "CofenseIntelligenceDataConnector"
      ],
      "previewImagesFileNames": [
          "CofenseIntelligenceWhite1.png",
          "CofenseIntelligenceBlack1.png"
      ],
      "version": "1.0",
      "title": "CofenseIntelligenceThreatIndicators",
      "templateRelativePath": "CofenseIntelligenceThreatIndicators.json",
      "subtitle": "",
      "provider": "Cofense"
  },
  {
    "workbookKey": "EgressDefendMetricWorkbook",
    "logoFileName": "",
    "description": "A workbook providing insights into Egress Defend.",
    "dataTypesDependencies": ["EgressDefend_CL"],
    "previewImagesFileNames": [ "EgressDefendMetricWorkbookBlack01.png", "EgressDefendMetricWorkbookWhite01.png" ],
    "version": "1.0.0",
    "title": "Egress Defend Insights",
    "templateRelativePath": "DefendMetrics.json",
    "subtitle": "Defend Metrics",
    "provider": "Egress Software Technologies"
  },
  {
    "workbookKey": "SalemDashboard",
    "logoFileName": "salem_logo.svg",
    "description": "Monitor Salem Performance",
    "dataTypesDependencies": [ "SalemAlerts_CL" ],
    "dataConnectorsDependencies": [],
    "previewImagesFileNames": [],
    "version": "1.0.0",
    "title": "Salem Alerts Workbook",
    "templateRelativePath": "SalemDashboard.json",
    "subtitle": "",
    "provider": "SalemCyber"
},
{
<<<<<<< HEAD
    "workbookKey": "MimecastTTPWorkbook",
    "logoFileName": "Mimecast.svg",
    "description": "A workbook providing insights into Mimecast Targeted Threat Protection.",
    "dataTypesDependencies": [
        "MimecastTTPUrl_CL",
        "MimecastTTPAttachment_CL",
        "MimecastTTPImpersonation_CL"
    ],
    "previewImagesFileNames": [
        "MimecastTTPBlack1.png",
        "MimecastTTPBlack2.png",
        "MimecastTTPWhite1.png",
        "MimecastTTPWhite2.png"
    ],
    "version": "1.0.0",
    "title": "MimecastTTP",
    "templateRelativePath": "MimecastTTPWorkbook.json",
    "subtitle": "Mimecast Targeted Threat Protection",
    "provider": "Mimecast"
=======
    "workbookKey": "MailGuard365Workbook",
    "logoFileName": "MailGuard365_logo.svg",
    "description": "MailGuard 365 Workbook",
    "dataTypesDependencies": [
      "MailGuard365_Threats_CL"
    ],
    "dataConnectorsDependencies": [
      "MailGuard365"
    ],
    "previewImagesFileNames": [],
    "version": "1.0.0",
    "title": "MailGuard365",
    "templateRelativePath": "MailGuard365Dashboard.json",
    "subtitle": "",
    "provider": "MailGuard 365"
>>>>>>> aa7cd50b
}
]<|MERGE_RESOLUTION|>--- conflicted
+++ resolved
@@ -5495,7 +5495,6 @@
     "provider": "SalemCyber"
 },
 {
-<<<<<<< HEAD
     "workbookKey": "MimecastTTPWorkbook",
     "logoFileName": "Mimecast.svg",
     "description": "A workbook providing insights into Mimecast Targeted Threat Protection.",
@@ -5515,7 +5514,8 @@
     "templateRelativePath": "MimecastTTPWorkbook.json",
     "subtitle": "Mimecast Targeted Threat Protection",
     "provider": "Mimecast"
-=======
+},
+{
     "workbookKey": "MailGuard365Workbook",
     "logoFileName": "MailGuard365_logo.svg",
     "description": "MailGuard 365 Workbook",
@@ -5531,6 +5531,5 @@
     "templateRelativePath": "MailGuard365Dashboard.json",
     "subtitle": "",
     "provider": "MailGuard 365"
->>>>>>> aa7cd50b
 }
 ]