Parser:
  Title: Registry Event ASIM Parser
  Version: '0.1.1'
  LastUpdated: June 04, 2022
Product:
  Name: Source Agnostic
Normalization:
  Schema: RegistryEvent
  Version: '0.1.2'
References:
- Title: ASIM Registry Schema
  Link: https://aka.ms/ASimRegistryEventDoc
- Title: ASIM
  Link: https:/aka.ms/AboutASIM
Description: |
  This ASIM parser supports normalizing Registry Event logs from all supported sources to the ASIM Registry Event normalized schema.
ParserName: imRegistry
EquivalentBuiltInParser: _Im_RegistryEvent 
Parsers:
  - _Im_RegistryEvent_Empty
  # - _Im_RegistryEvent_MicrosoftSecurityEvents // Deprecated
  - _Im_RegistryEvent_Microsoft365D
  - _Im_RegistryEvent_MicrosoftSysmon
  - _Im_RegistryEvent_MicrosoftWindowsEvent
  - _Im_RegistryEvent_SentinelOne
ParserQuery: |
  union isfuzzy=true
    vimRegistryEventEmpty,
    vimRegistryEventMicrosoft365D,
    vimRegistryEventMicrosoftSysmon,
    // vimRegistryEventMicrosoftSecurityEvents, // Deprecated, now included in vimRegistryEventMicrosoftWindowsEvent. 
    vimRegistryEventMicrosoftWindowsEvent,
<<<<<<< HEAD
    vimRegistryEventVMwareCarbonBlackCloud
=======
    vimRegistryEventSentinelOne
>>>>>>> 1af79626
<|MERGE_RESOLUTION|>--- conflicted
+++ resolved
@@ -30,8 +30,5 @@
     vimRegistryEventMicrosoftSysmon,
     // vimRegistryEventMicrosoftSecurityEvents, // Deprecated, now included in vimRegistryEventMicrosoftWindowsEvent. 
     vimRegistryEventMicrosoftWindowsEvent,
-<<<<<<< HEAD
-    vimRegistryEventVMwareCarbonBlackCloud
-=======
-    vimRegistryEventSentinelOne
->>>>>>> 1af79626
+    vimRegistryEventSentinelOne,
+    vimRegistryEventVMwareCarbonBlackCloud