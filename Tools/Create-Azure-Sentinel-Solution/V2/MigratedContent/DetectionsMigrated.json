[
    {
        "FileName": "AVSpringShell.yaml",
        "DetectionId": "3bd33158-3f0b-47e3-a50f-7c20a1b88038",
        "OldPath": "https://github.com/Azure/Azure-Sentinel/blob/master/Detections/SecurityAlert/",
        "NewPath": "https://github.com/Azure/Azure-Sentinel/blob/master/Solutions/Microsoft%20365%20Defender/Analytic%20Rules/"
    },
    {
        "FileName": "AVTarrask.yaml",
        "DetectionId": "1785d372-b9fe-4283-96a6-3a1d83cabfd1",
        "OldPath": "https://github.com/Azure/Azure-Sentinel/blob/master/Detections/SecurityAlert/",
        "NewPath": "https://github.com/Azure/Azure-Sentinel/blob/master/Solutions/Microsoft%20365%20Defender/Analytic%20Rules/"
    },
    {
        "FileName": "AVdetectionsrelatedtoUkrainebasedthreats.yaml",
        "DetectionId": "b6685757-3ed1-4b05-a5bd-2cacadc86c2a",
        "OldPath": "https://github.com/Azure/Azure-Sentinel/blob/master/Detections/SecurityAlert/",
        "NewPath": "https://github.com/Azure/Azure-Sentinel/blob/master/Solutions/Microsoft%20365%20Defender/Analytic%20Rules/"
    },
    {
        "FileName": "PotentialBuildProcessCompromiseMDE.yaml",
        "DetectionId": "1bf6e165-5e32-420e-ab4f-0da8558a8be2",
        "OldPath": "https://github.com/Azure/Azure-Sentinel/blob/master/Detections/MultipleDataSources/",
        "NewPath": "https://github.com/Azure/Azure-Sentinel/blob/master/Solutions/Microsoft%20365%20Defender/Analytic%20Rules/"
    },
    {
        "FileName": "SUNSPOTHashes.yaml",
        "DetectionId": "53e936c6-6c30-4d12-8343-b8a0456e8429",
        "OldPath": "https://github.com/Azure/Azure-Sentinel/blob/master/Detections/MultipleDataSources/",
        "NewPath": "https://github.com/Azure/Azure-Sentinel/blob/master/Solutions/Microsoft%20365%20Defender/Analytic%20Rules/"
    },
    {
        "FileName": "SolarWinds_SUNBURST_&_SUPERNOVA_File-IOCs.yaml",
        "DetectionId": "a3c144f9-8051-47d4-ac29-ffb0c312c910",
        "OldPath": "https://github.com/Azure/Azure-Sentinel/blob/master/Detections/DeviceFileEvents/",
        "NewPath": "https://github.com/Azure/Azure-Sentinel/blob/master/Solutions/Microsoft%20365%20Defender/Analytic%20Rules/"
    },
    {
        "FileName": "SolarWinds_SUNBURST_Network-IOCs.yaml",
        "DetectionId": "a3c144f9-8051-47d4-ac29-ffb0c312c910",
        "OldPath": "https://github.com/Azure/Azure-Sentinel/blob/master/Detections/DeviceNetworkEvents/",
        "NewPath": "https://github.com/Azure/Azure-Sentinel/blob/master/Solutions/Microsoft%20365%20Defender/Analytic%20Rules/"
    },
    {
        "FileName": "SolarWinds_TEARDROP_Process-IOCs.yaml",
        "DetectionId": "738702fd-0a66-42c7-8586-e30f0583f8fe",
        "OldPath": "https://github.com/Azure/Azure-Sentinel/blob/master/Detections/DeviceEvents/",
        "NewPath": "https://github.com/Azure/Azure-Sentinel/blob/master/Solutions/Microsoft%20365%20Defender/Analytic%20Rules/"
    },
    {
        "FileName": "ActiniumAVHits.yaml",
        "DetectionId": "96c8f92e-a617-4158-94ea-dea51557b40e",
        "OldPath": "https://github.com/Azure/Azure-Sentinel/blob/master/Detections/SecurityAlert/",
        "NewPath": "https://github.com/Azure/Azure-Sentinel/blob/master/Solutions/MicrosoftDefenderForEndpoint/Analytic%20Rules/"
    },
    {
        "FileName": "HighNumberofVulnDetectedV2.yaml",
        "DetectionId": "089e2363-8a7a-4899-9ac4-23fcad3104c1",
        "OldPath": "https://github.com/Azure/Azure-Sentinel/blob/master/Detections/QualysVMV2/",
        "NewPath": "https://github.com/Azure/Azure-Sentinel/blob/master/Solutions/QualysVM/Analytic%20Rules/"
    },
    {
        "FileName": "NewHighSeverityVulnDetectedAcrossMulitpleHostsV2.yaml",
        "DetectionId": "da498ea0-f3bd-437f-9f36-eaf5ba5e0a6c",
        "OldPath": "https://github.com/Azure/Azure-Sentinel/blob/master/Detections/QualysVMV2/",
        "NewPath": "https://github.com/Azure/Azure-Sentinel/blob/master/Solutions/QualysVM/Analytic%20Rules"
    },
    {
        "FileName": "SeveralDenyActionsRegistered.yaml",
        "DetectionId": "f8dad4e9-3f19-4d70-ab7f-8f19ccd43a3e",
        "OldPath": "https://github.com/Azure/Azure-Sentinel/blob/master/Detections/AzureFirewall/",
        "NewPath": "https://github.com/Azure/Azure-Sentinel/blob/master/Solutions/Azure%20Firewall/Analytic%20Rules"
    },
    {
        "FileName": "AccountCreatedandDeletedinShortTimeframe.yaml",
        "DetectionId": "bb616d82-108f-47d3-9dec-9652ea0d3bf6",
        "OldPath": "https://github.com/Azure/Azure-Sentinel/blob/master/Detections/AuditLogs/",
        "NewPath": "https://github.com/Azure/Azure-Sentinel/blob/master/Solutions/Azure%20Active%20Directory/Analytic%20Rules"
    },
    {
        "FileName": "AccountCreatedDeletedByNonApprovedUser.yaml",
        "DetectionId": "6d63efa6-7c25-4bd4-a486-aa6bf50fde8a",
        "OldPath": "https://github.com/Azure/Azure-Sentinel/blob/master/Detections/AuditLogs/",
        "NewPath": "https://github.com/Azure/Azure-Sentinel/blob/master/Solutions/Azure%20Active%20Directory/Analytic%20Rules"
    },
    {
        "FileName": "ADFSDomainTrustMods.yaml",
        "DetectionId": "95dc4ae3-e0f2-48bd-b996-cdd22b90f9af",
        "OldPath": "https://github.com/Azure/Azure-Sentinel/blob/master/Detections/AuditLogs/",
        "NewPath": "https://github.com/Azure/Azure-Sentinel/blob/master/Solutions/Azure%20Active%20Directory/Analytic%20Rules"
    },
    {
        "FileName": "AdminPromoAfterRoleMgmtAppPermissionGrant.yaml",
        "DetectionId": "f80d951a-eddc-4171-b9d0-d616bb83efdc",
        "OldPath": "https://github.com/Azure/Azure-Sentinel/blob/master/Detections/AuditLogs/",
        "NewPath": "https://github.com/Azure/Azure-Sentinel/blob/master/Solutions/Azure%20Active%20Directory/Analytic%20Rules"
    },
    {
        "FileName": "AzureADRoleManagementPermissionGrant.yaml",
        "DetectionId": "1ff56009-db01-4615-8211-d4fda21da02d",
        "OldPath": "https://github.com/Azure/Azure-Sentinel/blob/master/Detections/AuditLogs/",
        "NewPath": "https://github.com/Azure/Azure-Sentinel/blob/master/Solutions/Azure%20Active%20Directory/Analytic%20Rules"
    },
    {
        "FileName": "BulkChangestoPrivilegedAccountPermissions.yaml",
        "DetectionId": "218f60de-c269-457a-b882-9966632b9dc6",
        "OldPath": "https://github.com/Azure/Azure-Sentinel/blob/master/Detections/AuditLogs/",
        "NewPath": "https://github.com/Azure/Azure-Sentinel/blob/master/Solutions/Azure%20Active%20Directory/Analytic%20Rules"
    },
    {
        "FileName": "CredentialAddedAfterAdminConsent.yaml",
        "DetectionId": "707494a5-8e44-486b-90f8-155d1797a8eb",
        "OldPath": "https://github.com/Azure/Azure-Sentinel/blob/master/Detections/AuditLogs/",
        "NewPath": "https://github.com/Azure/Azure-Sentinel/blob/master/Solutions/Azure%20Active%20Directory/Analytic%20Rules"
    },
    {
        "FileName": "FirstAppOrServicePrincipalCredential.yaml",
        "DetectionId": "2cfc3c6e-f424-4b88-9cc9-c89f482d016a",
        "OldPath": "https://github.com/Azure/Azure-Sentinel/blob/master/Detections/AuditLogs/",
        "NewPath": "https://github.com/Azure/Azure-Sentinel/blob/master/Solutions/Azure%20Active%20Directory/Analytic%20Rules"
    },
    {
        "FileName": "MailPermissionsAddedToApplication.yaml",
        "DetectionId": "2560515c-07d1-434e-87fb-ebe3af267760",
        "OldPath": "https://github.com/Azure/Azure-Sentinel/blob/master/Detections/AuditLogs/",
        "NewPath": "https://github.com/Azure/Azure-Sentinel/blob/master/Solutions/Azure%20Active%20Directory/Analytic%20Rules"
    },
    {
        "FileName": "MaliciousOAuthApp_O365AttackToolkit.yaml",
        "DetectionId": "f948a32f-226c-4116-bddd-d95e91d97eb9",
        "OldPath": "https://github.com/Azure/Azure-Sentinel/blob/master/Detections/AuditLogs/",
        "NewPath": "https://github.com/Azure/Azure-Sentinel/blob/master/Solutions/Azure%20Active%20Directory/Analytic%20Rules"
    },
    {
        "FileName": "MaliciousOAuthApp_PwnAuth.yaml",
        "DetectionId": "39198934-62a0-4781-8416-a81265c03fd6",
        "OldPath": "https://github.com/Azure/Azure-Sentinel/blob/master/Detections/AuditLogs/",
        "NewPath": "https://github.com/Azure/Azure-Sentinel/blob/master/Solutions/Azure%20Active%20Directory/Analytic%20Rules"
    },
    {
        "FileName": "MultipleAdmin_membership_removals_from_NewAdmin.yaml",
        "DetectionId": "cda5928c-2c1e-4575-9dfa-07568bc27a4f",
        "OldPath": "https://github.com/Azure/Azure-Sentinel/blob/master/Detections/AuditLogs/",
        "NewPath": "https://github.com/Azure/Azure-Sentinel/blob/master/Solutions/Azure%20Active%20Directory/Analytic%20Rules"
    },
    {
        "FileName": "NewAppOrServicePrincipalCredential.yaml",
        "DetectionId": "79566f41-df67-4e10-a703-c38a6213afd8",
        "OldPath": "https://github.com/Azure/Azure-Sentinel/blob/master/Detections/AuditLogs/",
        "NewPath": "https://github.com/Azure/Azure-Sentinel/blob/master/Solutions/Azure%20Active%20Directory/Analytic%20Rules"
    },
    {
        "FileName": "NRT_ADFSDomainTrustMods.yaml",
        "DetectionId": "8540c842-5bbc-4a24-9fb2-a836c0e55a51",
        "OldPath": "https://github.com/Azure/Azure-Sentinel/blob/master/Detections/AuditLogs/",
        "NewPath": "https://github.com/Azure/Azure-Sentinel/blob/master/Solutions/Azure%20Active%20Directory/Analytic%20Rules"
    },
    {
        "FileName": "NRT_NewAppOrServicePrincipalCredential.yaml",
        "DetectionId": "e42e889a-caaf-4dbb-aec6-371b37d64298",
        "OldPath": "https://github.com/Azure/Azure-Sentinel/blob/master/Detections/AuditLogs/",
        "NewPath": "https://github.com/Azure/Azure-Sentinel/blob/master/Solutions/Azure%20Active%20Directory/Analytic%20Rules"
    },
    {
        "FileName": "NRT_PIMElevationRequestRejected.yaml",
        "DetectionId": "5db427b2-f406-4274-b413-e9fcb29412f8",
        "OldPath": "https://github.com/Azure/Azure-Sentinel/blob/master/Detections/AuditLogs/",
        "NewPath": "https://github.com/Azure/Azure-Sentinel/blob/master/Solutions/Azure%20Active%20Directory/Analytic%20Rules"
    },
    {
        "FileName": "NRT_PrivlegedRoleAssignedOutsidePIM.yaml",
        "DetectionId": "14f6da04-2f96-44ee-9210-9ccc1be6401e",
        "OldPath": "https://github.com/Azure/Azure-Sentinel/blob/master/Detections/AuditLogs/",
        "NewPath": "https://github.com/Azure/Azure-Sentinel/blob/master/Solutions/Azure%20Active%20Directory/Analytic%20Rules"
    },
    {
        "FileName": "NRT_UseraddedtoPrivilgedGroups.yaml",
        "DetectionId": "70fc7201-f28e-4ba7-b9ea-c04b96701f13",
        "OldPath": "https://github.com/Azure/Azure-Sentinel/blob/master/Detections/AuditLogs/",
        "NewPath": "https://github.com/Azure/Azure-Sentinel/blob/master/Solutions/Azure%20Active%20Directory/Analytic%20Rules"
    },
    {
        "FileName": "PIMElevationRequestRejected.yaml",
        "DetectionId": "7d7e20f8-3384-4b71-811c-f5e950e8306c",
        "OldPath": "https://github.com/Azure/Azure-Sentinel/blob/master/Detections/AuditLogs/",
        "NewPath": "https://github.com/Azure/Azure-Sentinel/blob/master/Solutions/Azure%20Active%20Directory/Analytic%20Rules"
    },
    {
        "FileName": "PrivlegedRoleAssignedOutsidePIM.yaml",
        "DetectionId": "269435e3-1db8-4423-9dfc-9bf59997da1c",
        "OldPath": "https://github.com/Azure/Azure-Sentinel/blob/master/Detections/AuditLogs/",
        "NewPath": "https://github.com/Azure/Azure-Sentinel/blob/master/Solutions/Azure%20Active%20Directory/Analytic%20Rules"
    },
    {
        "FileName": "RareApplicationConsent.yaml",
        "DetectionId": "83ba3057-9ea3-4759-bf6a-933f2e5bc7ee",
        "OldPath": "https://github.com/Azure/Azure-Sentinel/blob/master/Detections/AuditLogs/",
        "NewPath": "https://github.com/Azure/Azure-Sentinel/blob/master/Solutions/Azure%20Active%20Directory/Analytic%20Rules"
    },
    {
        "FileName": "SuspiciousOAuthApp_OfflineAccess.yaml",
        "DetectionId": "3533f74c-9207-4047-96e2-0eb9383be587",
        "OldPath": "https://github.com/Azure/Azure-Sentinel/blob/master/Detections/AuditLogs/",
        "NewPath": "https://github.com/Azure/Azure-Sentinel/blob/master/Solutions/Azure%20Active%20Directory/Analytic%20Rules"
    },
    {
        "FileName": "SuspiciousServicePrincipalcreationactivity.yaml",
        "DetectionId": "6852d9da-8015-4b95-8ecf-d9572ee0395d",
        "OldPath": "https://github.com/Azure/Azure-Sentinel/blob/master/Detections/AuditLogs/",
        "NewPath": "https://github.com/Azure/Azure-Sentinel/blob/master/Solutions/Azure%20Active%20Directory/Analytic%20Rules"
    },
    {
        "FileName": "UseraddedtoPrivilgedGroups.yaml",
        "DetectionId": "4d94d4a9-dc96-410a-8dea-4d4d4584188b",
        "OldPath": "https://github.com/Azure/Azure-Sentinel/blob/master/Detections/AuditLogs/",
        "NewPath": "https://github.com/Azure/Azure-Sentinel/blob/master/Solutions/Azure%20Active%20Directory/Analytic%20Rules"
    },
    {
        "FileName": "UserAssignedPrivilegedRole.yaml",
        "DetectionId": "050b9b3d-53d0-4364-a3da-1b678b8211ec",
        "OldPath": "https://github.com/Azure/Azure-Sentinel/blob/master/Detections/AuditLogs/",
        "NewPath": "https://github.com/Azure/Azure-Sentinel/blob/master/Solutions/Azure%20Active%20Directory/Analytic%20Rules"
    },
    {
        "FileName": "AuthenticationMethodsChangedforPrivilegedAccount.yaml",
        "DetectionId": "694c91ee-d606-4ba9-928e-405a2dd0ff0f",
        "OldPath": "https://github.com/Azure/Azure-Sentinel/blob/master/Detections/MultipleDataSources/",
        "NewPath": "https://github.com/Azure/Azure-Sentinel/blob/master/Solutions/Azure%20Active%20Directory/Analytic%20Rules"
    },
    {
        "FileName": "PrivilegedAccountsSigninFailureSpikes.yaml",
        "DetectionId": "34c5aff9-a8c2-4601-9654-c7e46342d03b",
        "OldPath": "https://github.com/Azure/Azure-Sentinel/blob/master/Detections/MultipleDataSources/",
        "NewPath": "https://github.com/Azure/Azure-Sentinel/blob/master/Solutions/Azure%20Active%20Directory/Analytic%20Rules"
    },
    {
        "FileName": "UnusualGuestActivity.yaml",
        "DetectionId": "acc4c247-aaf7-494b-b5da-17f18863878a",
        "OldPath": "https://github.com/Azure/Azure-Sentinel/blob/master/Detections/MultipleDataSources/",
        "NewPath": "https://github.com/Azure/Azure-Sentinel/blob/master/Solutions/Azure%20Active%20Directory/Analytic%20Rules"
    },
    {
        "FileName": "ADFSSignInLogsPasswordSpray.yaml",
        "DetectionId": "5170c3c4-b8c9-485c-910d-a21d965ee181",
        "OldPath": "https://github.com/Azure/Azure-Sentinel/blob/master/Detections/SigninLogs/",
        "NewPath": "https://github.com/Azure/Azure-Sentinel/blob/master/Solutions/Azure%20Active%20Directory/Analytic%20Rules"
    },
    {
        "FileName": "AnomalousUserAppSigninLocationIncrease-detection.yaml",
        "DetectionId": "7cb8f77d-c52f-4e46-b82f-3cf2e106224a",
        "OldPath": "https://github.com/Azure/Azure-Sentinel/blob/master/Detections/SigninLogs/",
        "NewPath": "https://github.com/Azure/Azure-Sentinel/blob/master/Solutions/Azure%20Active%20Directory/Analytic%20Rules"
    },
    {
        "FileName": "AzureAADPowerShellAnomaly.yaml",
        "DetectionId": "50574fac-f8d1-4395-81c7-78a463ff0c52",
        "OldPath": "https://github.com/Azure/Azure-Sentinel/blob/master/Detections/SigninLogs/",
        "NewPath": "https://github.com/Azure/Azure-Sentinel/blob/master/Solutions/Azure%20Active%20Directory/Analytic%20Rules"
    },
    {
        "FileName": "AzurePortalSigninfromanotherAzureTenant.yaml",
        "DetectionId": "87210ca1-49a4-4a7d-bb4a-4988752f978c",
        "OldPath": "https://github.com/Azure/Azure-Sentinel/blob/master/Detections/SigninLogs/",
        "NewPath": "https://github.com/Azure/Azure-Sentinel/blob/master/Solutions/Azure%20Active%20Directory/Analytic%20Rules"
    },
    {
        "FileName": "BruteForceCloudPC.yaml",
        "DetectionId": "3fbc20a4-04c4-464e-8fcb-6667f53e4987",
        "OldPath": "https://github.com/Azure/Azure-Sentinel/blob/master/Detections/SigninLogs/",
        "NewPath": "https://github.com/Azure/Azure-Sentinel/blob/master/Solutions/Azure%20Active%20Directory/Analytic%20Rules"
    },
    {
        "FileName": "BypassCondAccessRule.yaml",
        "DetectionId": "3af9285d-bb98-4a35-ad29-5ea39ba0c628",
        "OldPath": "https://github.com/Azure/Azure-Sentinel/blob/master/Detections/SigninLogs/",
        "NewPath": "https://github.com/Azure/Azure-Sentinel/blob/master/Solutions/Azure%20Active%20Directory/Analytic%20Rules"
    },
    {
        "FileName": "DisabledAccountSigninsAcrossManyApplications.yaml",
        "DetectionId": "75ea5c39-93e5-489b-b1e1-68fa6c9d2d04",
        "OldPath": "https://github.com/Azure/Azure-Sentinel/blob/master/Detections/SigninLogs/",
        "NewPath": "https://github.com/Azure/Azure-Sentinel/blob/master/Solutions/Azure%20Active%20Directory/Analytic%20Rules"
    },
    {
        "FileName": "DistribPassCrackAttempt.yaml",
        "DetectionId": "bfb1c90f-8006-4325-98be-c7fffbc254d6",
        "OldPath": "https://github.com/Azure/Azure-Sentinel/blob/master/Detections/SigninLogs/",
        "NewPath": "https://github.com/Azure/Azure-Sentinel/blob/master/Solutions/Azure%20Active%20Directory/Analytic%20Rules"
    },
    {
        "FileName": "ExplicitMFADeny.yaml",
        "DetectionId": "a22740ec-fc1e-4c91-8de6-c29c6450ad00",
        "OldPath": "https://github.com/Azure/Azure-Sentinel/blob/master/Detections/SigninLogs/",
        "NewPath": "https://github.com/Azure/Azure-Sentinel/blob/master/Solutions/Azure%20Active%20Directory/Analytic%20Rules"
    },
    {
        "FileName": "FailedLogonToAzurePortal.yaml",
        "DetectionId": "223db5c1-1bf8-47d8-8806-bed401b356a4",
        "OldPath": "https://github.com/Azure/Azure-Sentinel/blob/master/Detections/SigninLogs/",
        "NewPath": "https://github.com/Azure/Azure-Sentinel/blob/master/Solutions/Azure%20Active%20Directory/Analytic%20Rules"
    },
    {
        "FileName": "MFARejectedbyUser.yaml",
        "DetectionId": "d99cf5c3-d660-436c-895b-8a8f8448da23",
        "OldPath": "https://github.com/Azure/Azure-Sentinel/blob/master/Detections/SigninLogs/",
        "NewPath": "https://github.com/Azure/Azure-Sentinel/blob/master/Solutions/Azure%20Active%20Directory/Analytic%20Rules"
    },
    {
        "FileName": "NRT_MFARejectedbyUser.yaml",
        "DetectionId": "3617d76d-b15e-4c6f-985e-a1dac73c592d",
        "OldPath": "https://github.com/Azure/Azure-Sentinel/blob/master/Detections/SigninLogs/",
        "NewPath": "https://github.com/Azure/Azure-Sentinel/blob/master/Solutions/Azure%20Active%20Directory/Analytic%20Rules"
    },
    {
        "FileName": "SeamlessSSOPasswordSpray.yaml",
        "DetectionId": "fb7ca1c9-e14c-40a3-856e-28f3c14ea1ba",
        "OldPath": "https://github.com/Azure/Azure-Sentinel/blob/master/Detections/SigninLogs/",
        "NewPath": "https://github.com/Azure/Azure-Sentinel/blob/master/Solutions/Azure%20Active%20Directory/Analytic%20Rules"
    },
    {
        "FileName": "SigninAttemptsByIPviaDisabledAccounts.yaml",
        "DetectionId": "500c103a-0319-4d56-8e99-3cec8d860757",
        "OldPath": "https://github.com/Azure/Azure-Sentinel/blob/master/Detections/SigninLogs/",
        "NewPath": "https://github.com/Azure/Azure-Sentinel/blob/master/Solutions/Azure%20Active%20Directory/Analytic%20Rules"
    },
    {
        "FileName": "SigninBruteForce-AzurePortal.yaml",
        "DetectionId": "28b42356-45af-40a6-a0b4-a554cdfd5d8a",
        "OldPath": "https://github.com/Azure/Azure-Sentinel/blob/master/Detections/SigninLogs/",
        "NewPath": "https://github.com/Azure/Azure-Sentinel/blob/master/Solutions/Azure%20Active%20Directory/Analytic%20Rules"
    },
    {
        "FileName": "SigninPasswordSpray.yaml",
        "DetectionId": "48607a29-a26a-4abf-8078-a06dbdd174a4",
        "OldPath": "https://github.com/Azure/Azure-Sentinel/blob/master/Detections/SigninLogs/",
        "NewPath": "https://github.com/Azure/Azure-Sentinel/blob/master/Solutions/Azure%20Active%20Directory/Analytic%20Rules"
    },
    {
        "FileName": "SuccessThenFail_DiffIP_SameUserandApp.yaml",
        "DetectionId": "02ef8d7e-fc3a-4d86-a457-650fa571d8d2",
        "OldPath": "https://github.com/Azure/Azure-Sentinel/blob/master/Detections/SigninLogs/",
        "NewPath": "https://github.com/Azure/Azure-Sentinel/blob/master/Solutions/Azure%20Active%20Directory/Analytic%20Rules"
    },
    {
        "FileName": "UserAccounts-CABlockedSigninSpikes.yaml",
        "DetectionId": "3a9d5ede-2b9d-43a2-acc4-d272321ff77c",
        "OldPath": "https://github.com/Azure/Azure-Sentinel/blob/master/Detections/SigninLogs/",
        "NewPath": "https://github.com/Azure/Azure-Sentinel/blob/master/Solutions/Azure%20Active%20Directory/Analytic%20Rules"
    },
    {
        "FileName": "ChiaCryptoMining_WindowsEvent.yaml",
        "DetectionId": "7916a17d-d1d1-4ede-af52-46de56a4c467",
        "OldPath": "https://github.com/Azure/Azure-Sentinel/blob/master/Detections/WindowsEvents/",
        "NewPath": "https://github.com/Azure/Azure-Sentinel/blob/master/Solutions/Windows%20Forwarded%20Events/Analytic%20Rules"
    },
    {
        "FileName": "SOURGUM_IOC_WindowsEvent.yaml",
        "DetectionId": "5c798a48-df20-4cc0-8b56-1e0878be29b0",
        "OldPath": "https://github.com/Azure/Azure-Sentinel/blob/master/Detections/WindowsEvents/",
        "NewPath": "https://github.com/Azure/Azure-Sentinel/blob/master/Solutions/Windows%20Forwarded%20Events/Analytic%20Rules"
    },
    {
        "FileName": "AdditionalFilesUploadedByActor.yaml",
        "DetectionId": "b9e3b9f8-a406-4151-9891-e5ff1ddd8c1d",
        "OldPath": "https://github.com/Azure/Azure-Sentinel/blob/master/Detections/MultipleDataSources/",
        "NewPath": "https://github.com/Azure/Azure-Sentinel/blob/master/Solutions/Microsoft%20Defender%20for%20Cloud%20Apps/Analytic%20Rules"
    },
    {
        "FileName": "KeyVaultSensitiveOperations.yaml",
        "DetectionId": "d6491be0-ab2d-439d-95d6-ad8ea39277c5",
        "OldPath": "https://github.com/Azure/Azure-Sentinel/blob/master/Detections/AzureDiagnostics/",
        "NewPath": "https://github.com/Azure/Azure-Sentinel/blob/master/Solutions/Azure%20Key%20Vault/Analytic%20Rules"
    },
    {
        "FileName": "KeyvaultMassSecretRetrieval.yaml",
        "DetectionId": "24f8c234-d1ff-40ec-8b73-96b17a3a9c1c",
        "OldPath": "https://github.com/Azure/Azure-Sentinel/blob/master/Detections/AzureDiagnostics/",
        "NewPath": "https://github.com/Azure/Azure-Sentinel/blob/master/Solutions/Azure%20Key%20Vault/Analytic%20Rules"
    },
    {
        "FileName": "NRT_KeyVaultSensitiveOperations.yaml",
        "DetectionId": "884ead54-cb3f-4676-a1eb-b26532d6cbfd",
        "OldPath": "https://github.com/Azure/Azure-Sentinel/blob/master/Detections/AzureDiagnostics/",
        "NewPath": "https://github.com/Azure/Azure-Sentinel/blob/master/Solutions/Azure%20Key%20Vault/Analytic%20Rules"
    },
    {
        "FileName": "TimeSeriesKeyvaultAccessAnomaly.yaml",
        "DetectionId": "0914adab-90b5-47a3-a79f-7cdcac843aa7",
        "OldPath": "https://github.com/Azure/Azure-Sentinel/blob/master/Detections/AzureDiagnostics/",
        "NewPath": "https://github.com/Azure/Azure-Sentinel/blob/master/Solutions/Azure%20Key%20Vault/Analytic%20Rules"
    },
    {
        "FileName": "CorrelateIPC_Unfamiliar-Atypical.yaml",
        "DetectionId": "fa6cfcf1-b267-46d4-b348-ae7870325507",
        "OldPath": "https://github.com/Azure/Azure-Sentinel/blob/master/Detections/SecurityAlert/",
        "NewPath": "https://github.com/Azure/Azure-Sentinel/blob/master/Solutions/Azure%20Active%20Directory%20Identity%20Protection/Analytic%20Rules"
    },
    {
        "FileName": "ADOAgentPoolCreatedDeleted.yaml",
        "DetectionId": "acfdee3f-b794-404a-aeba-ef6a1fa08ad1",
        "OldPath": "https://github.com/Azure/Azure-Sentinel/blob/master/Detections/AzureDevOpsAuditing/",
        "NewPath": "https://github.com/Azure/Azure-Sentinel/blob/master/Solutions/AzureDevOpsAuditing/Analytic%20Rules"
    },
    {
        "FileName": "ADOAuditStreamDisabled.yaml",
        "DetectionId": "4e8238bd-ff4f-4126-a9f6-09b3b6801b3d",
        "OldPath": "https://github.com/Azure/Azure-Sentinel/blob/master/Detections/AzureDevOpsAuditing/",
        "NewPath": "https://github.com/Azure/Azure-Sentinel/blob/master/Solutions/AzureDevOpsAuditing/Analytic%20Rules"
    },
    {
        "FileName": "ADONewExtensionAdded.yaml",
        "DetectionId": "bf07ca9c-e408-443a-8939-6860a45a929e",
        "OldPath": "https://github.com/Azure/Azure-Sentinel/blob/master/Detections/AzureDevOpsAuditing/",
        "NewPath": "https://github.com/Azure/Azure-Sentinel/blob/master/Solutions/AzureDevOpsAuditing/Analytic%20Rules"
    },
    {
        "FileName": "ADOPATUsedWithBrowser.yaml",
        "DetectionId": "5f0d80db-3415-4265-9d52-8466b7372e3a",
        "OldPath": "https://github.com/Azure/Azure-Sentinel/blob/master/Detections/AzureDevOpsAuditing/",
        "NewPath": "https://github.com/Azure/Azure-Sentinel/blob/master/Solutions/AzureDevOpsAuditing/Analytic%20Rules"
    },
    {
        "FileName": "ADOPipelineModifiedbyNewUser.yaml",
        "DetectionId": "155e9134-d5ad-4a6f-88f3-99c220040b66",
        "OldPath": "https://github.com/Azure/Azure-Sentinel/blob/master/Detections/AzureDevOpsAuditing/",
        "NewPath": "https://github.com/Azure/Azure-Sentinel/blob/master/Solutions/AzureDevOpsAuditing/Analytic%20Rules"
    },
    {
        "FileName": "ADORetentionReduced.yaml",
        "DetectionId": "71d374e0-1cf8-4e50-aecd-ab6c519795c2",
        "OldPath": "https://github.com/Azure/Azure-Sentinel/blob/master/Detections/AzureDevOpsAuditing/",
        "NewPath": "https://github.com/Azure/Azure-Sentinel/blob/master/Solutions/AzureDevOpsAuditing/Analytic%20Rules"
    },
    {
        "FileName": "ADOSecretNotSecured.yaml",
        "DetectionId": "4ca74dc0-8352-4ac5-893c-73571cc78331",
        "OldPath": "https://github.com/Azure/Azure-Sentinel/blob/master/Detections/AzureDevOpsAuditing/",
        "NewPath": "https://github.com/Azure/Azure-Sentinel/blob/master/Solutions/AzureDevOpsAuditing/Analytic%20Rules"
    },
    {
        "FileName": "ADOVariableModifiedByNewUser.yaml",
        "DetectionId": "3b9a44d7-c651-45ed-816c-eae583a6f2f1",
        "OldPath": "https://github.com/Azure/Azure-Sentinel/blob/master/Detections/AzureDevOpsAuditing/",
        "NewPath": "https://github.com/Azure/Azure-Sentinel/blob/master/Solutions/AzureDevOpsAuditing/Analytic%20Rules"
    },
    {
        "FileName": "AzDOAdminGroupAdditions.yaml",
        "DetectionId": "89e6adbd-612c-4fbe-bc3d-32f81baf3b6c",
        "OldPath": "https://github.com/Azure/Azure-Sentinel/blob/master/Detections/AzureDevOpsAuditing/",
        "NewPath": "https://github.com/Azure/Azure-Sentinel/blob/master/Solutions/AzureDevOpsAuditing/Analytic%20Rules"
    },
    {
        "FileName": "AzDOHistoricPrPolicyBypassing.yaml",
        "DetectionId": "4d8de9e6-263e-4845-8618-cd23a4f58b70",
        "OldPath": "https://github.com/Azure/Azure-Sentinel/blob/master/Detections/AzureDevOpsAuditing/",
        "NewPath": "https://github.com/Azure/Azure-Sentinel/blob/master/Solutions/AzureDevOpsAuditing/Analytic%20Rules"
    },
    {
        "FileName": "AzDOHistoricServiceConnectionAdds.yaml",
        "DetectionId": "5efb0cfd-063d-417a-803b-562eae5b0301",
        "OldPath": "https://github.com/Azure/Azure-Sentinel/blob/master/Detections/AzureDevOpsAuditing/",
        "NewPath": "https://github.com/Azure/Azure-Sentinel/blob/master/Solutions/AzureDevOpsAuditing/Analytic%20Rules"
    },
    {
        "FileName": "AzDOPatSessionMisuse.yaml",
        "DetectionId": "ac891683-53c3-4f86-86b4-c361708e2b2b",
        "OldPath": "https://github.com/Azure/Azure-Sentinel/blob/master/Detections/AzureDevOpsAuditing/",
        "NewPath": "https://github.com/Azure/Azure-Sentinel/blob/master/Solutions/AzureDevOpsAuditing/Analytic%20Rules"
    },
    {
        "FileName": "AzDOPipelineCreatedDeletedOneDay.yaml",
        "DetectionId": "17f23fbe-bb73-4324-8ecf-a18545a5dc26",
        "OldPath": "https://github.com/Azure/Azure-Sentinel/blob/master/Detections/AzureDevOpsAuditing/",
        "NewPath": "https://github.com/Azure/Azure-Sentinel/blob/master/Solutions/AzureDevOpsAuditing/Analytic%20Rules"
    },
    {
        "FileName": "AzDOServiceConnectionUsage.yaml",
        "DetectionId": "d564ff12-8f53-41b8-8649-44f76b37b99f",
        "OldPath": "https://github.com/Azure/Azure-Sentinel/blob/master/Detections/AzureDevOpsAuditing/",
        "NewPath": "https://github.com/Azure/Azure-Sentinel/blob/master/Solutions/AzureDevOpsAuditing/Analytic%20Rules"
    },
    {
        "FileName": "ExternalUpstreamSourceAddedtoAzureDevOpsFeed.yaml",
        "DetectionId": "adc32a33-1cd6-46f5-8801-e3ed8337885f",
        "OldPath": "https://github.com/Azure/Azure-Sentinel/blob/master/Detections/AzureDevOpsAuditing/",
        "NewPath": "https://github.com/Azure/Azure-Sentinel/blob/master/Solutions/AzureDevOpsAuditing/Analytic%20Rules"
    },
    {
        "FileName": "NewAgentAddedToPoolbyNewUserorofNewOS.yaml",
        "DetectionId": "4ce177b3-56b1-4f0e-b83e-27eed4cb0b16",
        "OldPath": "https://github.com/Azure/Azure-Sentinel/blob/master/Detections/AzureDevOpsAuditing/",
        "NewPath": "https://github.com/Azure/Azure-Sentinel/blob/master/Solutions/AzureDevOpsAuditing/Analytic%20Rules"
    },
    {
        "FileName": "NewPAPCAPCASaddedtoADO.yaml",
        "DetectionId": "35ce9aff-1708-45b8-a295-5e9a307f5f17",
        "OldPath": "https://github.com/Azure/Azure-Sentinel/blob/master/Detections/AzureDevOpsAuditing/",
        "NewPath": "https://github.com/Azure/Azure-Sentinel/blob/master/Solutions/AzureDevOpsAuditing/Analytic%20Rules"
    },
    {
        "FileName": "NRT_ADOAuditStreamDisabled.yaml",
        "DetectionId": "74ed028d-e392-40b7-baef-e69627bf89d1",
        "OldPath": "https://github.com/Azure/Azure-Sentinel/blob/master/Detections/AzureDevOpsAuditing/",
        "NewPath": "https://github.com/Azure/Azure-Sentinel/blob/master/Solutions/AzureDevOpsAuditing/Analytic%20Rules"
    },
    {
        "FileName": "DNS_HighNXDomainCount_detection.yaml",
        "DetectionId": "a0907abe-6925-4d90-af2b-c7e89dc201a6",
        "OldPath": "https://github.com/Azure/Azure-Sentinel/blob/master/Detections/DnsEvents/",
        "NewPath": "https://github.com/Azure/Azure-Sentinel/blob/master/Solutions/Windows%20Server%20DNS/Analytic%20Rules"
    },
    {
        "FileName": "DNS_HighReverseDNSCount_detection.yaml",
        "DetectionId": "15ae38a2-2e29-48f7-883f-863fb25a5a06",
        "OldPath": "https://github.com/Azure/Azure-Sentinel/blob/master/Detections/DnsEvents/",
        "NewPath": "https://github.com/Azure/Azure-Sentinel/blob/master/Solutions/Windows%20Server%20DNS/Analytic%20Rules"
    },
    {
        "FileName": "DNS_Miners.yaml",
        "DetectionId": "0d76e9cf-788d-4a69-ac7d-f234826b5bed",
        "OldPath": "https://github.com/Azure/Azure-Sentinel/blob/master/Detections/DnsEvents/",
        "NewPath": "https://github.com/Azure/Azure-Sentinel/blob/master/Solutions/Windows%20Server%20DNS/Analytic%20Rules"
    },
    {
        "FileName": "DNS_TorProxies.yaml",
        "DetectionId": "a83ef0f4-dace-4767-bce3-ebd32599d2a0",
        "OldPath": "https://github.com/Azure/Azure-Sentinel/blob/master/Detections/DnsEvents/",
        "NewPath": "https://github.com/Azure/Azure-Sentinel/blob/master/Solutions/Windows%20Server%20DNS/Analytic%20Rules"
    },
    {
        "FileName": "NRT_DNS_Related_To_Mining_Pools.yaml",
        "DetectionId": "d5b32cd4-2328-43da-ab47-cd289c1f5efc",
        "OldPath": "https://github.com/Azure/Azure-Sentinel/blob/master/Detections/DnsEvents/",
        "NewPath": "https://github.com/Azure/Azure-Sentinel/blob/master/Solutions/Windows%20Server%20DNS/Analytic%20Rules"
    },
    {
        "FileName": "CoreBackupDeletionwithSecurityAlert.yaml",
        "DetectionId": "011c84d8-85f0-4370-b864-24c13455aa94",
        "OldPath": "https://github.com/Azure/Azure-Sentinel/blob/master/Detections/SecurityAlert/",
        "NewPath": "https://github.com/Azure/Azure-Sentinel/blob/master/Solutions/Microsoft%20Defender%20for%20Cloud/Analytic%20Rules"
    },
    {
        "FileName": "ADFSDBNamedPipeConnection.yaml",
        "DetectionId": "dcdf9bfc-c239-4764-a9f9-3612e6dff49c",
        "OldPath": "https://github.com/Azure/Azure-Sentinel/blob/master/Detections/SecurityEvent/",
        "NewPath": "https://github.com/Azure/Azure-Sentinel/blob/master/Solutions/Windows%20Security%20Events/Analytic%20Rules"
    },
    {
        "FileName": "ADFSRemoteAuthSyncConnection.yaml",
        "DetectionId": "2f4165a6-c4fb-4e94-861e-37f1b4d6c0e6",
        "OldPath": "https://github.com/Azure/Azure-Sentinel/blob/master/Detections/SecurityEvent/",
        "NewPath": "https://github.com/Azure/Azure-Sentinel/blob/master/Solutions/Windows%20Security%20Events/Analytic%20Rules"
    },
    {
        "FileName": "ADFSRemoteHTTPNetworkConnection.yaml",
        "DetectionId": "d57c33a9-76b9-40e0-9dfa-ff0404546410",
        "OldPath": "https://github.com/Azure/Azure-Sentinel/blob/master/Detections/SecurityEvent/",
        "NewPath": "https://github.com/Azure/Azure-Sentinel/blob/master/Solutions/Windows%20Security%20Events/Analytic%20Rules"
    },
    {
        "FileName": "ExcessiveLogonFailures.yaml",
        "DetectionId": "2391ce61-8c8d-41ac-9723-d945b2e90720",
        "OldPath": "https://github.com/Azure/Azure-Sentinel/blob/master/Detections/SecurityEvent/",
        "NewPath": "https://github.com/Azure/Azure-Sentinel/blob/master/Solutions/Windows%20Security%20Events/Analytic%20Rules"
    },
    {
        "FileName": "ExchangeOABVirtualDirectoryAttributeContainingPotentialWebshell.yaml",
        "DetectionId": "faf1a6ff-53b5-4f92-8c55-4b20e9957594",
        "OldPath": "https://github.com/Azure/Azure-Sentinel/blob/master/Detections/SecurityEvent/",
        "NewPath": "https://github.com/Azure/Azure-Sentinel/blob/master/Solutions/Windows%20Security%20Events/Analytic%20Rules"
    },
    {
        "FileName": "GainCodeExecutionADFSViaSMB.yaml",
        "DetectionId": "12dcea64-bec2-41c9-9df2-9f28461b1295",
        "OldPath": "https://github.com/Azure/Azure-Sentinel/blob/master/Detections/SecurityEvent/",
        "NewPath": "https://github.com/Azure/Azure-Sentinel/blob/master/Solutions/Windows%20Security%20Events/Analytic%20Rules"
    },
    {
        "FileName": "LocalDeviceJoinInfoAndTransportKeyRegKeysAccess.yaml",
        "DetectionId": "a356c8bd-c81d-428b-aa36-83be706be034",
        "OldPath": "https://github.com/Azure/Azure-Sentinel/blob/master/Detections/SecurityEvent/",
        "NewPath": "https://github.com/Azure/Azure-Sentinel/blob/master/Solutions/Windows%20Security%20Events/Analytic%20Rules"
    },
    {
        "FileName": "MultipleFailedFollowedBySuccess.yaml",
        "DetectionId": "cf3ede88-a429-493b-9108-3e46d3c741f7",
        "OldPath": "https://github.com/Azure/Azure-Sentinel/blob/master/Detections/SecurityEvent/",
        "NewPath": "https://github.com/Azure/Azure-Sentinel/blob/master/Solutions/Windows%20Security%20Events/Analytic%20Rules"
    },
    {
        "FileName": "NewEXEdeployedviaDefaultDomainorDefaultDomainControllerPolicies.yaml",
        "DetectionId": "05b4bccd-dd12-423d-8de4-5a6fb526bb4f",
        "OldPath": "https://github.com/Azure/Azure-Sentinel/blob/master/Detections/SecurityEvent/",
        "NewPath": "https://github.com/Azure/Azure-Sentinel/blob/master/Solutions/Windows%20Security%20Events/Analytic%20Rules"
    },
    {
        "FileName": "NonDCActiveDirectoryReplication.yaml",
        "DetectionId": "b9d2eebc-5dcb-4888-8165-900db44443ab",
        "OldPath": "https://github.com/Azure/Azure-Sentinel/blob/master/Detections/SecurityEvent/",
        "NewPath": "https://github.com/Azure/Azure-Sentinel/blob/master/Solutions/Windows%20Security%20Events/Analytic%20Rules"
    },
    {
        "FileName": "NRT_base64_encoded_pefile.yaml",
        "DetectionId": "c3e5dbaa-a540-408c-8b36-68bdfb3df088",
        "OldPath": "https://github.com/Azure/Azure-Sentinel/blob/master/Detections/SecurityEvent/",
        "NewPath": "https://github.com/Azure/Azure-Sentinel/blob/master/Solutions/Windows%20Security%20Events/Analytic%20Rules"
    },
    {
        "FileName": "NRT_execute_base64_decodedpayload.yaml",
        "DetectionId": "7ad4c32b-d0d2-411c-a0e8-b557afa12fce",
        "OldPath": "https://github.com/Azure/Azure-Sentinel/blob/master/Detections/SecurityEvent/",
        "NewPath": "https://github.com/Azure/Azure-Sentinel/blob/master/Solutions/Windows%20Security%20Events/Analytic%20Rules"
    },
    {
        "FileName": "NRT_SecurityEventLogCleared.yaml",
        "DetectionId": "508cef41-2cd8-4d40-a519-b04826a9085f",
        "OldPath": "https://github.com/Azure/Azure-Sentinel/blob/master/Detections/SecurityEvent/",
        "NewPath": "https://github.com/Azure/Azure-Sentinel/blob/master/Solutions/Windows%20Security%20Events/Analytic%20Rules"
    },
    {
        "FileName": "password_not_set.yaml",
        "DetectionId": "62085097-d113-459f-9ea7-30216f2ee6af",
        "OldPath": "https://github.com/Azure/Azure-Sentinel/blob/master/Detections/SecurityEvent/",
        "NewPath": "https://github.com/Azure/Azure-Sentinel/blob/master/Solutions/Windows%20Security%20Events/Analytic%20Rules"
    },
    {
        "FileName": "PotentialFodhelperUACBypass.yaml",
        "DetectionId": "56f3f35c-3aca-4437-a1fb-b7a84dc4af00",
        "OldPath": "https://github.com/Azure/Azure-Sentinel/blob/master/Detections/SecurityEvent/",
        "NewPath": "https://github.com/Azure/Azure-Sentinel/blob/master/Solutions/Windows%20Security%20Events/Analytic%20Rules"
    },
    {
        "FileName": "Potentialre-namedsdeleteusage.yaml",
        "DetectionId": "720d12c6-a08c-44c4-b18f-2236412d59b0",
        "OldPath": "https://github.com/Azure/Azure-Sentinel/blob/master/Detections/SecurityEvent/",
        "NewPath": "https://github.com/Azure/Azure-Sentinel/blob/master/Solutions/Windows%20Security%20Events/Analytic%20Rules"
    },
    {
        "FileName": "ScheduleTaskHide.yaml",
        "DetectionId": "6dd2629c-534b-4275-8201-d7968b4fa77e",
        "OldPath": "https://github.com/Azure/Azure-Sentinel/blob/master/Detections/SecurityEvent/",
        "NewPath": "https://github.com/Azure/Azure-Sentinel/blob/master/Solutions/Windows%20Security%20Events/Analytic%20Rules"
    },
    {
        "FileName": "SdeletedeployedviaGPOandrunrecursively.yaml",
        "DetectionId": "d9f28fdf-abc8-4f1a-a7e7-1aaec87a2fc5",
        "OldPath": "https://github.com/Azure/Azure-Sentinel/blob/master/Detections/SecurityEvent/",
        "NewPath": "https://github.com/Azure/Azure-Sentinel/blob/master/Solutions/Windows%20Security%20Events/Analytic%20Rules"
    },
    {
        "FileName": "StartStopHealthService.yaml",
        "DetectionId": "2bc7b4ae-eeaa-4538-ba15-ef298ec1ffae",
        "OldPath": "https://github.com/Azure/Azure-Sentinel/blob/master/Detections/SecurityEvent/",
        "NewPath": "https://github.com/Azure/Azure-Sentinel/blob/master/Solutions/Windows%20Security%20Events/Analytic%20Rules"
    },
    {
        "FileName": "TimeSeriesAnomaly-ProcessExecutions.yaml",
        "DetectionId": "2c55fe7a-b06f-4029-a5b9-c54a2320d7b8",
        "OldPath": "https://github.com/Azure/Azure-Sentinel/blob/master/Detections/SecurityEvent/",
        "NewPath": "https://github.com/Azure/Azure-Sentinel/blob/master/Solutions/Windows%20Security%20Events/Analytic%20Rules"
    },
    {
        "FileName": "AWS_ChangeToRDSDatabase.yaml",
        "DetectionId": "8c2ef238-67a0-497d-b1dd-5c8a0f533e25",
        "OldPath": "https://github.com/Azure/Azure-Sentinel/blob/master/Detections/AWSCloudTrail/",
        "NewPath": "https://github.com/Azure/Azure-Sentinel/blob/master/Solutions/Amazon%20Web%20Services/Analytic%20Rules"
    },
    {
        "FileName": "AWS_ChangeToVPC.yaml",
        "DetectionId": "65360bb0-8986-4ade-a89d-af3cf44d28aa",
        "OldPath": "https://github.com/Azure/Azure-Sentinel/blob/master/Detections/AWSCloudTrail/",
        "NewPath": "https://github.com/Azure/Azure-Sentinel/blob/master/Solutions/Amazon%20Web%20Services/Analytic%20Rules"
    },
    {
        "FileName": "AWS_ClearStopChangeTrailLogs.yaml",
        "DetectionId": "610d3850-c26f-4f20-8d86-f10fdf2425f5",
        "OldPath": "https://github.com/Azure/Azure-Sentinel/blob/master/Detections/AWSCloudTrail/",
        "NewPath": "https://github.com/Azure/Azure-Sentinel/blob/master/Solutions/Amazon%20Web%20Services/Analytic%20Rules"
    },
    {
        "FileName": "AWS_ConsoleLogonWithoutMFA.yaml",
        "DetectionId": "d25b1998-a592-4bc5-8a3a-92b39eedb1bc",
        "OldPath": "https://github.com/Azure/Azure-Sentinel/blob/master/Detections/AWSCloudTrail/",
        "NewPath": "https://github.com/Azure/Azure-Sentinel/blob/master/Solutions/Amazon%20Web%20Services/Analytic%20Rules"
    },
    {
        "FileName": "AWS_CredentialHijack.yaml",
        "DetectionId": "32555639-b639-4c2b-afda-c0ae0abefa55",
        "OldPath": "https://github.com/Azure/Azure-Sentinel/blob/master/Detections/AWSCloudTrail/",
        "NewPath": "https://github.com/Azure/Azure-Sentinel/blob/master/Solutions/Amazon%20Web%20Services/Analytic%20Rules"
    },
    {
        "FileName": "AWS_FullAdminPolicyAttachedToRolesUsersGroups.yaml",
        "DetectionId": "826bb2f8-7894-4785-9a6b-a8a855d8366f",
        "OldPath": "https://github.com/Azure/Azure-Sentinel/blob/master/Detections/AWSCloudTrail/",
        "NewPath": "https://github.com/Azure/Azure-Sentinel/blob/master/Solutions/Amazon%20Web%20Services/Analytic%20Rules"
    },
    {
        "FileName": "AWS_GuardDuty_template.yaml",
        "DetectionId": "bf0cde21-0c41-48f6-a40c-6b5bd71fa106",
        "OldPath": "https://github.com/Azure/Azure-Sentinel/blob/master/Detections/AWSGuardDuty/",
        "NewPath": "https://github.com/Azure/Azure-Sentinel/blob/master/Solutions/Amazon%20Web%20Services/Analytic%20Rules"
    },
    {
        "FileName": "AWS_IngressEgressSecurityGroupChange.yaml",
        "DetectionId": "4f19d4e3-ec5f-4abc-9e61-819eb131758c",
        "OldPath": "https://github.com/Azure/Azure-Sentinel/blob/master/Detections/AWSCloudTrail/",
        "NewPath": "https://github.com/Azure/Azure-Sentinel/blob/master/Solutions/Amazon%20Web%20Services/Analytic%20Rules"
    },
    {
        "FileName": "AWS_LoadBalancerSecGroupChange.yaml",
        "DetectionId": "c7bfadd4-34a6-4fa5-82f8-3691a32261e8",
        "OldPath": "https://github.com/Azure/Azure-Sentinel/blob/master/Detections/AWSCloudTrail/",
        "NewPath": "https://github.com/Azure/Azure-Sentinel/blob/master/Solutions/Amazon%20Web%20Services/Analytic%20Rules"
    },
    {
        "FileName": "NRT_AWS_ConsoleLogonWithoutMFA.yaml",
        "DetectionId": "0ee2aafb-4500-4e36-bcb1-e90eec2f0b9b",
        "OldPath": "https://github.com/Azure/Azure-Sentinel/blob/master/Detections/AWSCloudTrail/",
        "NewPath": "https://github.com/Azure/Azure-Sentinel/blob/master/Solutions/Amazon%20Web%20Services/Analytic%20Rules"
    },
    {
        "FileName": "AzureWAFmatching_log4j_vuln.yaml",
        "DetectionId": "2de8abd6-a613-450e-95ed-08e503369fb3",
        "OldPath": "https://github.com/Azure/Azure-Sentinel/blob/master/Detections/AzureDiagnostics/",
        "NewPath": "https://github.com/Azure/Azure-Sentinel/blob/master/Solutions/Apache%20Log4j%20Vulnerability%20Detection/Analytic%20Rules"
    },
    {
        "FileName": "Log4jVulnerableMachines.yaml",
        "DetectionId": "3d71fc38-f249-454e-8479-0a358382ef9a",
        "OldPath": "https://github.com/Azure/Azure-Sentinel/tree/master/Detections/SecurityNestedRecommendation/",
        "NewPath": "https://github.com/Azure/Azure-Sentinel/blob/master/Solutions/Apache%20Log4j%20Vulnerability%20Detection/Analytic%20Rules"
    },
    {
        "FileName": "Log4J_IPIOC_Dec112021.yaml",
        "DetectionId": "6e575295-a7e6-464c-8192-3e1d8fd6a990",
        "OldPath": "https://github.com/Azure/Azure-Sentinel/blob/master/Detections/MultipleDataSources/",
        "NewPath": "https://github.com/Azure/Azure-Sentinel/blob/master/Solutions/Apache%20Log4j%20Vulnerability%20Detection/Analytic%20Rules"
    },
    {
        "FileName": "UserAgentSearch_log4j.yaml",
        "DetectionId": "29283b22-a1c0-4d16-b0a9-3460b655a46a",
        "OldPath": "https://github.com/Azure/Azure-Sentinel/blob/master/Detections/MultipleDataSources/",
        "NewPath": "https://github.com/Azure/Azure-Sentinel/blob/master/Solutions/Apache%20Log4j%20Vulnerability%20Detection/Analytic%20Rules"
    },
    {
        "FileName": "MFADisable.yaml",
        "DetectionId": "65c78944-930b-4cae-bd79-c3664ae30ba7",
        "OldPath": "https://github.com/Azure/Azure-Sentinel/blob/master/Detections/MultipleDataSources/",
        "NewPath": "https://github.com/Azure/Azure-Sentinel/blob/master/Solutions/Cloud%20Identity%20Threat%20Protection%20Essentials/Analytic%20Rules"
    },
    {
        "FileName": "NewExtUserGrantedAdmin.yaml",
        "DetectionId": "d7424fd9-abb3-4ded-a723-eebe023aaa0b",
        "OldPath": "https://github.com/Azure/Azure-Sentinel/blob/master/Detections/AuditLogs/",
        "NewPath": "https://github.com/Azure/Azure-Sentinel/blob/master/Solutions/Cloud%20Identity%20Threat%20Protection%20Essentials/Analytic%20Rules"
    },
    {
        "FileName": "exchange_auditlogdisabled.yaml",
        "DetectionId": "194dd92e-d6e7-4249-85a5-273350a7f5ce",
        "OldPath": "https://github.com/Azure/Azure-Sentinel/blob/master/Detections/OfficeActivity/",
        "NewPath": "https://github.com/Azure/Azure-Sentinel/blob/master/Solutions/Microsoft%20365/Analytic%20Rules"
    },
    {
        "FileName": "External User added to Team and immediately uploads file.yaml",
        "DetectionId": "bff058b2-500e-4ae5-bb49-a5b1423cbd5b",
        "OldPath": "https://github.com/Azure/Azure-Sentinel/blob/master/Detections/OfficeActivity/",
        "NewPath": "https://github.com/Azure/Azure-Sentinel/blob/master/Solutions/Microsoft%20365/Analytic%20Rules"
    },
    {
        "FileName": "ExternalUserAddedRemovedInTeams.yaml",
        "DetectionId": "bff093b2-500e-4ae5-bb49-a5b1423cbd5b",
        "OldPath": "https://github.com/Azure/Azure-Sentinel/blob/master/Detections/OfficeActivity/",
        "NewPath": "https://github.com/Azure/Azure-Sentinel/blob/master/Solutions/Microsoft%20365/Analytic%20Rules"
    },
    {
        "FileName": "Mail_redirect_via_ExO_transport_rule.yaml",
        "DetectionId": "500415fb-bba7-4227-a08a-9857fb61b6a7",
        "OldPath": "https://github.com/Azure/Azure-Sentinel/blob/master/Detections/OfficeActivity/",
        "NewPath": "https://github.com/Azure/Azure-Sentinel/blob/master/Solutions/Microsoft%20365/Analytic%20Rules"
    },
    {
        "FileName": "MailItemsAccessedTimeSeries.yaml",
        "DetectionId": "b4ceb583-4c44-4555-8ecf-39f572e827ba",
        "OldPath": "https://github.com/Azure/Azure-Sentinel/blob/master/Detections/OfficeActivity/",
        "NewPath": "https://github.com/Azure/Azure-Sentinel/blob/master/Solutions/Microsoft%20365/Analytic%20Rules"
    },
    {
        "FileName": "Malicious_Inbox_Rule.yaml",
        "DetectionId": "7b907bf7-77d4-41d0-a208-5643ff75bf9a",
        "OldPath": "https://github.com/Azure/Azure-Sentinel/blob/master/Detections/OfficeActivity/",
        "NewPath": "https://github.com/Azure/Azure-Sentinel/blob/master/Solutions/Microsoft%20365/Analytic%20Rules"
    },
    {
        "FileName": "MultipleTeamsDeletes.yaml",
        "DetectionId": "173f8699-6af5-484a-8b06-8c47ba89b380",
        "OldPath": "https://github.com/Azure/Azure-Sentinel/blob/master/Detections/OfficeActivity/",
        "NewPath": "https://github.com/Azure/Azure-Sentinel/blob/master/Solutions/Microsoft%20365/Analytic%20Rules"
    },
    {
        "FileName": "Office_MailForwarding.yaml",
        "DetectionId": "871ba14c-88ef-48aa-ad38-810f26760ca3",
        "OldPath": "https://github.com/Azure/Azure-Sentinel/blob/master/Detections/OfficeActivity/",
        "NewPath": "https://github.com/Azure/Azure-Sentinel/blob/master/Solutions/Microsoft%20365/Analytic%20Rules"
    },
    {
        "FileName": "office_policytampering.yaml",
        "DetectionId": "fbd72eb8-087e-466b-bd54-1ca6ea08c6d3",
        "OldPath": "https://github.com/Azure/Azure-Sentinel/blob/master/Detections/OfficeActivity/",
        "NewPath": "https://github.com/Azure/Azure-Sentinel/blob/master/Solutions/Microsoft%20365/Analytic%20Rules"
    },
    {
        "FileName": "Office_Uploaded_Executables.yaml",
        "DetectionId": "d722831e-88f5-4e25-b106-4ef6e29f8c13",
        "OldPath": "https://github.com/Azure/Azure-Sentinel/blob/master/Detections/OfficeActivity/",
        "NewPath": "https://github.com/Azure/Azure-Sentinel/blob/master/Solutions/Microsoft%20365/Analytic%20Rules"
    },
    {
        "FileName": "RareOfficeOperations.yaml",
        "DetectionId": "957cb240-f45d-4491-9ba5-93430a3c08be",
        "OldPath": "https://github.com/Azure/Azure-Sentinel/blob/master/Detections/OfficeActivity/",
        "NewPath": "https://github.com/Azure/Azure-Sentinel/blob/master/Solutions/Microsoft%20365/Analytic%20Rules"
    },
    {
        "FileName": "SharePoint_Downloads_byNewIP.yaml",
        "DetectionId": "4b11568b-3f5f-4ba1-80c8-7f1dc8390eb7",
        "OldPath": "https://github.com/Azure/Azure-Sentinel/blob/master/Detections/OfficeActivity/",
        "NewPath": "https://github.com/Azure/Azure-Sentinel/blob/master/Solutions/Microsoft%20365/Analytic%20Rules"
    },
    {
        "FileName": "SharePoint_Downloads_byNewUserAgent.yaml",
        "DetectionId": "5dd76a87-9f87-4576-bab3-268b0e2b338b",
        "OldPath": "https://github.com/Azure/Azure-Sentinel/blob/master/Detections/OfficeActivity/",
        "NewPath": "https://github.com/Azure/Azure-Sentinel/blob/master/Solutions/Microsoft%20365/Analytic%20Rules"
    },
    {
        "FileName": "StrontiumCredHarvesting.yaml",
        "DetectionId": "04384937-e927-4595-8f3c-89ff58ed231f",
        "OldPath": "https://github.com/Azure/Azure-Sentinel/blob/master/Detections/OfficeActivity/",
        "NewPath": "https://github.com/Azure/Azure-Sentinel/blob/master/Solutions/Microsoft%20365/Analytic%20Rules"
    },
    {
        "FileName": "AdFind_Usage.yaml",
        "DetectionId": "c63ae777-d5e0-4113-8c9a-c2c9d3d09fcd",
        "OldPath": "https://github.com/Azure/Azure-Sentinel/blob/master/Detections/DeviceProcessEvents/",
        "NewPath": "https://github.com/Azure/Azure-Sentinel/blob/master/Solutions/Attacker%20Tools%20Threat%20Protection%20Essentials/Analytic%20Rules"
    },
    {
        "FileName": "CredentialDumpingServiceInstallation.yaml",
        "DetectionId": "4ebbb5c2-8802-11ec-a8a3-0242ac120002",
        "OldPath": "https://github.com/Azure/Azure-Sentinel/blob/master/Detections/SecurityEvent/",
        "NewPath": "https://github.com/Azure/Azure-Sentinel/blob/master/Solutions/Attacker%20Tools%20Threat%20Protection%20Essentials/Analytic%20Rules"
    },
    {
        "FileName": "CredentialDumpingToolsFileArtifacts.yaml",
        "DetectionId": "32ffb19e-8ed8-40ed-87a0-1adb4746b7c4",
        "OldPath": "https://github.com/Azure/Azure-Sentinel/blob/master/Detections/SecurityEvent/",
        "NewPath": "https://github.com/Azure/Azure-Sentinel/blob/master/Solutions/Attacker%20Tools%20Threat%20Protection%20Essentials/Analytic%20Rules"
    },
    {
        "FileName": "powershell_empire.yaml",
        "DetectionId": "ef88eb96-861c-43a0-ab16-f3835a97c928",
        "OldPath": "https://github.com/Azure/Azure-Sentinel/blob/master/Detections/SecurityEvent/",
        "NewPath": "https://github.com/Azure/Azure-Sentinel/blob/master/Solutions/Attacker%20Tools%20Threat%20Protection%20Essentials/Analytic%20Rules"
    },
    {
        "FileName": "DomainEntity_CommonSecurityLog.yaml",
        "DetectionId": "dd0a6029-ecef-4507-89c4-fc355ac52111",
        "OldPath": "https://github.com/Azure/Azure-Sentinel/blob/master/Detections/ThreatIntelligenceIndicator/",
        "NewPath": "https://github.com/Azure/Azure-Sentinel/blob/master/Solutions/Threat%20Intelligence/Analytic%20Rules"
    },
    {
        "FileName": "DomainEntity_DnsEvents.yaml",
        "DetectionId": "85aca4d1-5d15-4001-abd9-acb86ca1786a",
        "OldPath": "https://github.com/Azure/Azure-Sentinel/blob/master/Detections/ThreatIntelligenceIndicator/",
        "NewPath": "https://github.com/Azure/Azure-Sentinel/blob/master/Solutions/Threat%20Intelligence/Analytic%20Rules"
    },
    {
        "FileName": "DomainEntity_PaloAlto.yaml",
        "DetectionId": "ec21493c-2684-4acd-9bc2-696dbad72426",
        "OldPath": "https://github.com/Azure/Azure-Sentinel/blob/master/Detections/ThreatIntelligenceIndicator/",
        "NewPath": "https://github.com/Azure/Azure-Sentinel/blob/master/Solutions/Threat%20Intelligence/Analytic%20Rules"
    },
    {
        "FileName": "DomainEntity_SecurityAlert.yaml",
        "DetectionId": "87890d78-3e05-43ec-9ab9-ba32f4e01250",
        "OldPath": "https://github.com/Azure/Azure-Sentinel/blob/master/Detections/ThreatIntelligenceIndicator/",
        "NewPath": "https://github.com/Azure/Azure-Sentinel/blob/master/Solutions/Threat%20Intelligence/Analytic%20Rules"
    },
    {
        "FileName": "DomainEntity_Syslog.yaml",
        "DetectionId": "532f62c1-fba6-4baa-bbb6-4a32a4ef32fa",
        "OldPath": "https://github.com/Azure/Azure-Sentinel/blob/master/Detections/ThreatIntelligenceIndicator/",
        "NewPath": "https://github.com/Azure/Azure-Sentinel/blob/master/Solutions/Threat%20Intelligence/Analytic%20Rules"
    },
    {
        "FileName": "DomainEntity_imWebSession.yaml",
        "DetectionId": "b1832f60-6c3d-4722-a0a5-3d564ee61a63",
        "OldPath": "https://github.com/Azure/Azure-Sentinel/blob/master/Detections/ThreatIntelligenceIndicator/",
        "NewPath": "https://github.com/Azure/Azure-Sentinel/blob/master/Solutions/Threat%20Intelligence/Analytic%20Rules"
    },
    {
        "FileName": "EmailEntity_AzureActivity.yaml",
        "DetectionId": "cca3b4d9-ac39-4109-8b93-65bb284003e6",
        "OldPath": "https://github.com/Azure/Azure-Sentinel/blob/master/Detections/ThreatIntelligenceIndicator/",
        "NewPath": "https://github.com/Azure/Azure-Sentinel/blob/master/Solutions/Threat%20Intelligence/Analytic%20Rules"
    },
    {
        "FileName": "EmailEntity_OfficeActivity.yaml",
        "DetectionId": "4a3f5ed7-8da5-4ce2-af6f-c9ada45060f2",
        "OldPath": "https://github.com/Azure/Azure-Sentinel/blob/master/Detections/ThreatIntelligenceIndicator/",
        "NewPath": "https://github.com/Azure/Azure-Sentinel/blob/master/Solutions/Threat%20Intelligence/Analytic%20Rules"
    },
    {
        "FileName": "EmailEntity_PaloAlto.yaml",
        "DetectionId": "ffcd575b-3d54-482a-a6d8-d0de13b6ac63",
        "OldPath": "https://github.com/Azure/Azure-Sentinel/blob/master/Detections/ThreatIntelligenceIndicator/",
        "NewPath": "https://github.com/Azure/Azure-Sentinel/blob/master/Solutions/Threat%20Intelligence/Analytic%20Rules"
    },
    {
        "FileName": "EmailEntity_SecurityAlert.yaml",
        "DetectionId": "a2e36ce0-da4d-4b6e-88c6-4e40161c5bfc",
        "OldPath": "https://github.com/Azure/Azure-Sentinel/blob/master/Detections/ThreatIntelligenceIndicator/",
        "NewPath": "https://github.com/Azure/Azure-Sentinel/blob/master/Solutions/Threat%20Intelligence/Analytic%20Rules"
    },
    {
        "FileName": "EmailEntity_SecurityEvent.yaml",
        "DetectionId": "2fc5d810-c9cc-491a-b564-841427ae0e50",
        "OldPath": "https://github.com/Azure/Azure-Sentinel/blob/master/Detections/ThreatIntelligenceIndicator/",
        "NewPath": "https://github.com/Azure/Azure-Sentinel/blob/master/Solutions/Threat%20Intelligence/Analytic%20Rules"
    },
    {
        "FileName": "EmailEntity_SigninLogs.yaml",
        "DetectionId": "30fa312c-31eb-43d8-b0cc-bcbdfb360822",
        "OldPath": "https://github.com/Azure/Azure-Sentinel/blob/master/Detections/ThreatIntelligenceIndicator/",
        "NewPath": "https://github.com/Azure/Azure-Sentinel/blob/master/Solutions/Threat%20Intelligence/Analytic%20Rules"
    },
    {
        "FileName": "FileHashEntity_CommonSecurityLog.yaml",
        "DetectionId": "5d33fc63-b83b-4913-b95e-94d13f0d379f",
        "OldPath": "https://github.com/Azure/Azure-Sentinel/blob/master/Detections/ThreatIntelligenceIndicator/",
        "NewPath": "https://github.com/Azure/Azure-Sentinel/blob/master/Solutions/Threat%20Intelligence/Analytic%20Rules"
    },
    {
        "FileName": "FileHashEntity_SecurityEvent.yaml",
        "DetectionId": "a7427ed7-04b4-4e3b-b323-08b981b9b4bf",
        "OldPath": "https://github.com/Azure/Azure-Sentinel/blob/master/Detections/ThreatIntelligenceIndicator/",
        "NewPath": "https://github.com/Azure/Azure-Sentinel/blob/master/Solutions/Threat%20Intelligence/Analytic%20Rules"
    },
    {
        "FileName": "IPEntity_AWSCloudTrail.yaml",
        "DetectionId": "f110287e-1358-490d-8147-ed804b328514",
        "OldPath": "https://github.com/Azure/Azure-Sentinel/blob/master/Detections/ThreatIntelligenceIndicator/",
        "NewPath": "https://github.com/Azure/Azure-Sentinel/blob/master/Solutions/Threat%20Intelligence/Analytic%20Rules"
    },
    {
        "FileName": "IPEntity_AppServiceHTTPLogs.yaml",
        "DetectionId": "f9949656-473f-4503-bf43-a9d9890f7d08",
        "OldPath": "https://github.com/Azure/Azure-Sentinel/blob/master/Detections/ThreatIntelligenceIndicator/",
        "NewPath": "https://github.com/Azure/Azure-Sentinel/blob/master/Solutions/Threat%20Intelligence/Analytic%20Rules"
    },
    {
        "FileName": "IPEntity_AzureActivity.yaml",
        "DetectionId": "2441bce9-02e4-407b-8cc7-7d597f38b8b0",
        "OldPath": "https://github.com/Azure/Azure-Sentinel/blob/master/Detections/ThreatIntelligenceIndicator/",
        "NewPath": "https://github.com/Azure/Azure-Sentinel/blob/master/Solutions/Threat%20Intelligence/Analytic%20Rules"
    },
    {
        "FileName": "IPEntity_AzureFirewall.yaml",
        "DetectionId": "0b904747-1336-4363-8d84-df2710bfe5e7",
        "OldPath": "https://github.com/Azure/Azure-Sentinel/blob/master/Detections/ThreatIntelligenceIndicator/",
        "NewPath": "https://github.com/Azure/Azure-Sentinel/blob/master/Solutions/Threat%20Intelligence/Analytic%20Rules"
    },
    {
        "FileName": "IPEntity_AzureKeyVault.yaml",
        "DetectionId": "57c7e832-64eb-411f-8928-4133f01f4a25",
        "OldPath": "https://github.com/Azure/Azure-Sentinel/blob/master/Detections/ThreatIntelligenceIndicator/",
        "NewPath": "https://github.com/Azure/Azure-Sentinel/blob/master/Solutions/Threat%20Intelligence/Analytic%20Rules"
    },
    {
        "FileName": "IPEntity_AzureNetworkAnalytics.yaml",
        "DetectionId": "a4025a76-6490-4e6b-bb69-d02be4b03f07",
        "OldPath": "https://github.com/Azure/Azure-Sentinel/blob/master/Detections/ThreatIntelligenceIndicator/",
        "NewPath": "https://github.com/Azure/Azure-Sentinel/blob/master/Solutions/Threat%20Intelligence/Analytic%20Rules"
    },
    {
        "FileName": "IPEntity_AzureSQL.yaml",
        "DetectionId": "d0aa8969-1bbe-4da3-9e76-09e5f67c9d85",
        "OldPath": "https://github.com/Azure/Azure-Sentinel/blob/master/Detections/ThreatIntelligenceIndicator/",
        "NewPath": "https://github.com/Azure/Azure-Sentinel/blob/master/Solutions/Threat%20Intelligence/Analytic%20Rules"
    },
    {
        "FileName": "IPEntity_CustomSecurityLog.yaml",
        "DetectionId": "66c81ae2-1f89-4433-be00-2fbbd9ba5ebe",
        "OldPath": "https://github.com/Azure/Azure-Sentinel/blob/master/Detections/ThreatIntelligenceIndicator/",
        "NewPath": "https://github.com/Azure/Azure-Sentinel/blob/master/Solutions/Threat%20Intelligence/Analytic%20Rules"
    },
    {
        "FileName": "IPEntity_DnsEvents.yaml",
        "DetectionId": "69b7723c-2889-469f-8b55-a2d355ed9c87",
        "OldPath": "https://github.com/Azure/Azure-Sentinel/blob/master/Detections/ThreatIntelligenceIndicator/",
        "NewPath": "https://github.com/Azure/Azure-Sentinel/blob/master/Solutions/Threat%20Intelligence/Analytic%20Rules"
    },
    {
        "FileName": "IPEntity_OfficeActivity.yaml",
        "DetectionId": "f15370f4-c6fa-42c5-9be4-1d308f40284e",
        "OldPath": "https://github.com/Azure/Azure-Sentinel/blob/master/Detections/ThreatIntelligenceIndicator/",
        "NewPath": "https://github.com/Azure/Azure-Sentinel/blob/master/Solutions/Threat%20Intelligence/Analytic%20Rules"
    },
    {
        "FileName": "IPEntity_VMConnection.yaml",
        "DetectionId": "9713e3c0-1410-468d-b79e-383448434b2d",
        "OldPath": "https://github.com/Azure/Azure-Sentinel/blob/master/Detections/ThreatIntelligenceIndicator/",
        "NewPath": "https://github.com/Azure/Azure-Sentinel/blob/master/Solutions/Threat%20Intelligence/Analytic%20Rules"
    },
    {
        "FileName": "IPEntity_W3CIISLog.yaml",
        "DetectionId": "5e45930c-09b1-4430-b2d1-cc75ada0dc0f",
        "OldPath": "https://github.com/Azure/Azure-Sentinel/blob/master/Detections/ThreatIntelligenceIndicator/",
        "NewPath": "https://github.com/Azure/Azure-Sentinel/blob/master/Solutions/Threat%20Intelligence/Analytic%20Rules"
    },
    {
        "FileName": "IPEntity_imWebSession.yaml",
        "DetectionId": "e2559891-383c-4caf-ae67-55a008b9f89e",
        "OldPath": "https://github.com/Azure/Azure-Sentinel/blob/master/Detections/ThreatIntelligenceIndicator/",
        "NewPath": "https://github.com/Azure/Azure-Sentinel/blob/master/Solutions/Threat%20Intelligence/Analytic%20Rules"
    },
    {
        "FileName": "IPentity_SigninLogs.yaml",
        "DetectionId": "f2eb15bd-8a88-4b24-9281-e133edfba315",
        "OldPath": "https://github.com/Azure/Azure-Sentinel/blob/master/Detections/ThreatIntelligenceIndicator/",
        "NewPath": "https://github.com/Azure/Azure-Sentinel/blob/master/Solutions/Threat%20Intelligence/Analytic%20Rules"
    },
    {
        "FileName": "URLEntity_AuditLogs.yaml",
        "DetectionId": "712fab52-2a7d-401e-a08c-ff939cc7c25e",
        "OldPath": "https://github.com/Azure/Azure-Sentinel/blob/master/Detections/ThreatIntelligenceIndicator/",
        "NewPath": "https://github.com/Azure/Azure-Sentinel/blob/master/Solutions/Threat%20Intelligence/Analytic%20Rules"
    },
    {
        "FileName": "URLEntity_OfficeActivity.yaml",
        "DetectionId": "36a9c9e5-3dc1-4ed9-afaa-1d13617bfc2b",
        "OldPath": "https://github.com/Azure/Azure-Sentinel/blob/master/Detections/ThreatIntelligenceIndicator/",
        "NewPath": "https://github.com/Azure/Azure-Sentinel/blob/master/Solutions/Threat%20Intelligence/Analytic%20Rules"
    },
    {
        "FileName": "URLEntity_PaloAlto.yaml",
        "DetectionId": "106813db-679e-4382-a51b-1bfc463befc3",
        "OldPath": "https://github.com/Azure/Azure-Sentinel/blob/master/Detections/ThreatIntelligenceIndicator/",
        "NewPath": "https://github.com/Azure/Azure-Sentinel/blob/master/Solutions/Threat%20Intelligence/Analytic%20Rules"
    },
    {
        "FileName": "URLEntity_SecurityAlerts.yaml",
        "DetectionId": "f30a47c1-65fb-42b1-a7f4-00941c12550b",
        "OldPath": "https://github.com/Azure/Azure-Sentinel/blob/master/Detections/ThreatIntelligenceIndicator/",
        "NewPath": "https://github.com/Azure/Azure-Sentinel/blob/master/Solutions/Threat%20Intelligence/Analytic%20Rules"
    },
    {
        "FileName": "URLEntity_Syslog.yaml",
        "DetectionId": "b31037ea-6f68-4fbd-bab2-d0d0f44c2fcf",
        "OldPath": "https://github.com/Azure/Azure-Sentinel/blob/master/Detections/ThreatIntelligenceIndicator/",
        "NewPath": "https://github.com/Azure/Azure-Sentinel/blob/master/Solutions/Threat%20Intelligence/Analytic%20Rules"
    },
    {
        "FileName": "NRT_Creation_of_Expensive_Computes_in_Azure.yaml",
        "DetectionId": "56fe0db0-6779-46fa-b3c5-006082a53064",
        "OldPath": "https://github.com/Azure/Azure-Sentinel/blob/master/Detections/AzureActivity/",
        "NewPath": "https://github.com/Azure/Azure-Sentinel/master/Solutions/Azure%20Activity/Analytic%20Rules"
    },
    {
        "FileName": "NRT-AADHybridHealthADFSNewServer.yaml",
        "DetectionId": "ec491363-5fe7-4eff-b68e-f42dcb76fcf6",
        "OldPath": "https://github.com/Azure/Azure-Sentinel/blob/master/Detections/AzureActivity/",
        "NewPath": "https://github.com/Azure/Azure-Sentinel/master/Solutions/Azure%20Activity/Analytic%20Rules"
    },
    {
        "FileName": "RareOperations.yaml",
        "DetectionId": "23de46ea-c425-4a77-b456-511ae4855d69",
        "OldPath": "https://github.com/Azure/Azure-Sentinel/blob/master/Detections/AzureActivity/",
        "NewPath": "https://github.com/Azure/Azure-Sentinel/master/Solutions/Azure%20Activity/Analytic%20Rules"
    },
    {
        "FileName": "TimeSeriesAnomaly_Mass_Cloud_Resource_Deletions.yaml",
        "DetectionId": "ed43bdb7-eaab-4ea4-be52-6951fcfa7e3b",
        "OldPath": "https://github.com/Azure/Azure-Sentinel/blob/master/Detections/AzureActivity/",
        "NewPath": "https://github.com/Azure/Azure-Sentinel/master/Solutions/Azure%20Activity/Analytic%20Rules"
    },
    {
        "FileName": "AADHybridHealthADFSNewServer.yaml",
        "DetectionId": "88f453ff-7b9e-45bb-8c12-4058ca5e44ee",
        "OldPath": "https://github.com/Azure/Azure-Sentinel/blob/master/Detections/AzureActivity/",
        "NewPath": "https://github.com/Azure/Azure-Sentinel/master/Solutions/Azure%20Activity/Analytic%20Rules"
    },
    {
        "FileName": "AADHybridHealthADFSServiceDelete.yaml",
        "DetectionId": "86a036b2-3686-42eb-b417-909fc0867771",
        "OldPath": "https://github.com/Azure/Azure-Sentinel/blob/master/Detections/AzureActivity/",
        "NewPath": "https://github.com/Azure/Azure-Sentinel/master/Solutions/Azure%20Activity/Analytic%20Rules"
    },
    {
        "FileName": "AADHybridHealthADFSSuspApp.yaml",
        "DetectionId": "d9938c3b-16f9-444d-bc22-ea9a9110e0fd",
        "OldPath": "https://github.com/Azure/Azure-Sentinel/blob/master/Detections/AzureActivity/",
        "NewPath": "https://github.com/Azure/Azure-Sentinel/master/Solutions/Azure%20Activity/Analytic%20Rules"
    },
    {
        "FileName": "Creating_Anomalous_Number_Of_Resources_detection.yaml",
        "DetectionId": "361dd1e3-1c11-491e-82a3-bb2e44ac36ba",
        "OldPath": "https://github.com/Azure/Azure-Sentinel/blob/master/Detections/AzureActivity/",
        "NewPath": "https://github.com/Azure/Azure-Sentinel/master/Solutions/Azure%20Activity/Analytic%20Rules"
    },
    {
        "FileName": "Creation_of_Expensive_Computes_in_Azure.yaml",
        "DetectionId": "9736e5f1-7b6e-4bfb-a708-e53ff1d182c3",
        "OldPath": "https://github.com/Azure/Azure-Sentinel/blob/master/Detections/AzureActivity/",
        "NewPath": "https://github.com/Azure/Azure-Sentinel/master/Solutions/Azure%20Activity/Analytic%20Rules"
    },
    {
        "FileName": "Granting_Permissions_To_Account_detection.yaml",
        "DetectionId": "b2c15736-b9eb-4dae-8b02-3016b6a45a32",
        "OldPath": "https://github.com/Azure/Azure-Sentinel/blob/master/Detections/AzureActivity/",
        "NewPath": "https://github.com/Azure/Azure-Sentinel/master/Solutions/Azure%20Activity/Analytic%20Rules"
    },
    {
        "FileName": "New-CloudShell-User.yaml",
        "DetectionId": "6d7214d9-4a28-44df-aafb-0910b9e6ae3e",
        "OldPath": "https://github.com/Azure/Azure-Sentinel/blob/master/Detections/AzureActivity/",
        "NewPath": "https://github.com/Azure/Azure-Sentinel/master/Solutions/Azure%20Activity/Analytic%20Rules"
    },
    {
        "FileName": "NewResourceGroupsDeployedTo.yaml",
        "DetectionId": "9fb57e58-3ed8-4b89-afcf-c8e786508b1c",
        "OldPath": "https://github.com/Azure/Azure-Sentinel/blob/master/Detections/AzureActivity/",
        "NewPath": "https://github.com/Azure/Azure-Sentinel/master/Solutions/Azure%20Activity/Analytic%20Rules"
    },
    {
        "FileName": "Dev-0270PowershellSep2022.yaml",
        "DetectionId": "422ca2bf-598b-4872-82bb-5f7e8fa731e7",
        "OldPath": "https://github.com/Azure/Azure-Sentinel/blob/master/Detections/MultipleDataSources/",
        "NewPath": "https://github.com/Azure/Azure-Sentinel/blob/master/Solutions/Dev%200270%20Detection%20and%20Hunting/Analytic%20Rules"
    },
    {
        "FileName": "Dev-0270RegistryIOCSep2022.yaml",
        "DetectionId": "2566e99f-ad0f-472a-b9ac-d3899c9283e6",
        "OldPath": "https://github.com/Azure/Azure-Sentinel/blob/master/Detections/MultipleDataSources/",
        "NewPath": "https://github.com/Azure/Azure-Sentinel/blob/master/Solutions/Dev%200270%20Detection%20and%20Hunting/Analytic%20Rules"
    },
    {
        "FileName": "Dev-0270WMICDiscoverySep2022.yaml",
        "DetectionId": "6b652b4f-9810-4eec-9027-7aa88ce4db23",
        "OldPath": "https://github.com/Azure/Azure-Sentinel/blob/master/Detections/MultipleDataSources/",
        "NewPath": "https://github.com/Azure/Azure-Sentinel/blob/master/Solutions/Dev%200270%20Detection%20and%20Hunting/Analytic%20Rules"
    },
    {
        "FileName": "ProofpointPODBinaryInAttachment.yaml",
        "DetectionId": "eb68b129-5f17-4f56-bf6d-dde48d5e615a",
        "OldPath": "https://github.com/Azure/Azure-Sentinel/blob/master/Detections/ProofpointPOD/",
        "NewPath": "https://github.com/Azure/Azure-Sentinel/blob/master/Solutions/Proofpoint On demand(POD) Email Security/Analytic%20Rules"
    },
    {
        "FileName": "ProofpointPODDataExfiltrationToPrivateEmail.yaml",
        "DetectionId": "aedc5b33-2d7c-42cb-a692-f25ef637cbb1",
        "OldPath": "https://github.com/Azure/Azure-Sentinel/blob/master/Detections/ProofpointPOD/",
        "NewPath": "https://github.com/Azure/Azure-Sentinel/blob/master/Solutions/Proofpoint On demand(POD) Email Security/Analytic%20Rules"
    },
    {
        "FileName": "ProofpointPODHighRiskNotDiscarded.yaml",
        "DetectionId": "c7cd6073-6d2c-4284-a5c8-da27605bdfde",
        "OldPath": "https://github.com/Azure/Azure-Sentinel/blob/master/Detections/ProofpointPOD/",
        "NewPath": "https://github.com/Azure/Azure-Sentinel/blob/master/Solutions/Proofpoint On demand(POD) Email Security/Analytic%20Rules"
    },
    {
        "FileName": "ProofpointPODMultipleArchivedAttachmentsToSameRecipient.yaml",
        "DetectionId": "bda5a2bd-979b-4828-a91f-27c2a5048f7f",
        "OldPath": "https://github.com/Azure/Azure-Sentinel/blob/master/Detections/ProofpointPOD/",
        "NewPath": "https://github.com/Azure/Azure-Sentinel/blob/master/Solutions/Proofpoint On demand(POD) Email Security/Analytic%20Rules"
    },
    {
        "FileName": "ProofpointPODMultipleLargeEmailsToSameRecipient.yaml",
        "DetectionId": "d1aba9a3-5ab1-45ef-8ed4-da57dc3c0d32",
        "OldPath": "https://github.com/Azure/Azure-Sentinel/blob/master/Detections/ProofpointPOD/",
        "NewPath": "https://github.com/Azure/Azure-Sentinel/blob/master/Solutions/Proofpoint On demand(POD) Email Security/Analytic%20Rules"
    },
    {
        "FileName": "ProofpointPODMultipleProtectedEmailsToUnknownRecipient.yaml",
        "DetectionId": "f8127962-7739-4211-a4a9-390a7a00e91f",
        "OldPath": "https://github.com/Azure/Azure-Sentinel/blob/master/Detections/ProofpointPOD/",
        "NewPath": "https://github.com/Azure/Azure-Sentinel/blob/master/Solutions/Proofpoint On demand(POD) Email Security/Analytic%20Rules"
    },
    {
        "FileName": "ProofpointPODSuspiciousAttachment.yaml",
        "DetectionId": "f6a51e2c-2d6a-4f92-a090-cfb002ca611f",
        "OldPath": "https://github.com/Azure/Azure-Sentinel/blob/master/Detections/ProofpointPOD/",
        "NewPath": "https://github.com/Azure/Azure-Sentinel/blob/master/Solutions/Proofpoint On demand(POD) Email Security/Analytic%20Rules"
    },
    {
        "FileName": "ProofpointPODWeakCiphers.yaml",
        "DetectionId": "56b0a0cd-894e-4b38-a0a1-c41d9f96649a",
        "OldPath": "https://github.com/Azure/Azure-Sentinel/blob/master/Detections/ProofpointPOD/",
        "NewPath": "https://github.com/Azure/Azure-Sentinel/blob/master/Solutions/Proofpoint On demand(POD) Email Security/Analytic%20Rules"
    },
    {
        "FileName": "ZincOctober2022_AVHits_IOC.yaml",
        "DetectionId": "3705158d-e008-49c9-92dd-e538e1549090",
        "OldPath": "https://github.com/Azure/Azure-Sentinel/blob/master/Detections/MultipleDataSources/",
        "NewPath": "https://github.com/Azure/Azure-Sentinel/blob/master/Solutions/Zinc%20Open%20Source/Analytic%20Rules"
    },
    {
        "FileName": "ZincOctober2022_Filename_Commandline_IOC.yaml",
        "DetectionId": "9a7f6651-801b-491c-a548-8b454b356eaa",
        "OldPath": "https://github.com/Azure/Azure-Sentinel/blob/master/Detections/MultipleDataSources/",
        "NewPath": "https://github.com/Azure/Azure-Sentinel/blob/master/Solutions/Zinc%20Open%20Source/Analytic%20Rules"
    },
    {
        "FileName": "ZincOctober2022_IP_Domain_Hash_IOC.yaml",
        "DetectionId": "95543d6d-f00d-4193-a63f-4edeefb7ec36",
        "OldPath": "https://github.com/Azure/Azure-Sentinel/blob/master/Detections/MultipleDataSources/",
        "NewPath": "https://github.com/Azure/Azure-Sentinel/blob/master/Solutions/Zinc%20Open%20Source/Analytic%20Rules"
    },
    {
        "FileName": "IPEntity_DuoSecurity.yaml",
        "DetectionId": "d23ed927-5be3-4902-a9c1-85f841eb4fa1",
        "OldPath": "https://github.com/Azure/Azure-Sentinel/blob/master/Detections/DuoSecurity/",
        "NewPath": "https://github.com/Azure/Azure-Sentinel/blob/master/Solutions/Threat%20Intelligence/Analytic%20Rules"
    },
    {
        "FileName": "NetworkEndpointCorrelation.yaml",
        "DetectionId": "01f64465-b1ef-41ea-a7f5-31553a11ad43",
        "OldPath": "https://github.com/Azure/Azure-Sentinel/blob/master/Detections/MultipleDataSources/",
        "NewPath": "https://github.com/Azure/Azure-Sentinel/blob/master/Solutions/Network%20Threat%20Protection%20Essentials/Analytic%20Rules"
    },
    {
        "FileName": "NewUserAgentLast24h.yaml",
        "DetectionId": "b725d62c-eb77-42ff-96f6-bdc6745fc6e0",
        "OldPath": "https://github.com/Azure/Azure-Sentinel/blob/master/Detections/MultipleDataSources/",
        "NewPath": "https://github.com/Azure/Azure-Sentinel/blob/master/Solutions/Network%20Threat%20Protection%20Essentials/Analytic%20Rules"
    },
    {
<<<<<<< HEAD
        "FileName": "FailedLogonAttempts_UnknownUser.yaml",
        "DetectionId": "e7ec9fa6-e7f7-41ed-a34b-b956837a3ee6",
        "OldPath": "https://github.com/Azure/Azure-Sentinel/blob/master/Detections/Syslog/",
        "NewPath": "https://github.com/Azure/Azure-Sentinel/blob/master/Solutions/Syslog/Analytic%20Rules"
    },
    {
        "FileName": "NRT_squid_events_for_mining_pools.yaml",
        "DetectionId": "dd03057e-4347-4853-bf1e-2b2d21eb4e59",
        "OldPath": "https://github.com/Azure/Azure-Sentinel/blob/master/Detections/Syslog/",
        "NewPath": "https://github.com/Azure/Azure-Sentinel/blob/master/Solutions/Syslog/Analytic%20Rules"
    },
    {
        "FileName": "squid_cryptomining_pools.yaml",
        "DetectionId": "80733eb7-35b2-45b6-b2b8-3c51df258206",
        "OldPath": "https://github.com/Azure/Azure-Sentinel/blob/master/Detections/Syslog/",
        "NewPath": "https://github.com/Azure/Azure-Sentinel/blob/master/Solutions/Syslog/Analytic%20Rules"
    },
    {
        "FileName": "squid_tor_proxies.yaml",
        "DetectionId": "90d3f6ec-80fb-48e0-9937-2c70c9df9bad",
        "OldPath": "https://github.com/Azure/Azure-Sentinel/blob/master/Detections/Syslog/",
        "NewPath": "https://github.com/Azure/Azure-Sentinel/blob/master/Solutions/Syslog/Analytic%20Rules"
    },
    {
        "FileName": "ssh_potentialBruteForce.yaml",
        "DetectionId": "e1ce0eab-10d1-4aae-863f-9a383345ba88",
        "OldPath": "https://github.com/Azure/Azure-Sentinel/blob/master/Detections/Syslog/",
        "NewPath": "https://github.com/Azure/Azure-Sentinel/blob/master/Solutions/Syslog/Analytic%20Rules"
=======
        "FileName": "MaliciousWAFSessions.yaml",
        "DetectionId": "46ac55ae-47b8-414a-8f94-89ccd1962178",
        "OldPath": "https://github.com/Azure/Azure-Sentinel/blob/master/Detections/AzureDiagnostics/",
        "NewPath": "https://github.com/Azure/Azure-Sentinel/blob/master/Solutions/Azure%20Web%20Application%20Firewall%20(WAF)/Analytic%20Rules"
>>>>>>> ef3ae3a0
    },
    {
        "FileName": "DumpingLSASSProcessIntoaFile.yaml",
        "DetectionId": "a7b9df32-1367-402d-b385-882daf6e3020",
        "OldPath": "https://github.com/Azure/Azure-Sentinel/blob/master/Detections/SecurityEvent/",
        "NewPath": "https://github.com/Azure/Azure-Sentinel/blob/master/Solutions/Endpoint%20Threat%20Protection%20Essentials/Analytic%20Rules"
    },
    {
        "FileName": "LateralMovementViaDCOM.yaml",
        "DetectionId": "50cbf34a-4cdd-45d7-b3f5-8b53a1d0d14f",
        "OldPath": "https://github.com/Azure/Azure-Sentinel/blob/master/Detections/SecurityEvent/",
        "NewPath": "https://github.com/Azure/Azure-Sentinel/blob/master/Solutions/Endpoint%20Threat%20Protection%20Essentials/Analytic%20Rules"
    },
    {
        "FileName": "MacroInvokingShellBrowserWindowCOMObjects.yaml",
        "DetectionId": "e7470b35-0128-4508-bfc9-e01cfb3c2eb7",
        "OldPath": "https://github.com/Azure/Azure-Sentinel/blob/master/Detections/SecurityEvent/",
        "NewPath": "https://github.com/Azure/Azure-Sentinel/blob/master/Solutions/Endpoint%20Threat%20Protection%20Essentials/Analytic%20Rules"
    },
    {
        "FileName": "PotentialRemoteDesktopTunneling.yaml",
        "DetectionId": "d2e8fd50-8d66-11ec-b909-0242ac120002",
        "OldPath": "https://github.com/Azure/Azure-Sentinel/blob/master/Detections/SecurityEvent/",
        "NewPath": "https://github.com/Azure/Azure-Sentinel/blob/master/Solutions/Endpoint%20Threat%20Protection%20Essentials/Analytic%20Rules"
    },
    {
        "FileName": "RegistryPersistenceViaAppCertDLLModification.yaml",
        "DetectionId": "c61ad0ac-ad68-4ebb-b41a-74296d3e0044",
        "OldPath": "https://github.com/Azure/Azure-Sentinel/blob/master/Detections/SecurityEvent/",
        "NewPath": "https://github.com/Azure/Azure-Sentinel/blob/master/Solutions/Endpoint%20Threat%20Protection%20Essentials/Analytic%20Rules"
    },
    {
        "FileName": "RegistryPersistenceViaAppInt_DLLsModification.yaml",
        "DetectionId": "9367dff0-941d-44e2-8875-cb48570c7add",
        "OldPath": "https://github.com/Azure/Azure-Sentinel/blob/master/Detections/SecurityEvent/",
        "NewPath": "https://github.com/Azure/Azure-Sentinel/blob/master/Solutions/Endpoint%20Threat%20Protection%20Essentials/Analytic%20Rules"
    },
    {
        "FileName": "SecurityEventLogCleared.yaml",
        "DetectionId": "80da0a8f-cfe1-4cd0-a895-8bc1771a720e",
        "OldPath": "https://github.com/Azure/Azure-Sentinel/blob/master/Detections/SecurityEvent/",
        "NewPath": "https://github.com/Azure/Azure-Sentinel/blob/master/Solutions/Endpoint%20Threat%20Protection%20Essentials/Analytic%20Rules"
    },
    {
        "FileName": "WDigestDowngradeAttack.yaml",
        "DetectionId": "f6502545-ae3a-4232-a8b0-79d87e5c98d7",
        "OldPath": "https://github.com/Azure/Azure-Sentinel/blob/master/Detections/SecurityEvent/",
        "NewPath": "https://github.com/Azure/Azure-Sentinel/blob/master/Solutions/Endpoint%20Threat%20Protection%20Essentials/Analytic%20Rules"
    },
    {
        "FileName": "WindowsBinariesExecutedfromNon-DefaultDirectory.yaml",
        "DetectionId": "15049017-527f-4d3b-b011-b0e99e68ef45",
        "OldPath": "https://github.com/Azure/Azure-Sentinel/blob/master/Detections/SecurityEvent/",
        "NewPath": "https://github.com/Azure/Azure-Sentinel/blob/master/Solutions/Endpoint%20Threat%20Protection%20Essentials/Analytic%20Rules"
    },
    {
        "FileName": "WindowsBinariesLolbinsRenamed.yaml",
        "DetectionId": "cbf6ad48-fa5c-4bf7-b205-28dbadb91255",
        "OldPath": "https://github.com/Azure/Azure-Sentinel/blob/master/Detections/SecurityEvent/",
        "NewPath": "https://github.com/Azure/Azure-Sentinel/blob/master/Solutions/Endpoint%20Threat%20Protection%20Essentials/Analytic%20Rules"
    },
    {
        "FileName": "base64_encoded_pefile.yaml",
        "DetectionId": "ca67c83e-7fff-4127-a3e3-1af66d6d4cad",
        "OldPath": "https://github.com/Azure/Azure-Sentinel/blob/master/Detections/SecurityEvent/",
        "NewPath": "https://github.com/Azure/Azure-Sentinel/blob/master/Solutions/Endpoint%20Threat%20Protection%20Essentials/Analytic%20Rules"
    },
    {
        "FileName": "execute_base64_decodedpayload.yaml",
        "DetectionId": "d6190dde-8fd2-456a-ac5b-0a32400b0464",
        "OldPath": "https://github.com/Azure/Azure-Sentinel/blob/master/Detections/SecurityEvent/",
        "NewPath": "https://github.com/Azure/Azure-Sentinel/blob/master/Solutions/Endpoint%20Threat%20Protection%20Essentials/Analytic%20Rules"
    },
    {
        "FileName": "malware_in_recyclebin.yaml",
        "DetectionId": "75bf9902-0789-47c1-a5d8-f57046aa72df",
        "OldPath": "https://github.com/Azure/Azure-Sentinel/blob/master/Detections/SecurityEvent/",
        "NewPath": "https://github.com/Azure/Azure-Sentinel/blob/master/Solutions/Endpoint%20Threat%20Protection%20Essentials/Analytic%20Rules"
    }
]<|MERGE_RESOLUTION|>--- conflicted
+++ resolved
@@ -1236,7 +1236,6 @@
         "NewPath": "https://github.com/Azure/Azure-Sentinel/blob/master/Solutions/Network%20Threat%20Protection%20Essentials/Analytic%20Rules"
     },
     {
-<<<<<<< HEAD
         "FileName": "FailedLogonAttempts_UnknownUser.yaml",
         "DetectionId": "e7ec9fa6-e7f7-41ed-a34b-b956837a3ee6",
         "OldPath": "https://github.com/Azure/Azure-Sentinel/blob/master/Detections/Syslog/",
@@ -1265,12 +1264,12 @@
         "DetectionId": "e1ce0eab-10d1-4aae-863f-9a383345ba88",
         "OldPath": "https://github.com/Azure/Azure-Sentinel/blob/master/Detections/Syslog/",
         "NewPath": "https://github.com/Azure/Azure-Sentinel/blob/master/Solutions/Syslog/Analytic%20Rules"
-=======
+    },
+    {
         "FileName": "MaliciousWAFSessions.yaml",
         "DetectionId": "46ac55ae-47b8-414a-8f94-89ccd1962178",
         "OldPath": "https://github.com/Azure/Azure-Sentinel/blob/master/Detections/AzureDiagnostics/",
         "NewPath": "https://github.com/Azure/Azure-Sentinel/blob/master/Solutions/Azure%20Web%20Application%20Firewall%20(WAF)/Analytic%20Rules"
->>>>>>> ef3ae3a0
     },
     {
         "FileName": "DumpingLSASSProcessIntoaFile.yaml",
