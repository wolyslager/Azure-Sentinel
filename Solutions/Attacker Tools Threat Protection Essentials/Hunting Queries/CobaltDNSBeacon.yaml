--- conflicted
+++ resolved
@@ -31,7 +31,6 @@
   | extend Domain = DNSName, RemoteIP = RemoteIp
   ))
   | summarize StartTimeUtc = min(TimeGenerated), EndTimeUtc = max(TimeGenerated) by Domain, SourceIp, RemoteIP, Computer
-<<<<<<< HEAD
   | extend timestamp = StartTimeUtc, HostName = split(Computer, '.', 0)[0], DnsDomain = strcat_array(array_slice(split(Computer, '.'), 1, -1), '.')
   | extend Host_0_HostName = HostName
   | extend Host_0_DnsDomain = DnsDomain
@@ -57,7 +56,5 @@
         tier: Community
     categories:
         domains: [ "Security - Threat Protection", "Security - Network" ]
-=======
   | extend timestamp = StartTimeUtc, HostCustomEntity = Computer, IPCustomEntity = RemoteIP
-version: 1.0.1
->>>>>>> f1bc2a7f
+version: 1.0.1