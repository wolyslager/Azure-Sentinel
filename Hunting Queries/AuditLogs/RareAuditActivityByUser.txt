// Name: Rare Audit activity initiated by User
// Description: Compares the current day to the last 14 days of audits to identify new audit activities by OperationName, InitiatedByUser, UserPrincipalName, PropertyName, newValue
// This can be useful when attempting to track down malicious activity related to additions of new users, additions to groups, removal from groups by specific users.
//
// Id: ea107ccc-2b80-410e-96e1-be6607ce293b
//
// DataSource: #AuditLogs
//
// Tactics: #Persistence, #LateralMovement
//
let current = 1d;
let auditLookback = 14d;
let AuditTrail = AuditLogs | where TimeGenerated >= ago(auditLookback) and TimeGenerated < ago(current) 
| extend InitiatedByUser = tostring(InitiatedBy.user.userPrincipalName)
| extend InitiatedByIPAddress = tostring(InitiatedBy.user.ipAddress)
| where isnotempty(InitiatedByUser)
| extend ModProps = TargetResources.[0].modifiedProperties
| extend UserPrincipalName = tolower(tostring(TargetResources.[0].userPrincipalName))
| mvexpand ModProps
| extend PropertyName = tostring(ModProps.displayName), newValue = replace("\"","",tostring(ModProps.newValue))
| summarize count() by OperationName, InitiatedByUser, InitiatedByIPAddress, UserPrincipalName, PropertyName, newValue;
let AccountMods = AuditLogs | where TimeGenerated >= ago(current)
| extend ModProps = TargetResources.[0].modifiedProperties
| extend InitiatedByUser = tostring(InitiatedBy.user.userPrincipalName)
| extend InitiatedByIPAddress = tostring(InitiatedBy.user.ipAddress)
| where isnotempty(InitiatedByUser)
| extend UserPrincipalName = tolower(tostring(TargetResources.[0].userPrincipalName))
| mvexpand ModProps
| extend PropertyName = tostring(ModProps.displayName), newValue = replace("\"","",tostring(ModProps.newValue))
| where PropertyName !in ("TargetId.UserType", "StsRefreshTokensValidFrom", "LastDirSyncTime") and (PropertyName != "Action Client Name" and newValue != "\"DirectorySync\"") and (PropertyName != "Included Updated Properties" and newValue != "\"LastDirSyncTime\"")
| extend ModifiedProps = pack("PropertyName",PropertyName,"newValue",newValue, "Id", Id, "CorrelationId", CorrelationId) 
| summarize StartTimeUtc = min(TimeGenerated), EndTimeUtc = max(TimeGenerated), Activity = make_bag(ModifiedProps) by Type, InitiatedByUser, InitiatedByIPAddress, UserPrincipalName, Category, OperationName, PropertyName, newValue;
let RareAudits = AccountMods | join kind= leftanti (
   AuditTrail 
) on OperationName, InitiatedByUser,InitiatedByIPAddress,UserPrincipalName,PropertyName,newValue;
RareAudits 
| summarize StartTimeUtc = min(StartTimeUtc), EndTimeUtc = max(EndTimeUtc), make_set(Activity) by InitiatedByUser, InitiatedByIPAddress, OperationName, UserPrincipalName
| order by UserPrincipalName asc, StartTimeUtc asc
<<<<<<< HEAD
| extend AccountCustomEntity = InitiatedByUser, IPCustomEntity = InitiatedByIPAddress
=======
| extend AccountCustomEntity = InitiatedByUser
| extend IPCustomEntity = InitiatedByIPAddress
| extend timestamp = StartTimeUtc
>>>>>>> 0a821723
<|MERGE_RESOLUTION|>--- conflicted
+++ resolved
@@ -36,10 +36,4 @@
 RareAudits 
 | summarize StartTimeUtc = min(StartTimeUtc), EndTimeUtc = max(EndTimeUtc), make_set(Activity) by InitiatedByUser, InitiatedByIPAddress, OperationName, UserPrincipalName
 | order by UserPrincipalName asc, StartTimeUtc asc
-<<<<<<< HEAD
-| extend AccountCustomEntity = InitiatedByUser, IPCustomEntity = InitiatedByIPAddress
-=======
-| extend AccountCustomEntity = InitiatedByUser
-| extend IPCustomEntity = InitiatedByIPAddress
-| extend timestamp = StartTimeUtc
->>>>>>> 0a821723
+| extend timestamp = StartTimeUtc, AccountCustomEntity = InitiatedByUser, IPCustomEntity = InitiatedByIPAddress