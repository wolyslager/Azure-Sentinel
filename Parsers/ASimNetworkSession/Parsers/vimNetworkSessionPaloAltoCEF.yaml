Parser:
  Title: Network Session ASIM filtering parser for Palo Alto Networks
  Version: '0.5'
  LastUpdated: Feb 04, 2021
Product:
  Name: PaloAlto
Normalization:
  Schema: NetworkSession
  Version: '0.2.2'
References:
  - Title: ASIM Network Session Schema
    Link: https://aka.ms/ASimNetworkSessionDoc
  - Title: ASIM
    Link: https://aka.ms/AboutASIM
  - Title: traffic log fields
    Link: https://docs.paloaltonetworks.com/pan-os/10-1/pan-os-admin/monitoring/use-syslog-for-monitoring/syslog-field-descriptions/traffic-log-fields.html
  - Title: Palo Alto Common Event Format Integration Guide [pdf]
    Link: https://docs.paloaltonetworks.com/content/dam/techdocs/en_US/pdf/cef/pan-os-90-cef-configuration-guide.pdf
Description: |
  This ASIM parser supports filtering and normalizing Palo Alto Networks logs produced by the Microsoft Sentinel Palo Alto Networks connector to the ASIM Network Session normalized schema.
ParserName: vimNetworkSessionPaloAltoCEF                                  
EquivalentBuiltInParser: _Im_NetworkSession_PaloAltoCEF                                  
ParserParams:
  - Name: starttime
    Type: datetime
    Default: datetime(null)
  - Name: endtime
    Type: datetime
    Default: datetime(null)
  - Name: srcipaddr_has_any_prefix
    Type: dynamic
    Default: dynamic([])
  - Name: dstipaddr_has_any_prefix
    Type: dynamic
    Default: dynamic([])
  - Name: dstportnumber
    Type: int
    Default: int(null)
  - Name: hostname_has_any
    Type: dynamic
    Default: dynamic([])
  - Name: dvcaction
    Type: dynamic
    Default: dynamic([])
  - Name: eventresult
    Type: string
    Default: '*'
  - Name: disabled
    Type: bool
    Default: false
ParserQuery: |
    let Actions=datatable(DeviceAction:string,DvcAction:string)
    [ "reset client","Reset Source"
    , "reset server","Reset Destination"
    , "reset both", "Reset"
    , "allow","Allow"
    , "deny","Deny"
    , "drop", "Drop"
    , "drop ICMP", "Drop ICMP"];
    let NWParser=(starttime:datetime=datetime(null), endtime:datetime=datetime(null), srcipaddr_has_any_prefix:dynamic=dynamic([]), dstipaddr_has_any_prefix:dynamic=dynamic([]), dstportnumber:int=int(null), hostname_has_any:dynamic=dynamic([]), dvcaction:dynamic=dynamic([]), eventresult:string='*', disabled:bool=false){
    CommonSecurityLog | where not(disabled)
      | where DeviceVendor=="Palo Alto Networks" and (Activity=="TRAFFIC")
      /// Prefilterring:
      | where (isnull(starttime) or TimeGenerated>=starttime)
      and     (isnull(endtime) or TimeGenerated<=endtime)
      and (array_length(srcipaddr_has_any_prefix)==0 
                or has_any_ipv4_prefix(SourceIP,srcipaddr_has_any_prefix)
                )
      and (array_length(dstipaddr_has_any_prefix)==0 
                or has_any_ipv4_prefix(DestinationIP,dstipaddr_has_any_prefix)
                )
      and (isnull(dstportnumber) or DestinationPort==dstportnumber)
      and (array_length(hostname_has_any)==0)
        // dvcaction - post filterring
        and (eventresult=="*" or (DeviceAction=="allow" and eventresult=="Success") or (eventresult=="Failure"))
<<<<<<< HEAD
    | parse AdditionalExtensions with "PanOSPacketsReceived=" DstPackets:long ",PanOSPacketsSent=" SrcPackets:long ",start="EventStartTime ",reason="*
=======
    | parse AdditionalExtensions with "PanOSDstPackets="DstPackets:long";PanOSsrc_packets="SrcPackets:long";start="EventStartTime:datetime";reason="*
>>>>>>> 61e5c4d5
    | project-rename 
          EventProductVersion=DeviceVersion // Not Documented
        , Dvc=DeviceName   
        , NetworkApplicationProtocol=ApplicationProtocol
        , SrcZone=DeviceCustomString4 
        , DstZone=DeviceCustomString5
        , NetworkRuleName=DeviceCustomString1
        , SrcUsername=SourceUserName 
        , DstUsername=DestinationUserName 
        , EventOriginalSeverity=LogSeverity // not documented
        , SrcNatIpAddr=SourceTranslatedAddress
        , DstNatIpAddr=DestinationTranslatedAddress
        , PaloAltoFlags=FlexString1 // Flags
    | extend
      EventVendor="Palo Alto"
        ,EventProduct="PanOS"
        , DstBytes=tolong(ReceivedBytes) 
        , SrcBytes=tolong(SentBytes)      
        , NetworkPackets=tolong(DeviceCustomNumber2) 
        , NetworkProtocol=toupper(Protocol)
        , NetworkBytes=tolong(FlexNumber1)
        , SrcUsernameType=case(isempty(SrcUsername), "", SrcUsername contains "@", "UPN", "Simple")
        , DstUsernameType=case(isempty(DstUsername), "", DstUsername contains "@", "UPN", "Simple")
        , EventType="NetworkSession"
        , EventCount=toint(1)
        , EventResult=case(DeviceAction=="allow","Success","Failure")
        , NetworkSessionId=tostring(DeviceCustomNumber1)
        , NetworkDuration=toint(1000*DeviceCustomNumber3)
        , EventSchemaVersion="0.2.1"
        , EventSchema="NetworkSession"
        , EventSeverity = "Informational"
        , EventStartTime=coalesce(todatetime(EventStartTime), TimeGenerated)
      | extend hostelements=split(Dvc,'.')
      | extend DvcHostname=tostring(hostelements[0])
            , DvcDomain=strcat_array( array_slice(hostelements,1,-1), '.')
      | extend DvcFQDN = iff(Dvc contains ".",Dvc,"" )
            , DvcDomainType=iff(Dvc contains ".","FQDN","" )
    | project-away hostelements
    | lookup Actions on DeviceAction
    // Action post filtering
    | where (array_length(dvcaction)==0 or DvcAction has_any (dvcaction))
    | project-rename
        DstMacAddr=DestinationMACAddress
        , SrcMacAddr=SourceMACAddress
        , DstIpAddr=DestinationIP
        , DstPortNumber=DestinationPort
        , DstNatPortNumber=DestinationTranslatedPort
      , SrcPortNumber=SourcePort
        , SrcIpAddr=SourceIP
      , SrcNatPortNumber=SourceTranslatedPort
      , DvcOutboundInterface=DeviceOutboundInterface
      , DvcInboundInterface=DeviceInboundInterface
      , EventMessage=Message
      , DvcOriginalAction=DeviceAction
    // -- Aliases
    | extend
      IpAddr = SrcIpAddr,
      Rule=NetworkRuleName,
      Dst=DstIpAddr,
      // Host=DstHostname,
      User=DstUsername,
      Duration=NetworkDuration,
      SessionId=NetworkSessionId,
      EventEndTime =EventStartTime,
      Src=SrcIpAddr
    };
    NWParser(starttime, endtime, srcipaddr_has_any_prefix, dstipaddr_has_any_prefix, dstportnumber, hostname_has_any, dvcaction, eventresult, disabled)<|MERGE_RESOLUTION|>--- conflicted
+++ resolved
@@ -73,11 +73,7 @@
       and (array_length(hostname_has_any)==0)
         // dvcaction - post filterring
         and (eventresult=="*" or (DeviceAction=="allow" and eventresult=="Success") or (eventresult=="Failure"))
-<<<<<<< HEAD
     | parse AdditionalExtensions with "PanOSPacketsReceived=" DstPackets:long ",PanOSPacketsSent=" SrcPackets:long ",start="EventStartTime ",reason="*
-=======
-    | parse AdditionalExtensions with "PanOSDstPackets="DstPackets:long";PanOSsrc_packets="SrcPackets:long";start="EventStartTime:datetime";reason="*
->>>>>>> 61e5c4d5
     | project-rename 
           EventProductVersion=DeviceVersion // Not Documented
         , Dvc=DeviceName   
