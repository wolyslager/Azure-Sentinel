--- conflicted
+++ resolved
@@ -45,11 +45,8 @@
       , vimAuthenticationSu                             (starttime, endtime, targetusername_has, (imAuthenticationDisabled or('ExcludevimAuthenticationSu' in (DisabledParsers) )))
       , vimAuthenticationCiscoMeraki                    (starttime, endtime, targetusername_has, (imAuthenticationDisabled or('ExcludevimAuthenticationCiscoMeraki' in (DisabledParsers) )))
       , vimAuthenticationCiscoISE                       (starttime, endtime, targetusername_has, (imAuthenticationDisabled or('ExcludevimAuthenticationCiscoISE' in (DisabledParsers) )))
-<<<<<<< HEAD
+      , vimAuthenticationBarracudaWAF                   (starttime, endtime, targetusername_has, (imAuthenticationDisabled or('ExcludevimAuthenticationBarracudaWAF' in (DisabledParsers) )))
       , vimAuthenticationVectraXDRAudit               (starttime, endtime, (imAuthenticationDisabled or('ExcludevimAuthenticationVectraXDRAudit' in (DisabledParsers) )))
-=======
-      , vimAuthenticationBarracudaWAF                   (starttime, endtime, targetusername_has, (imAuthenticationDisabled or('ExcludevimAuthenticationBarracudaWAF' in (DisabledParsers) )))
->>>>>>> a1a8b3b5
   };
   Generic(starttime, endtime, targetusername_has)
 
@@ -68,8 +65,5 @@
   - vimAuthenticationSu
   - vimAuthenticationCiscoMeraki
   - vimAuthenticationCiscoISE
-<<<<<<< HEAD
-  - vimAuthenticationVectraXDRAudit
-=======
   - vimAuthenticationBarracudaWAF
->>>>>>> a1a8b3b5
+  - vimAuthenticationVectraXDRAudit