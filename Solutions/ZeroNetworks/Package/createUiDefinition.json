{
  "$schema": "https://schema.management.azure.com/schemas/0.1.2-preview/CreateUIDefinition.MultiVm.json#",
  "handler": "Microsoft.Azure.CreateUIDef",
  "version": "0.1.2-preview",
  "parameters": {
    "config": {
      "isWizard": false,
      "basics": {
        "description": "<img src=\"https://raw.githubusercontent.com/Azure/Azure-Sentinel/master/Logos/ZeroNetworks.svg\" width=\"75px\" height=\"75px\">\n\n**Important:** _This Microsoft Sentinel Solution is currently in public preview. This feature is provided without a service level agreement, and it's not recommended for production workloads. Certain features might not be supported or might have constrained capabilities. For more information, see [Supplemental Terms of Use for Microsoft Azure Previews](https://azure.microsoft.com/support/legal/preview-supplemental-terms/)._\n\n**Note:** _There may be [known issues](https://aka.ms/sentinelsolutionsknownissues) pertaining to this Solution, please refer to them before installing._\n\nThe [Zero Networks Segment](https://zeronetworks.com/product/) solution for Microsoft Sentinel allows monitoring Zero Networks Segment Audit activity. Audit log data is ingested in Microsoft Sentinel using REST API.\n\n**Underlying Microsoft Technologies used:**\n\nThis solution takes a dependency on the following technologies, and some of these dependencies either may be in [Preview](https://azure.microsoft.com/support/legal/preview-supplemental-terms/) state or might result in additional ingestion or operational costs\n\n a. [Azure Monitor HTTP Data Collector API ](https://learn.microsoft.com/azure/azure-monitor/logs/data-collector-api)\n\n b. [Azure Functions](https://azure.microsoft.com/products/functions/#overview)\n\nMicrosoft Sentinel Solutions provide a consolidated way to acquire Microsoft Sentinel content like data connectors, workbooks, analytics, and automations in your workspace with a single deployment step.\n\n**Data Connectors:** 2, **Parsers:** 1, **Workbooks:** 1, **Analytic Rules:** 3, **Hunting Queries:** 4, **Playbooks:** 4\n\n[Learn more about Microsoft Sentinel](https://aka.ms/azuresentinel) | [Learn more about Solutions](https://aka.ms/azuresentinelsolutionsdoc)",
        "subscription": {
          "resourceProviders": [
            "Microsoft.OperationsManagement/solutions",
            "Microsoft.OperationalInsights/workspaces/providers/alertRules",
            "Microsoft.Insights/workbooks",
            "Microsoft.Logic/workflows"
          ]
        },
        "location": {
          "metadata": {
            "hidden": "Hiding location, we get it from the log analytics workspace"
          },
          "visible": false
        },
        "resourceGroup": {
          "allowExisting": true
        }
      }
    },
    "basics": [
      {
        "name": "getLAWorkspace",
        "type": "Microsoft.Solutions.ArmApiControl",
        "toolTip": "This filters by workspaces that exist in the Resource Group selected",
        "condition": "[greater(length(resourceGroup().name),0)]",
        "request": {
          "method": "GET",
          "path": "[concat(subscription().id,'/providers/Microsoft.OperationalInsights/workspaces?api-version=2020-08-01')]"
        }
      },
      {
        "name": "workspace",
        "type": "Microsoft.Common.DropDown",
        "label": "Workspace",
        "placeholder": "Select a workspace",
        "toolTip": "This dropdown will list only workspace that exists in the Resource Group selected",
        "constraints": {
          "allowedValues": "[map(filter(basics('getLAWorkspace').value, (filter) => contains(toLower(filter.id), toLower(resourceGroup().name))), (item) => parse(concat('{\"label\":\"', item.name, '\",\"value\":\"', item.name, '\"}')))]",
          "required": true
        },
        "visible": true
      }
    ],
    "steps": [
      {
        "name": "dataconnectors",
        "label": "Data Connectors",
        "bladeTitle": "Data Connectors",
        "elements": [
          {
            "name": "dataconnectors1-text",
            "type": "Microsoft.Common.TextBlock",
            "options": {
              "text": "This Solution installs the data connector for ZeroNetworks. You can get ZeroNetworks custom log data in your Microsoft Sentinel workspace. After installing the solution, configure and enable this data connector by following guidance in Manage solution view."
            }
          },
          {
            "name": "dataconnectors2-text",
            "type": "Microsoft.Common.TextBlock",
            "options": {
              "text": "This Solution installs the data connector for ZeroNetworks. You can get ZeroNetworks custom log data in your Microsoft Sentinel workspace. After installing the solution, configure and enable this data connector by following guidance in Manage solution view."
            }
          },
          {
            "name": "dataconnectors-parser-text",
            "type": "Microsoft.Common.TextBlock",
            "options": {
              "text": "The Solution installs a parser that transforms the ingested data into Microsoft Sentinel normalized format. The normalized format enables better correlation of different types of data from different data sources to drive end-to-end outcomes seamlessly in security monitoring, hunting, incident investigation and response scenarios in Microsoft Sentinel."
            }
          },
          {
            "name": "dataconnectors-link1",
            "type": "Microsoft.Common.TextBlock",
            "options": {
              "link": {
                "label": "Learn more about normalized format",
                "uri": "https://docs.microsoft.com/azure/sentinel/normalization-schema"
              }
            }
          },
          {
            "name": "dataconnectors-link2",
            "type": "Microsoft.Common.TextBlock",
            "options": {
              "link": {
                "label": "Learn more about connecting data sources",
                "uri": "https://docs.microsoft.com/azure/sentinel/connect-data-sources"
              }
            }
          }
        ]
      },
      {
        "name": "workbooks",
        "label": "Workbooks",
        "subLabel": {
          "preValidation": "Configure the workbooks",
          "postValidation": "Done"
        },
        "bladeTitle": "Workbooks",
        "elements": [
          {
            "name": "workbooks-text",
            "type": "Microsoft.Common.TextBlock",
            "options": {
<<<<<<< HEAD
              "text": "This solution installs workbook(s) to help you gain insights into the telemetry collected in Microsoft Sentinel. After installing the solution, start using the workbook in Manage solution view."
            }
          },
          {
            "name": "workbooks-link",
            "type": "Microsoft.Common.TextBlock",
            "options": {
=======
              "text": "This Microsoft Sentinel Solution installs workbooks. Workbooks provide a flexible canvas for data monitoring, analysis, and the creation of rich visual reports within the Azure portal. They allow you to tap into one or many data sources from Microsoft Sentinel and combine them into unified interactive experiences.",
>>>>>>> 1e7c60e1
              "link": {
                "label": "Learn more",
                "uri": "https://docs.microsoft.com/azure/sentinel/tutorial-monitor-your-data"
              }
            }
          },
          {
            "name": "workbook1",
            "type": "Microsoft.Common.Section",
<<<<<<< HEAD
            "label": "Zero NetWork",
=======
            "label": "ZeroNetworks",
>>>>>>> 1e7c60e1
            "elements": [
              {
                "name": "workbook1-text",
                "type": "Microsoft.Common.TextBlock",
                "options": {
<<<<<<< HEAD
                  "text": "None."
=======
                  "text": " This workbook provides a summary of ZeroNetworks data."
                }
              },
              {
                "name": "workbook1-name",
                "type": "Microsoft.Common.TextBox",
                "label": "Display Name",
                "defaultValue": "ZeroNetworks",
                "toolTip": "Display name for the workbook.",
                "constraints": {
                  "required": true,
                  "regex": "[a-z0-9A-Z]{1,256}$",
                  "validationMessage": "Please enter a workbook name"
>>>>>>> 1e7c60e1
                }
              }
            ]
          }
        ]
      },
      {
        "name": "analytics",
        "label": "Analytics",
        "subLabel": {
          "preValidation": "Configure the analytics",
          "postValidation": "Done"
        },
        "bladeTitle": "Analytics",
        "elements": [
          {
            "name": "analytics-text",
            "type": "Microsoft.Common.TextBlock",
            "options": {
              "text": "This Microsoft Sentinel Solution installs analytic rules for ZeroNetworks that you can enable for custom alert generation in Microsoft Sentinel. These analytic rules will be deployed in disabled mode in the analytics rules gallery of your Microsoft Sentinel workspace. Configure and enable these rules in the analytic rules gallery after this Solution deploys.",
              "link": {
                "label": "Learn more",
                "uri": "https://docs.microsoft.com/azure/sentinel/tutorial-detect-threats-custom?WT.mc_id=Portal-Microsoft_Azure_CreateUIDef"
              }
            }
          },
          {
            "name": "analytic1",
            "type": "Microsoft.Common.Section",
            "label": "Zero Networks Segement - Machine Removed from protection",
            "elements": [
              {
                "name": "analytic1-text",
                "type": "Microsoft.Common.TextBlock",
                "options": {
                  "text": "Detects when a machine is removed from protection."
                }
              }
            ]
          },
          {
            "name": "analytic2",
            "type": "Microsoft.Common.Section",
            "label": "Zero Networks Segment - New API Token created",
            "elements": [
              {
                "name": "analytic2-text",
                "type": "Microsoft.Common.TextBlock",
                "options": {
                  "text": "Detects when a api token has been created."
                }
              }
            ]
          },
          {
            "name": "analytic3",
            "type": "Microsoft.Common.Section",
            "label": "Zero Networks Segment - Rare JIT Rule Creation",
            "elements": [
              {
                "name": "analytic3-text",
                "type": "Microsoft.Common.TextBlock",
                "options": {
                  "text": "Identifies when a JIT Rule connection is new or rare by a given account today based on comparison with the previous 14 days.\nJIT Rule creations are indicated by the Activity Type Id 20"
                }
              }
            ]
          }
        ]
      },
      {
        "name": "huntingqueries",
        "label": "Hunting Queries",
        "bladeTitle": "Hunting Queries",
        "elements": [
          {
            "name": "huntingqueries-text",
            "type": "Microsoft.Common.TextBlock",
            "options": {
              "text": "This Microsoft Sentinel Solution installs hunting queries for ZeroNetworks that you can run in Microsoft Sentinel. These hunting queries will be deployed in the Hunting gallery of your Microsoft Sentinel workspace. Run these hunting queries to hunt for threats in the Hunting gallery after this Solution deploys.",
              "link": {
                "label": "Learn more",
                "uri": "https://docs.microsoft.com/azure/sentinel/hunting"
              }
            }
          },
          {
            "name": "huntingquery1",
            "type": "Microsoft.Common.Section",
            "label": "Zero Networks Segment - Excessive access by user",
            "elements": [
              {
                "name": "huntingquery1-text",
                "type": "Microsoft.Common.TextBlock",
                "options": {
                  "text": "Find users who gained access to the largest number of target assets in the selected time range This hunting query depends on ZeroNetworksSegmentAuditFunction ZeroNetworksSegmentAuditNativePoller data connector (ZNSegmentAudit_CL ZNSegmentAuditNativePoller_CL Parser or Table)"
                }
              }
            ]
          },
          {
            "name": "huntingquery2",
            "type": "Microsoft.Common.Section",
            "label": "Zero Networks Segment - Excessive access to a built-in group by user",
            "elements": [
              {
                "name": "huntingquery2-text",
                "type": "Microsoft.Common.TextBlock",
                "options": {
                  "text": "A rule was created which granted a user access to a large, built-in, group of assets. This hunting query depends on ZeroNetworksSegmentAuditFunction ZeroNetworksSegmentAuditNativePoller data connector (ZNSegmentAudit_CL ZNSegmentAuditNativePoller_CL Parser or Table)"
                }
              }
            ]
          },
          {
            "name": "huntingquery3",
            "type": "Microsoft.Common.Section",
            "label": "Zero Networks Segment - Inbound Block Rules Deleted",
            "elements": [
              {
                "name": "huntingquery3-text",
                "type": "Microsoft.Common.TextBlock",
                "options": {
                  "text": "Query searches for inbound block rules deleted by non AI. This hunting query depends on ZeroNetworksSegmentAuditFunction ZeroNetworksSegmentAuditNativePoller data connector (ZNSegmentAudit_CL ZNSegmentAuditNativePoller_CL Parser or Table)"
                }
              }
            ]
          },
          {
            "name": "huntingquery4",
            "type": "Microsoft.Common.Section",
            "label": "Zero Networks Segment - Outbound Block Rules Deleted",
            "elements": [
              {
                "name": "huntingquery4-text",
                "type": "Microsoft.Common.TextBlock",
                "options": {
                  "text": "Query searches for outbound block rules deleted by non AI. This hunting query depends on ZeroNetworksSegmentAuditFunction ZeroNetworksSegmentAuditNativePoller data connector (ZNSegmentAudit_CL ZNSegmentAuditNativePoller_CL Parser or Table)"
                }
              }
            ]
          }
        ]
      },
      {
        "name": "playbooks",
        "label": "Playbooks",
        "subLabel": {
          "preValidation": "Configure the playbooks",
          "postValidation": "Done"
        },
        "bladeTitle": "Playbooks",
        "elements": [
          {
            "name": "playbooks-text",
            "type": "Microsoft.Common.TextBlock",
            "options": {
              "text": "This solution installs playbook resources.  A security playbook is a collection of procedures that can be run from Microsoft Sentinel in response to an alert. A security playbook can help automate and orchestrate your response, and can be run manually or set to run automatically when specific alerts are triggered. Security playbooks in Microsoft Sentinel are based on Azure Logic Apps, which means that you get all the power, customizability, and built-in templates of Logic Apps. Each playbook is created for the specific subscription you choose, but when you look at the Playbooks page, you will see all the playbooks across any selected subscriptions.",
              "link": {
                "label": "Learn more",
                "uri": "https://docs.microsoft.com/azure/sentinel/tutorial-respond-threats-playbook?WT.mc_id=Portal-Microsoft_Azure_CreateUIDef"
              }
            }
          },
          {
            "name": "playbook1",
            "type": "Microsoft.Common.Section",
            "label": "Zero Networks",
            "elements": [
              {
                "name": "playbook1-text",
                "type": "Microsoft.Common.TextBlock",
                "options": {
                  "text": "This playbook ingests events from ZeroNetworks into Log Analytics using the API."
                }
              },
              {
                "name": "playbook1-Custom Connector Name",
                "type": "Microsoft.Common.TextBox",
                "label": "Custom  Connector  Name",
                "defaultValue": "ZeroNetworksConnector",
                "toolTip": "Please enter Custom  Connector  Name",
                "constraints": {
                  "required": true,
                  "regex": "[a-z0-9A-Z]{1,256}$",
                  "validationMessage": "Please enter the Custom  Connector  Name"
                }
              },
              {
                "name": "playbook1-Service Endpoint",
                "type": "Microsoft.Common.TextBox",
                "label": "Service  Endpoint",
                "defaultValue": "https://portal.zeronetworks.com/api/v1",
                "toolTip": "Please enter Service  Endpoint",
                "constraints": {
                  "required": true,
                  "regex": "[a-z0-9A-Z]{1,256}$",
                  "validationMessage": "Please enter the Service  Endpoint"
                }
              }
            ]
          },
          {
            "name": "playbook2",
            "type": "Microsoft.Common.Section",
            "label": "ZNSegment-AddAssettoProtection",
            "elements": [
              {
                "name": "playbook2-text",
                "type": "Microsoft.Common.TextBlock",
                "options": {
                  "text": "This playbook ingests events from ZeroNetworks into Log Analytics using the API."
                }
              },
              {
                "name": "playbook2-PlaybookName",
                "type": "Microsoft.Common.TextBox",
                "label": "Playbook Name",
                "defaultValue": "ZNSegment-AddAssettoProtection",
                "toolTip": "Resource name for the logic app playbook.  No spaces are allowed",
                "constraints": {
                  "required": true,
                  "regex": "[a-z0-9A-Z]{1,256}$",
                  "validationMessage": "Please enter a playbook resource name"
                }
              },
              {
                "name": "playbook2-ConnectorName",
                "type": "Microsoft.Common.TextBox",
                "label": "Connector Name",
                "defaultValue": "ZeroNetworksConnector",
                "toolTip": "Please enter Connector Name",
                "constraints": {
                  "required": true,
                  "regex": "[a-z0-9A-Z]{1,256}$",
                  "validationMessage": "Please enter the Connector Name"
                }
              }
            ]
          },
          {
            "name": "playbook3",
            "type": "Microsoft.Common.Section",
            "label": "ZNSegment-AddBlockOutboundRule",
            "elements": [
              {
                "name": "playbook3-text",
                "type": "Microsoft.Common.TextBlock",
                "options": {
                  "text": "This playbook ingests events from ZeroNetworks into Log Analytics using the API."
                }
              },
              {
                "name": "playbook3-PlaybookName",
                "type": "Microsoft.Common.TextBox",
                "label": "Playbook Name",
                "defaultValue": "ZNSegment-AddBlockOutboundRule",
                "toolTip": "Resource name for the logic app playbook.  No spaces are allowed",
                "constraints": {
                  "required": true,
                  "regex": "[a-z0-9A-Z]{1,256}$",
                  "validationMessage": "Please enter a playbook resource name"
                }
              },
              {
                "name": "playbook3-ConnectorName",
                "type": "Microsoft.Common.TextBox",
                "label": "Connector Name",
                "defaultValue": "ZeroNetworksConnector",
                "toolTip": "Please enter Connector Name",
                "constraints": {
                  "required": true,
                  "regex": "[a-z0-9A-Z]{1,256}$",
                  "validationMessage": "Please enter the Connector Name"
                }
              }
            ]
          },
          {
            "name": "playbook4",
            "type": "Microsoft.Common.Section",
            "label": "ZeroNetworksSegment-EnrichIncident",
            "elements": [
              {
                "name": "playbook4-text",
                "type": "Microsoft.Common.TextBlock",
                "options": {
                  "text": "This playbook ingests events from ZeroNetworks into Log Analytics using the API."
                }
              },
              {
                "name": "playbook4-PlaybookName",
                "type": "Microsoft.Common.TextBox",
                "label": "Playbook Name",
                "defaultValue": "ZeroNetworksSegment-EnrichIncident",
                "toolTip": "Resource name for the logic app playbook.  No spaces are allowed",
                "constraints": {
                  "required": true,
                  "regex": "[a-z0-9A-Z]{1,256}$",
                  "validationMessage": "Please enter a playbook resource name"
                }
              },
              {
                "name": "playbook4-ConnectorName",
                "type": "Microsoft.Common.TextBox",
                "label": "Connector Name",
                "defaultValue": "ZeroNetworksConnector",
                "toolTip": "Please enter Connector Name",
                "constraints": {
                  "required": true,
                  "regex": "[a-z0-9A-Z]{1,256}$",
                  "validationMessage": "Please enter the Connector Name"
                }
              }
            ]
          }
        ]
      }
    ],
    "outputs": {
      "workspace-location": "[first(map(filter(basics('getLAWorkspace').value, (filter) => and(contains(toLower(filter.id), toLower(resourceGroup().name)),equals(filter.name,basics('workspace')))), (item) => item.location))]",
      "location": "[location()]",
      "workspace": "[basics('workspace')]",
      "workbook1-name": "[steps('workbooks').workbook1.workbook1-name]",
      "playbook1-Custom Connector Name": "[steps('playbooks').playbook1.playbook1-Custom Connector Name]",
      "playbook1-Service Endpoint": "[steps('playbooks').playbook1.playbook1-Service Endpoint]",
      "playbook2-PlaybookName": "[steps('playbooks').playbook2.playbook2-PlaybookName]",
      "playbook2-ConnectorName": "[steps('playbooks').playbook2.playbook2-ConnectorName]",
      "playbook3-PlaybookName": "[steps('playbooks').playbook3.playbook3-PlaybookName]",
      "playbook3-ConnectorName": "[steps('playbooks').playbook3.playbook3-ConnectorName]",
      "playbook4-PlaybookName": "[steps('playbooks').playbook4.playbook4-PlaybookName]",
      "playbook4-ConnectorName": "[steps('playbooks').playbook4.playbook4-ConnectorName]"
    }
  }
}<|MERGE_RESOLUTION|>--- conflicted
+++ resolved
@@ -60,14 +60,14 @@
             "name": "dataconnectors1-text",
             "type": "Microsoft.Common.TextBlock",
             "options": {
-              "text": "This Solution installs the data connector for ZeroNetworks. You can get ZeroNetworks custom log data in your Microsoft Sentinel workspace. After installing the solution, configure and enable this data connector by following guidance in Manage solution view."
+              "text": "This Solution installs the data connector for ZeroNetworks. You can get ZeroNetworks custom log data in your Microsoft Sentinel workspace. Configure and enable this data connector in the Data Connector gallery after this Solution deploys. This data connector creates custom log table(s)  in your Microsoft Sentinel / Azure Log Analytics workspace."
             }
           },
           {
             "name": "dataconnectors2-text",
             "type": "Microsoft.Common.TextBlock",
             "options": {
-              "text": "This Solution installs the data connector for ZeroNetworks. You can get ZeroNetworks custom log data in your Microsoft Sentinel workspace. After installing the solution, configure and enable this data connector by following guidance in Manage solution view."
+              "text": "This Solution installs the data connector for ZeroNetworks. You can get ZeroNetworks custom log data in your Microsoft Sentinel workspace. Configure and enable this data connector in the Data Connector gallery after this Solution deploys. This data connector creates custom log table(s) ZNSegmentAudit_CL in your Microsoft Sentinel / Azure Log Analytics workspace."
             }
           },
           {
@@ -112,17 +112,7 @@
             "name": "workbooks-text",
             "type": "Microsoft.Common.TextBlock",
             "options": {
-<<<<<<< HEAD
-              "text": "This solution installs workbook(s) to help you gain insights into the telemetry collected in Microsoft Sentinel. After installing the solution, start using the workbook in Manage solution view."
-            }
-          },
-          {
-            "name": "workbooks-link",
-            "type": "Microsoft.Common.TextBlock",
-            "options": {
-=======
               "text": "This Microsoft Sentinel Solution installs workbooks. Workbooks provide a flexible canvas for data monitoring, analysis, and the creation of rich visual reports within the Azure portal. They allow you to tap into one or many data sources from Microsoft Sentinel and combine them into unified interactive experiences.",
->>>>>>> 1e7c60e1
               "link": {
                 "label": "Learn more",
                 "uri": "https://docs.microsoft.com/azure/sentinel/tutorial-monitor-your-data"
@@ -132,19 +122,12 @@
           {
             "name": "workbook1",
             "type": "Microsoft.Common.Section",
-<<<<<<< HEAD
-            "label": "Zero NetWork",
-=======
             "label": "ZeroNetworks",
->>>>>>> 1e7c60e1
             "elements": [
               {
                 "name": "workbook1-text",
                 "type": "Microsoft.Common.TextBlock",
                 "options": {
-<<<<<<< HEAD
-                  "text": "None."
-=======
                   "text": " This workbook provides a summary of ZeroNetworks data."
                 }
               },
@@ -158,7 +141,6 @@
                   "required": true,
                   "regex": "[a-z0-9A-Z]{1,256}$",
                   "validationMessage": "Please enter a workbook name"
->>>>>>> 1e7c60e1
                 }
               }
             ]
@@ -254,7 +236,7 @@
                 "name": "huntingquery1-text",
                 "type": "Microsoft.Common.TextBlock",
                 "options": {
-                  "text": "Find users who gained access to the largest number of target assets in the selected time range This hunting query depends on ZeroNetworksSegmentAuditFunction ZeroNetworksSegmentAuditNativePoller data connector (ZNSegmentAudit_CL ZNSegmentAuditNativePoller_CL Parser or Table)"
+                  "text": "Find users who gained access to the largest number of target assets in the selected time range It depends on the ZeroNetworksSegmentAuditFunction ZeroNetworksSegmentAuditNativePoller data connector and ZNSegmentAudit_CL ZNSegmentAuditNativePoller_CL data type and ZeroNetworksSegmentAuditFunction ZeroNetworksSegmentAuditNativePoller parser."
                 }
               }
             ]
@@ -268,7 +250,7 @@
                 "name": "huntingquery2-text",
                 "type": "Microsoft.Common.TextBlock",
                 "options": {
-                  "text": "A rule was created which granted a user access to a large, built-in, group of assets. This hunting query depends on ZeroNetworksSegmentAuditFunction ZeroNetworksSegmentAuditNativePoller data connector (ZNSegmentAudit_CL ZNSegmentAuditNativePoller_CL Parser or Table)"
+                  "text": "A rule was created which granted a user access to a large, built-in, group of assets. It depends on the ZeroNetworksSegmentAuditFunction ZeroNetworksSegmentAuditNativePoller data connector and ZNSegmentAudit_CL ZNSegmentAuditNativePoller_CL data type and ZeroNetworksSegmentAuditFunction ZeroNetworksSegmentAuditNativePoller parser."
                 }
               }
             ]
@@ -282,7 +264,7 @@
                 "name": "huntingquery3-text",
                 "type": "Microsoft.Common.TextBlock",
                 "options": {
-                  "text": "Query searches for inbound block rules deleted by non AI. This hunting query depends on ZeroNetworksSegmentAuditFunction ZeroNetworksSegmentAuditNativePoller data connector (ZNSegmentAudit_CL ZNSegmentAuditNativePoller_CL Parser or Table)"
+                  "text": "Query searches for inbound block rules deleted by non AI. It depends on the ZeroNetworksSegmentAuditFunction ZeroNetworksSegmentAuditNativePoller data connector and ZNSegmentAudit_CL ZNSegmentAuditNativePoller_CL data type and ZeroNetworksSegmentAuditFunction ZeroNetworksSegmentAuditNativePoller parser."
                 }
               }
             ]
@@ -296,7 +278,7 @@
                 "name": "huntingquery4-text",
                 "type": "Microsoft.Common.TextBlock",
                 "options": {
-                  "text": "Query searches for outbound block rules deleted by non AI. This hunting query depends on ZeroNetworksSegmentAuditFunction ZeroNetworksSegmentAuditNativePoller data connector (ZNSegmentAudit_CL ZNSegmentAuditNativePoller_CL Parser or Table)"
+                  "text": "Query searches for outbound block rules deleted by non AI. It depends on the ZeroNetworksSegmentAuditFunction ZeroNetworksSegmentAuditNativePoller data connector and ZNSegmentAudit_CL ZNSegmentAuditNativePoller_CL data type and ZeroNetworksSegmentAuditFunction ZeroNetworksSegmentAuditNativePoller parser."
                 }
               }
             ]
