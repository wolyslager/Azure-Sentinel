[
    {
        "workbookKey": "42CrunchAPIProtectionWorkbook",
        "logoFileName": "42CrunchLogo.svg",
        "description": "Monitor and protect APIs using the 42Crunch API microfirewall",
        "dataTypesDependencies": [
            "apifirewall_log_1_CL"
        ],
        "dataConnectorsDependencies": [
            "42CrunchAPIProtection"
        ],
        "previewImagesFileNames": [
            "42CrunchInstancesBlack.png",
            "42CrunchInstancesWhite.png",
            "42CrunchRequestsBlack.png",
            "42CrunchRequestsWhite.png",
            "42CrunchStatusBlack.png",
            "42CrunchStatusWhite.png"
        ],
        "version": "1.0.0",
        "title": "42Crunch API Protection Workbook",
        "templateRelativePath": "42CrunchAPIProtectionWorkbook.json",
        "subtitle": "",
        "provider": "42Crunch"
    },
    {
        "workbookKey": "ForcepointNGFWAdvanced",
        "logoFileName": "FPAdvLogo.svg",
        "description": "Gain threat intelligence correlated security and application insights on Forcepoint NGFW (Next Generation Firewall). Monitor Forcepoint logging servers health.",
        "dataTypesDependencies": [
            "CommonSecurityLog",
            "ThreatIntelligenceIndicator"
        ],
        "dataConnectorsDependencies": [
            "ForcepointNgfw",
            "ThreatIntelligence",
			"ForcepointNgfwAma"
        ],
        "previewImagesFileNames": [
            "ForcepointNGFWAdvancedWhite.png",
            "ForcepointNGFWAdvancedBlack.png"
        ],
        "version": "1.0.0",
        "title": "Forcepoint Next Generation Firewall (NGFW) Advanced Workbook",
        "templateRelativePath": "ForcepointNGFWAdvanced.json",
        "subtitle": "",
        "provider": "Forcepoint"
    },
    {
        "workbookKey": "AzureActivityWorkbook",
        "logoFileName": "azureactivity_logo.svg",
        "description": "Gain extensive insight into your organization's Azure Activity by analyzing, and correlating all user operations and events.\nYou can learn about all user operations, trends, and anomalous changes over time.\nThis workbook gives you the ability to drill down into caller activities and summarize detected failure and warning events.",
        "dataTypesDependencies": [
            "AzureActivity"
        ],
        "dataConnectorsDependencies": [
            "AzureActivity"
        ],
        "previewImagesFileNames": [
            "AzureActivityWhite1.png",
            "AzureActivityBlack1.png"
        ],
        "version": "2.0.0",
        "title": "Azure Activity",
        "templateRelativePath": "AzureActivity.json",
        "subtitle": "",
        "provider": "Microsoft"
    },
    {
        "workbookKey": "IdentityAndAccessWorkbook",
        "logoFileName": "Microsoft_logo.svg",
        "description": "Gain insights into Identity and access operations by collecting and analyzing security logs, using the audit and sign-in logs to gather insights into use of Microsoft products.\nYou can view anomalies and trends across login events from all users and machines. This workbook also identifies suspicious entities from login and access events.",
        "dataTypesDependencies": [
            "SecurityEvent"
        ],
        "dataConnectorsDependencies": [
            "SecurityEvents",
            "WindowsSecurityEvents"
        ],
        "previewImagesFileNames": [
            "IdentityAndAccessWhite.png",
            "IdentityAndAccessBlack.png"
        ],
        "version": "1.1.0",
        "title": "Identity & Access",
        "templateRelativePath": "IdentityAndAccess.json",
        "subtitle": "",
        "provider": "Microsoft"
    },
    {
        "workbookKey": "CheckPointWorkbook",
        "logoFileName": "checkpoint_logo.svg",
        "description": "Gain insights into Check Point network activities, including number of gateways and servers, security incidents, and identify infected hosts.",
        "dataTypesDependencies": [
            "CommonSecurityLog"
        ],
        "dataConnectorsDependencies": [
            "CheckPoint"
        ],
        "previewImagesFileNames": [
            "CheckPointWhite.png",
            "CheckPointBlack.png"
        ],
        "version": "1.0.0",
        "title": "Check Point Software Technologies",
        "templateRelativePath": "CheckPoint.json",
        "subtitle": "",
        "provider": "Check Point"
    },
    {
        "workbookKey": "CiscoWorkbook",
        "logoFileName": "cisco_logo.svg",
        "description": "Gain insights into your Cisco ASA firewalls by analyzing traffic, events, and firewall operations.\nThis workbook analyzes Cisco ASA threat events and identifies suspicious ports, users, protocols and IP addresses.\nYou can learn about trends across user and data traffic directions, and drill down into the Cisco filter results.\nEasily detect attacks on your organization by monitoring management operations, such as configuration and logins.",
        "dataTypesDependencies": [
            "CommonSecurityLog"
        ],
        "dataConnectorsDependencies": [
            "CiscoASA"
        ],
        "previewImagesFileNames": [
            "CiscoWhite.png",
            "CiscoBlack.png"
        ],
        "version": "1.1.0",
        "title": "Cisco - ASA",
        "templateRelativePath": "Cisco.json",
        "subtitle": "",
        "provider": "Microsoft"
    },
    {
        "workbookKey": "PaloAltoOverviewWorkbook",
        "logoFileName": "paloalto_logo.svg",
        "description": "Gain insights and comprehensive monitoring into Palo Alto firewalls by analyzing traffic and activities.\nThis workbook correlates all Palo Alto data with threat events to identify suspicious entities and relationships.\nYou can learn about trends across user and data traffic, and drill down into Palo Alto Wildfire and filter results.",
        "dataTypesDependencies": [
            "CommonSecurityLog"
        ],
        "dataConnectorsDependencies": [
            "PaloAltoNetworks"
        ],
        "previewImagesFileNames": [
            "PaloAltoOverviewWhite1.png",
            "PaloAltoOverviewBlack1.png",
            "PaloAltoOverviewWhite2.png",
            "PaloAltoOverviewBlack2.png",
            "PaloAltoOverviewWhite3.png",
            "PaloAltoOverviewBlack3.png"
        ],
        "version": "1.2.0",
        "title": "Palo Alto overview",
        "templateRelativePath": "PaloAltoOverview.json",
        "subtitle": "",
        "provider": "Microsoft"
    },
    {
        "workbookKey": "PaloAltoNetworkThreatWorkbook",
        "logoFileName": "paloalto_logo.svg",
        "description": "Gain insights into Palo Alto network activities by analyzing threat events.\nYou can extract meaningful security information by correlating data between threats, applications, and time.\nThis workbook makes it easy to track malware, vulnerability, and virus log events.",
        "dataTypesDependencies": [
            "CommonSecurityLog"
        ],
        "dataConnectorsDependencies": [
            "PaloAltoNetworks"
        ],
        "previewImagesFileNames": [
            "PaloAltoNetworkThreatWhite1.png",
            "PaloAltoNetworkThreatBlack1.png",
            "PaloAltoNetworkThreatWhite2.png",
            "PaloAltoNetworkThreatBlack2.png"
        ],
        "version": "1.1.0",
        "title": "Palo Alto Network Threat",
        "templateRelativePath": "PaloAltoNetworkThreat.json",
        "subtitle": "",
        "provider": "Palo Alto Networks"
    },
    {
        "workbookKey": "EsetSMCWorkbook",
        "logoFileName": "eset-logo.svg",
        "description": "Visualize events and threats from Eset Security Management Center.",
        "dataTypesDependencies": [
            "eset_CL"
        ],
        "dataConnectorsDependencies": [
            "EsetSMC"
        ],
        "previewImagesFileNames": [
            "esetSMCWorkbook-black.png",
            "esetSMCWorkbook-white.png"
        ],
        "version": "1.0.0",
        "title": "Eset Security Management Center Overview",
        "templateRelativePath": "esetSMCWorkbook.json",
        "subtitle": "",
        "provider": "Community"
    },
    {
        "workbookKey": "FortigateWorkbook",
        "logoFileName": "fortinet_logo.svg",
        "description": "Gain insights into Fortigate firewalls by analyzing traffic and activities.\nThis workbook finds correlations in Fortigate threat events and identifies suspicious ports, users, protocols and IP addresses.\nYou can learn about trends across user and data traffic, and drill down into the Fortigate filter results.\nEasily detect attacks on your organization by monitoring management operations such as configuration and logins.",
        "dataTypesDependencies": [
            "CommonSecurityLog"
        ],
        "dataConnectorsDependencies": [
            "Fortinet"
        ],
        "previewImagesFileNames": [
            "FortigateWhite.png",
            "FortigateBlack.png"
        ],
        "version": "1.1.0",
        "title": "FortiGate",
        "templateRelativePath": "Fortigate.json",
        "subtitle": "",
        "provider": "Microsoft"
    },
    {
        "workbookKey": "DnsWorkbook",
        "logoFileName": "dns_logo.svg",
        "description": "Gain extensive insight into your organization's DNS by analyzing, collecting and correlating all DNS events.\nThis workbook exposes a variety of information about suspicious queries, malicious IP addresses and domain operations.",
        "dataTypesDependencies": [
            "DnsInventory",
            "DnsEvents"
        ],
        "dataConnectorsDependencies": [
            "DNS"
        ],
        "previewImagesFileNames": [
            "DnsWhite.png",
            "DnsBlack.png"
        ],
        "version": "1.3.0",
        "title": "DNS",
        "templateRelativePath": "Dns.json",
        "subtitle": "",
        "provider": "Microsoft"
    },
    {
        "workbookKey": "AzureActiveDirectorySigninLogsWorkbook",
        "logoFileName": "azureactivedirectory_logo.svg",
        "description": "Gain insights into Azure Active Directory by connecting Microsoft Sentinel and using the sign-in logs to gather insights around Azure AD scenarios. \nYou can learn about sign-in operations, such as user sign-ins and locations, email addresses, and  IP addresses of your users, as well as failed activities and the errors that triggered the failures.",
        "dataTypesDependencies": [
            "SigninLogs"
        ],
        "dataConnectorsDependencies": [
            "AzureActiveDirectory"
        ],
        "previewImagesFileNames": [
            "AADsigninBlack1.png",
            "AADsigninBlack2.png",
            "AADsigninWhite1.png",
            "AADsigninWhite2.png"
        ],
        "version": "2.4.0",
        "title": "Azure AD Sign-in logs",
        "templateRelativePath": "AzureActiveDirectorySignins.json",
        "subtitle": "",
        "provider": "Microsoft"
    },
    {
        "workbookKey": "VirtualMachinesInsightsWorkbook",
        "logoFileName": "azurevirtualmachine_logo.svg",
        "description": "Gain rich insight into your organization's virtual machines from Azure Monitor, which analyzes and correlates data in your VM network. \nYou will get visibility on your VM parameters and behavior, and will be able to trace sent and received data. \nIdentify malicious attackers and their targets, and drill down into the protocols, source and destination IP addresses,  countries, and ports the attacks occur across.",
        "dataTypesDependencies": [
            "VMConnection",
            "ServiceMapComputer_CL",
            "ServiceMapProcess_CL"
        ],
        "dataConnectorsDependencies": [],
        "previewImagesFileNames": [
            "VMInsightBlack1.png",
            "VMInsightWhite1.png"
        ],
        "version": "1.3.0",
        "title": "VM insights",
        "templateRelativePath": "VirtualMachinesInsights.json",
        "subtitle": "",
        "provider": "Microsoft"
    },
    {
        "workbookKey": "AzureActiveDirectoryAuditLogsWorkbook",
        "logoFileName": "azureactivedirectory_logo.svg",
        "description": "Gain insights into Azure Active Directory by connecting Microsoft Sentinel and using the audit logs to gather insights around Azure AD scenarios. \nYou can learn about user operations, including password and group management, device activities, and top active users and apps.",
        "dataTypesDependencies": [
            "AuditLogs"
        ],
        "dataConnectorsDependencies": [
            "AzureActiveDirectory"
        ],
        "previewImagesFileNames": [
            "AzureADAuditLogsBlack1.png",
            "AzureADAuditLogsWhite1.png"
        ],
        "version": "1.2.0",
        "title": "Azure AD Audit logs",
        "templateRelativePath": "AzureActiveDirectoryAuditLogs.json",
        "subtitle": "",
        "provider": "Microsoft"
    },
    {
        "workbookKey": "ThreatIntelligenceWorkbook",
        "logoFileName": "",
        "description": "Gain insights into threat indicators ingestion and search for indicators at scale across Microsoft 1st Party, 3rd Party, On-Premises, Hybrid, and Multi-Cloud Workloads. Indicators Search facilitates a simple interface for finding IP, File, Hash, Sender and more across your data. Seamless pivots to correlate indicators with Microsoft Sentinel: Incidents to make your threat intelligence actionable.",
        "dataTypesDependencies": [
            "ThreatIntelligenceIndicator",
            "SecurityIncident"
        ],
        "dataConnectorsDependencies": [
            "ThreatIntelligence",
            "ThreatIntelligenceTaxii"
        ],
        "previewImagesFileNames": [
            "ThreatIntelligenceWhite.png",
            "ThreatIntelligenceBlack.png"
        ],
        "version": "5.0.0",
        "title": "Threat Intelligence",
        "templateRelativePath": "ThreatIntelligence.json",
        "subtitle": "",
        "provider": "Microsoft"
    },
    {
        "workbookKey": "WebApplicationFirewallOverviewWorkbook",
        "logoFileName": "waf_logo.svg",
        "description": "Gain insights into your organization's Azure web application firewall (WAF). You will get a general overview of your application gateway firewall and application gateway access events.",
        "dataTypesDependencies": [
            "AzureDiagnostics"
        ],
        "dataConnectorsDependencies": [
            "WAF"
        ],
        "previewImagesFileNames": [
            "WAFOverviewBlack.png",
            "WAFOverviewWhite.png"
        ],
        "version": "1.1.0",
        "title": "Microsoft Web Application Firewall (WAF) - overview",
        "templateRelativePath": "WebApplicationFirewallOverview.json",
        "subtitle": "",
        "provider": "Microsoft"
    },
    {
        "workbookKey": "WebApplicationFirewallFirewallEventsWorkbook",
        "logoFileName": "waf_logo.svg",
        "description": "Gain insights into your organization's Azure web application firewall (WAF). You will get visibility in to your application gateway firewall. You can view anomalies and trends across all firewall event triggers, attack events, blocked URL addresses and more.",
        "dataTypesDependencies": [
            "AzureDiagnostics"
        ],
        "dataConnectorsDependencies": [
            "WAF"
        ],
        "previewImagesFileNames": [
            "WAFFirewallEventsBlack1.png",
            "WAFFirewallEventsBlack2.png",
            "WAFFirewallEventsWhite1.png",
            "WAFFirewallEventsWhite2.png"
        ],
        "version": "1.1.0",
        "title": "Microsoft Web Application Firewall (WAF) - firewall events",
        "templateRelativePath": "WebApplicationFirewallFirewallEvents.json",
        "subtitle": "",
        "provider": "Microsoft"
    },
    {
        "workbookKey": "WebApplicationFirewallGatewayAccessEventsWorkbook",
        "logoFileName": "waf_logo.svg",
        "description": "Gain insights into your organization's Azure web application firewall (WAF). You will get visibility in to your application gateway access events. You can view anomalies and trends across received and sent data, client IP addresses, URL addresses and more, and drill down into details.",
        "dataTypesDependencies": [
            "AzureDiagnostics"
        ],
        "dataConnectorsDependencies": [
            "WAF"
        ],
        "previewImagesFileNames": [
            "WAFGatewayAccessEventsBlack1.png",
            "WAFGatewayAccessEventsBlack2.png",
            "WAFGatewayAccessEventsWhite1.png",
            "WAFGatewayAccessEventsWhite2.png"
        ],
        "version": "1.2.0",
        "title": "Microsoft Web Application Firewall (WAF) - gateway access events",
        "templateRelativePath": "WebApplicationFirewallGatewayAccessEvents.json",
        "subtitle": "",
        "provider": "Microsoft"
    },
    {
        "workbookKey": "LinuxMachinesWorkbook",
        "logoFileName": "azurevirtualmachine_logo.svg",
        "description": "Gain insights into your workspaces' Linux machines by connecting Microsoft Sentinel and using the logs to gather insights around Linux events and errors.",
        "dataTypesDependencies": [
            "Syslog"
        ],
        "dataConnectorsDependencies": [
            "Syslog"
        ],
        "previewImagesFileNames": [
            "LinuxMachinesWhite.png",
            "LinuxMachinesBlack.png"
        ],
        "version": "1.1.0",
        "title": "Linux machines",
        "templateRelativePath": "LinuxMachines.json",
        "subtitle": "",
        "provider": "Microsoft"
    },
    {
        "workbookKey": "AzureFirewallWorkbook",
        "logoFileName": "AzFirewalls.svg",
        "description": "Gain insights into Azure Firewall events. You can learn about your application and network rules, see metrics for firewall activities across URLs, ports, and addresses across multiple workspaces.",
        "dataTypesDependencies": [
            "AzureDiagnostics"
        ],
        "dataConnectorsDependencies": [
            "AzureFirewall"
        ],
        "previewImagesFileNames": [
            "AzureFirewallWorkbookWhite1.PNG",
            "AzureFirewallWorkbookBlack1.PNG",
            "AzureFirewallWorkbookWhite2.PNG",
            "AzureFirewallWorkbookBlack2.PNG",
            "AzureFirewallWorkbookWhite3.PNG",
            "AzureFirewallWorkbookBlack3.PNG",
            "AzureFirewallWorkbookWhite4.PNG",
            "AzureFirewallWorkbookBlack4.PNG",
            "AzureFirewallWorkbookWhite5.PNG",
            "AzureFirewallWorkbookBlack5.PNG"
        ],
        "version": "1.3.0",
        "title": "Azure Firewall",
        "templateRelativePath": "AzureFirewallWorkbook.json",
        "subtitle": "",
        "provider": "Microsoft"
    },
    {
        "workbookKey": "AzureFirewallWorkbook-StructuredLogs",
        "logoFileName": "AzFirewalls.svg",
        "description": "Gain insights into Azure Firewall events using the new Structured Logs for Azure Firewall. You can learn about your application and network rules, see metrics for firewall activities across URLs, ports, and addresses across multiple workspaces.",
        "dataTypesDependencies": [
            "AZFWNetworkRule",
            "AZFWApplicationRule",
            "AZFWDnsQuery",
            "AZFWThreatIntel"
        ],
        "dataConnectorsDependencies": [
            "AzureFirewall"
        ],
        "previewImagesFileNames": [
            "AzureFirewallWorkbookWhite1.PNG",
            "AzureFirewallWorkbookBlack1.PNG",
            "AzureFirewallWorkbookWhite2.PNG",
            "AzureFirewallWorkbookBlack2.PNG",
            "AzureFirewallWorkbookWhite3.PNG",
            "AzureFirewallWorkbookBlack3.PNG",
            "AzureFirewallWorkbookWhite4.PNG",
            "AzureFirewallWorkbookBlack4.PNG",
            "AzureFirewallWorkbookWhite5.PNG",
            "AzureFirewallWorkbookBlack5.PNG"
        ],
        "version": "1.0.0",
        "title": "Azure Firewall Structured Logs",
        "templateRelativePath": "AzureFirewallWorkbook-StructuredLogs.json",
        "subtitle": "",
        "provider": "Microsoft"
    },
    {
        "workbookKey": "AzureDDoSStandardProtection",
        "logoFileName": "AzDDoS.svg",
        "description": "This workbook visualizes security-relevant Azure DDoS events across several filterable panels. Offering a summary tab, metrics and a investigate tabs across multiple workspaces.",
        "dataTypesDependencies": [
            "AzureDiagnostics"
        ],
        "dataConnectorsDependencies": [
            "DDOS"
        ],
        "previewImagesFileNames": [
            "AzureDDoSWhite1.PNG",
            "AzureDDoSBlack1.PNG",
            "AzureDDoSWhite2.PNG",
            "AzureDDoSBlack2.PNG",
            "AzureDDoSWhite2.PNG",
            "AzureDDoSBlack2.PNG"
        ],
        "version": "1.0.2",
        "title": "Azure DDoS Protection Workbook",
        "templateRelativePath": "AzDDoSStandardWorkbook.json",
        "subtitle": "",
        "provider": "Microsoft"
    },
    {
        "workbookKey": "MicrosoftCloudAppSecurityWorkbook",
        "logoFileName": "Microsoft_logo.svg",
        "description": "Using this workbook, you can identify which cloud apps are being used in your organization, gain insights from usage trends and drill down to a specific user and application.",
        "dataTypesDependencies": [
            "McasShadowItReporting"
        ],
        "dataConnectorsDependencies": [
            "MicrosoftCloudAppSecurity"
        ],
        "previewImagesFileNames": [
            "McasDiscoveryBlack.png",
            "McasDiscoveryWhite.png"
        ],
        "version": "1.2.0",
        "title": "Microsoft Cloud App Security - discovery logs",
        "templateRelativePath": "MicrosoftCloudAppSecurity.json",
        "subtitle": "",
        "provider": "Microsoft"
    },
    {
        "workbookKey": "F5BIGIPSytemMetricsWorkbook",
        "logoFileName": "f5_logo.svg",
        "description": "Gain insight into F5 BIG-IP health and performance.  This workbook provides visibility of various metrics including CPU, memory, connectivity, throughput and disk utilization.",
        "dataTypesDependencies": [
            "F5Telemetry_system_CL",
            "F5Telemetry_AVR_CL"
        ],
        "dataConnectorsDependencies": [
            "F5BigIp"
        ],
        "previewImagesFileNames": [
            "F5SMBlack.png",
            "F5SMWhite.png"
        ],
        "version": "1.1.0",
        "title": "F5 BIG-IP System Metrics",
        "templateRelativePath": "F5BIGIPSystemMetrics.json",
        "subtitle": "",
        "provider": "F5 Networks"
    },
    {
        "workbookKey": "F5NetworksWorkbook",
        "logoFileName": "f5_logo.svg",
        "description": "Gain insights into F5 BIG-IP Application Security Manager (ASM), by analyzing traffic and activities.\nThis workbook provides insight into F5's web application firewall events and identifies attack traffic patterns across multiple ASM instances as well as overall BIG-IP health.",
        "dataTypesDependencies": [
            "F5Telemetry_LTM_CL",
            "F5Telemetry_system_CL",
            "F5Telemetry_ASM_CL"
        ],
        "dataConnectorsDependencies": [
            "F5BigIp"
        ],
        "previewImagesFileNames": [
            "F5White.png",
            "F5Black.png"
        ],
        "version": "1.1.0",
        "title": "F5 BIG-IP ASM",
        "templateRelativePath": "F5Networks.json",
        "subtitle": "",
        "provider": "F5 Networks"
    },
    {
        "workbookKey": "AzureNetworkWatcherWorkbook",
        "logoFileName": "networkwatcher_logo.svg",
        "description": "Gain deeper understanding of your organization's Azure network traffic by analyzing, and correlating Network Security Group flow logs. \nYou can trace malicious traffic flows, and drill down into their protocols, source and destination IP addresses, machines, countries, and subnets. \nThis workbook also helps you protect your network by identifying weak NSG rules.",
        "dataTypesDependencies": [
            "AzureNetworkAnalytics_CL"
        ],
        "dataConnectorsDependencies": [],
        "previewImagesFileNames": [
            "AzureNetworkWatcherWhite.png",
            "AzureNetworkWatcherBlack.png"
        ],
        "version": "1.1.0",
        "title": "Azure Network Watcher",
        "templateRelativePath": "AzureNetworkWatcher.json",
        "subtitle": "",
        "provider": "Microsoft"
    },
    {
        "workbookKey": "ZscalerFirewallWorkbook",
        "logoFileName": "zscaler_logo.svg",
        "description": "Gain insights into your ZIA cloud firewall logs by connecting to Microsoft Sentinel.\nThe Zscaler firewall overview workbook provides an overview and ability to drill down into all cloud firewall activity in your Zscaler instance including non-web related networking events, security events, firewall rules, and bandwidth consumption",
        "dataTypesDependencies": [
            "CommonSecurityLog"
        ],
        "dataConnectorsDependencies": [
            "Zscaler"
        ],
        "previewImagesFileNames": [
            "ZscalerFirewallWhite1.png",
            "ZscalerFirewallBlack1.png",
            "ZscalerFirewallWhite2.png",
            "ZscalerFirewallBlack2.png"
        ],
        "version": "1.1.0",
        "title": "Zscaler Firewall",
        "templateRelativePath": "ZscalerFirewall.json",
        "subtitle": "",
        "provider": "Zscaler"
    },
    {
        "workbookKey": "ZscalerWebOverviewWorkbook",
        "logoFileName": "zscaler_logo.svg",
        "description": "Gain insights into your ZIA web logs by connecting to Microsoft Sentinel.\nThe Zscaler web overview workbook provides a bird's eye view and ability to drill down into all the security and networking events related to web transactions, types of devices, and bandwidth consumption.",
        "dataTypesDependencies": [
            "CommonSecurityLog"
        ],
        "dataConnectorsDependencies": [
            "Zscaler"
        ],
        "previewImagesFileNames": [
            "ZscalerWebOverviewWhite.png",
            "ZscalerWebOverviewBlack.png"
        ],
        "version": "1.1.0",
        "title": "Zscaler Web Overview",
        "templateRelativePath": "ZscalerWebOverview.json",
        "subtitle": "",
        "provider": "Zscaler"
    },
    {
        "workbookKey": "ZscalerThreatsOverviewWorkbook",
        "logoFileName": "zscaler_logo.svg",
        "description": "Gain insights into threats blocked by Zscaler Internet access on your network.\nThe Zscaler threat overview workbook shows your entire threat landscape including blocked malware, IPS/AV rules, and blocked cloud apps. Threats are displayed by threat categories, filetypes, inbound vs outbound threats, usernames, user location, and more.",
        "dataTypesDependencies": [
            "CommonSecurityLog"
        ],
        "dataConnectorsDependencies": [
            "Zscaler"
        ],
        "previewImagesFileNames": [
            "ZscalerThreatsWhite.png",
            "ZscalerThreatsBlack.png"
        ],
        "version": "1.2.0",
        "title": "Zscaler Threats",
        "templateRelativePath": "ZscalerThreats.json",
        "subtitle": "",
        "provider": "Zscaler"
    },
    {
        "workbookKey": "ZscalerOffice365AppsWorkbook",
        "logoFileName": "zscaler_logo.svg",
        "description": "Gain insights into Office 365 use on your network.\nThe Zscaler Office 365 overview workbook shows you the Microsoft apps running on your network and their individual bandwidth consumption. It also helps identify phishing attempts in which attackers disguised themselves as Microsoft services.",
        "dataTypesDependencies": [
            "CommonSecurityLog"
        ],
        "dataConnectorsDependencies": [
            "Zscaler"
        ],
        "previewImagesFileNames": [
            "ZscalerOffice365White.png",
            "ZscalerOffice365Black.png"
        ],
        "version": "1.1.0",
        "title": "Zscaler Office365 Apps",
        "templateRelativePath": "ZscalerOffice365Apps.json",
        "subtitle": "",
        "provider": "Zscaler"
    },
    {
        "workbookKey": "InsecureProtocolsWorkbook",
        "logoFileName": "Microsoft_logo.svg",
        "description": "Gain insights into insecure protocol traffic by collecting and analyzing security events from Microsoft products.\nYou can view analytics and quickly identify use of weak authentication as well as sources of legacy protocol traffic, like NTLM and SMBv1.\nYou will also have the ability to monitor use of weak ciphers, allowing you to find weak spots in your organization's security.",
        "dataTypesDependencies": [
            "SecurityEvent",
            "Event",
            "SigninLogs"
        ],
        "dataConnectorsDependencies": [
            "SecurityEvents",
            "AzureActiveDirectory",
            "WindowsSecurityEvents"
        ],
        "previewImagesFileNames": [
            "InsecureProtocolsWhite1.png",
            "InsecureProtocolsBlack1.png",
            "InsecureProtocolsWhite2.png",
            "InsecureProtocolsBlack2.png"
        ],
        "version": "2.1.0",
        "title": "Insecure Protocols",
        "templateRelativePath": "InsecureProtocols.json",
        "subtitle": "",
        "provider": "Microsoft"
    },
    {
        "workbookKey": "AmazonWebServicesNetworkActivitiesWorkbook",
        "logoFileName": "amazon_web_services_Logo.svg",
        "description": "Gain insights into AWS network related resource activities, including the creation, update, and deletions of security groups, network ACLs and routes, gateways, elastic load balancers, VPCs, subnets, and network interfaces.",
        "dataTypesDependencies": [
            "AWSCloudTrail"
        ],
        "dataConnectorsDependencies": [
            "AWS"
        ],
        "previewImagesFileNames": [
            "AwsNetworkActivitiesWhite.png",
            "AwsNetworkActivitiesBlack.png"
        ],
        "version": "1.0.0",
        "title": "AWS Network Activities",
        "templateRelativePath": "AmazonWebServicesNetworkActivities.json",
        "subtitle": "",
        "provider": "Microsoft"
    },
    {
        "workbookKey": "AmazonWebServicesUserActivitiesWorkbook",
        "logoFileName": "amazon_web_services_Logo.svg",
        "description": "Gain insights into AWS user activities, including failed sign-in attempts, IP addresses, regions, user agents, and identity types, as well as potential malicious user activities with assumed roles.",
        "dataTypesDependencies": [
            "AWSCloudTrail"
        ],
        "dataConnectorsDependencies": [
            "AWS"
        ],
        "previewImagesFileNames": [
            "AwsUserActivitiesWhite.png",
            "AwsUserActivitiesBlack.png"
        ],
        "version": "1.0.0",
        "title": "AWS User Activities",
        "templateRelativePath": "AmazonWebServicesUserActivities.json",
        "subtitle": "",
        "provider": "Microsoft"
    },
    {
        "workbookKey": "TrendMicroDeepSecurityAttackActivityWorkbook",
        "logoFileName": "trendmicro_logo.svg",
        "description": "Visualize and gain insights into the MITRE ATT&CK related activity detected by Trend Micro Deep Security.",
        "dataTypesDependencies": [
            "CommonSecurityLog"
        ],
        "dataConnectorsDependencies": [
            "TrendMicro"
        ],
        "previewImagesFileNames": [
            "TrendMicroDeepSecurityAttackActivityWhite.png",
            "TrendMicroDeepSecurityAttackActivityBlack.png"
        ],
        "version": "1.0.0",
        "title": "Trend Micro Deep Security ATT&CK Related Activity",
        "templateRelativePath": "TrendMicroDeepSecurityAttackActivity.json",
        "subtitle": "",
        "provider": "Trend Micro"
    },
    {
        "workbookKey": "TrendMicroDeepSecurityOverviewWorkbook",
        "logoFileName": "trendmicro_logo.svg",
        "description": "Gain insights into your Trend Micro Deep Security security event data by visualizing your Deep Security Anti-Malware, Firewall, Integrity Monitoring, Intrusion Prevention, Log Inspection, and Web Reputation event data.",
        "dataTypesDependencies": [
            "CommonSecurityLog"
        ],
        "dataConnectorsDependencies": [
            "TrendMicro"
        ],
        "previewImagesFileNames": [
            "TrendMicroDeepSecurityOverviewWhite1.png",
            "TrendMicroDeepSecurityOverviewBlack1.png",
            "TrendMicroDeepSecurityOverviewWhite2.png",
            "TrendMicroDeepSecurityOverviewBlack2.png"
        ],
        "version": "1.0.0",
        "title": "Trend Micro Deep Security Events",
        "templateRelativePath": "TrendMicroDeepSecurityOverview.json",
        "subtitle": "",
        "provider": "Trend Micro"
    },
    {
        "workbookKey": "ExtraHopDetectionSummaryWorkbook",
        "logoFileName": "extrahop_logo.svg",
        "description": "Gain insights into ExtraHop Reveal(x) detections by analyzing traffic and activities.\nThis workbook provides an overview of security detections in your organization's network, including high-risk detections and top participants.",
        "dataTypesDependencies": [
            "CommonSecurityLog"
        ],
        "dataConnectorsDependencies": [
            "ExtraHopNetworks"
        ],
        "previewImagesFileNames": [
            "ExtrahopWhite.png",
            "ExtrahopBlack.png"
        ],
        "version": "1.0.0",
        "title": "ExtraHop",
        "templateRelativePath": "ExtraHopDetectionSummary.json",
        "subtitle": "",
        "provider": "ExtraHop Networks"
    },
    {
        "workbookKey": "BarracudaCloudFirewallWorkbook",
        "logoFileName": "barracuda_logo.svg",
        "description": "Gain insights into your Barracuda CloudGen Firewall by analyzing firewall operations and events.\nThis workbook provides insights into rule enforcement, network activities, including number of connections, top users, and helps you identify applications that are popular on your network.",
        "dataTypesDependencies": [
            "CommonSecurityLog",
            "Syslog"
        ],
        "dataConnectorsDependencies": [
            "BarracudaCloudFirewall"
        ],
        "previewImagesFileNames": [
            "BarracudaWhite1.png",
            "BarracudaBlack1.png",
            "BarracudaWhite2.png",
            "BarracudaBlack2.png"
        ],
        "version": "1.0.0",
        "title": "Barracuda CloudGen FW",
        "templateRelativePath": "Barracuda.json",
        "subtitle": "",
        "provider": "Barracuda"
    },
    {
        "workbookKey": "CitrixWorkbook",
        "logoFileName": "citrix_logo.svg",
        "description": "Citrix Analytics for Security aggregates and correlates information across network traffic, users, files and endpoints in Citrix environments. This generates actionable insights that enable Citrix administrators and security teams to remediate user security threats through automation while optimizing IT operations. Machine learning and artificial intelligence empowers Citrix Analytics for Security to identify and take automated action to prevent data exfiltration. While delivered as a cloud service, Citrix Analytics for Security can generate insights from resources located on-premises, in the cloud, or in hybrid architectures. The Citrix Analytics Workbook further enhances the value of both your Citrix Analytics for Security and Microsoft Sentinel. The Workbook enables you to integrate data sources together, helping you gain even richer insights. It also gives Security Operations (SOC) teams the ability to correlate data from disparate logs, helping you identify and proactively remediate security risk quickly. Additionally, valuable dashboards that were unique to the Citrix Analytics for Security can now be implemented in Sentinel. You can also create new custom Workbooks that were not previously available, helping extend the value of both investments.",
        "dataTypesDependencies": [
            "CitrixAnalytics_userProfile_CL",
            "CitrixAnalytics_riskScoreChange_CL",
            "CitrixAnalytics_indicatorSummary_CL",
            "CitrixAnalytics_indicatorEventDetails_CL"
        ],
        "dataConnectorsDependencies": [
            "Citrix"
        ],
        "previewImagesFileNames": [
            "CitrixWhite.png",
            "CitrixBlack.png"
        ],
        "version": "2.1.0",
        "title": "Citrix Analytics",
        "templateRelativePath": "Citrix.json",
        "subtitle": "",
        "provider": "Citrix Systems Inc."
    },
    {
        "workbookKey": "OneIdentityWorkbook",
        "logoFileName": "oneIdentity_logo.svg",
        "description": "This simple workbook gives an overview of sessions going through your SafeGuard for Privileged Sessions device.",
        "dataTypesDependencies": [
            "CommonSecurityLog"
        ],
        "dataConnectorsDependencies": [
            "OneIdentity"
        ],
        "previewImagesFileNames": [
            "OneIdentityWhite.png",
            "OneIdentityBlack.png"
        ],
        "version": "1.0.0",
        "title": "One Identity",
        "templateRelativePath": "OneIdentity.json",
        "subtitle": "",
        "provider": "One Identity LLC."
    },
    {
        "workbookKey": "SecurityStatusWorkbook",
        "logoFileName": "",
        "description": "This workbook gives an overview of Security Settings for VMs and Azure Arc.",
        "dataTypesDependencies": [
            "CommonSecurityLog",
            "SecurityEvent",
            "Syslog"
        ],
        "dataConnectorsDependencies": [],
        "previewImagesFileNames": [
            "AzureSentinelSecurityStatusBlack.png",
            "AzureSentinelSecurityStatusWhite.png"
        ],
        "version": "1.3.0",
        "title": "Security Status",
        "templateRelativePath": "SecurityStatus.json",
        "subtitle": "",
        "provider": "Microsoft"
    },
    {
        "workbookKey": "AzureSentinelSecurityAlertsWorkbook",
        "logoFileName": "Azure_Sentinel.svg",
        "description": "Security Alerts dashboard for alerts in your Microsoft Sentinel environment.",
        "dataTypesDependencies": [
            "SecurityAlert"
        ],
        "dataConnectorsDependencies": [],
        "previewImagesFileNames": [
            "AzureSentinelSecurityAlertsWhite.png",
            "AzureSentinelSecurityAlertsBlack.png"
        ],
        "version": "1.1.0",
        "title": "Security Alerts",
        "templateRelativePath": "AzureSentinelSecurityAlerts.json",
        "subtitle": "",
        "provider": "Microsoft"
    },
    {
        "workbookKey": "SquadraTechnologiesSecRMMWorkbook",
        "logoFileName": "SquadraTechnologiesLogo.svg",
        "description": "This workbook gives an overview of security data for removable storage activity such as USB thumb drives and USB connected mobile devices.",
        "dataTypesDependencies": [
            "secRMM_CL"
        ],
        "dataConnectorsDependencies": [
            "SquadraTechnologiesSecRmm"
        ],
        "previewImagesFileNames": [
            "SquadraTechnologiesSecRMMWhite.PNG",
            "SquadraTechnologiesSecRMMBlack.PNG"
        ],
        "version": "1.0.0",
        "title": "Squadra Technologies SecRMM - USB removable storage security",
        "templateRelativePath": "SquadraTechnologiesSecRMM.json",
        "subtitle": "",
        "provider": "Squadra Technologies"
    },
    {
        "workbookKey": "IoT-Alerts",
        "logoFileName": "IoTIcon.svg",
        "description": "Gain insights into your IoT data workloads from Azure IoT Hub managed deployments, monitor alerts across all your IoT Hub deployments, detect devices at risk and act upon potential threats.",
        "dataTypesDependencies": [
            "SecurityAlert"
        ],
        "dataConnectorsDependencies": [
            "IoT"
        ],
        "previewImagesFileNames": [
            "IOTBlack1.png",
            "IOTWhite1.png"
        ],
        "version": "1.2.0",
        "title": "Azure Defender for IoT Alerts",
        "templateRelativePath": "IOT_Alerts.json",
        "subtitle": "",
        "provider": "Microsoft"
    },
    {
        "workbookKey": "IoTAssetDiscovery",
        "logoFileName": "IoTIcon.svg",
        "description": "IoT Devices asset discovery from Firewall logs By Azure Defender for IoT",
        "dataTypesDependencies": [
            "CommonSecurityLog"
        ],
        "dataConnectorsDependencies": [
            "Fortinet"
        ],
        "previewImagesFileNames": [
            "workbook-iotassetdiscovery-screenshot-Black.PNG",
            "workbook-iotassetdiscovery-screenshot-White.PNG"
        ],
        "version": "1.0.0",
        "title": "IoT Asset Discovery",
        "templateRelativePath": "IoTAssetDiscovery.json",
        "subtitle": "",
        "provider": "Microsoft"
    },
    {
        "workbookKey": "ForcepointCASBWorkbook",
        "logoFileName": "FP_Green_Emblem_RGB-01.svg",
        "description": "Get insights on user risk with the Forcepoint CASB (Cloud Access Security Broker) workbook.",
        "dataTypesDependencies": [
            "CommonSecurityLog"
        ],
        "dataConnectorsDependencies": [
            "ForcepointCasb",
			"ForcepointCasbAma"
        ],
        "previewImagesFileNames": [
            "ForcepointCASBWhite.png",
            "ForcepointCASBBlack.png"
        ],
        "version": "1.0.0",
        "title": "Forcepoint Cloud Access Security Broker (CASB)",
        "templateRelativePath": "ForcepointCASB.json",
        "subtitle": "",
        "provider": "Forcepoint"
    },
    {
        "workbookKey": "ForcepointNGFWWorkbook",
        "logoFileName": "FP_Green_Emblem_RGB-01.svg",
        "description": "Get insights on firewall activities with the Forcepoint NGFW (Next Generation Firewall) workbook.",
        "dataTypesDependencies": [
            "CommonSecurityLog"
        ],
        "dataConnectorsDependencies": [
            "ForcepointNgfw",
			"ForcepointNgfwAma"
        ],
        "previewImagesFileNames": [
            "ForcepointNGFWWhite.png",
            "ForcepointNGFWBlack.png"
        ],
        "version": "1.0.0",
        "title": "Forcepoint Next Generation Firewall (NGFW)",
        "templateRelativePath": "ForcepointNGFW.json",
        "subtitle": "",
        "provider": "Forcepoint"
    },
    {
        "workbookKey": "ForcepointDLPWorkbook",
        "logoFileName": "FP_Green_Emblem_RGB-01.svg",
        "description": "Get insights on DLP incidents with the Forcepoint DLP (Data Loss Prevention) workbook.",
        "dataTypesDependencies": [
            "ForcepointDLPEvents_CL"
        ],
        "dataConnectorsDependencies": [
            "ForcepointDlp"
        ],
        "previewImagesFileNames": [
            "ForcepointDLPWhite.png",
            "ForcepointDLPBlack.png"
        ],
        "version": "1.0.0",
        "title": "Forcepoint Data Loss Prevention (DLP)",
        "templateRelativePath": "ForcepointDLP.json",
        "subtitle": "",
        "provider": "Forcepoint"
    },
    {
        "workbookKey": "ZimperiumMTDWorkbook",
        "logoFileName": "ZIMPERIUM-logo_square2.svg",
        "description": "This workbook provides insights on Zimperium Mobile Threat Defense (MTD) threats and mitigations.",
        "dataTypesDependencies": [
            "ZimperiumThreatLog_CL",
            "ZimperiumMitigationLog_CL"
        ],
        "dataConnectorsDependencies": [
            "ZimperiumMtdAlerts"
        ],
        "previewImagesFileNames": [
            "ZimperiumWhite.png",
            "ZimperiumBlack.png"
        ],
        "version": "1.0.0",
        "title": "Zimperium Mobile Threat Defense (MTD)",
        "templateRelativePath": "ZimperiumWorkbooks.json",
        "subtitle": "",
        "provider": "Zimperium"
    },
    {
        "workbookKey": "AzureAuditActivityAndSigninWorkbook",
        "logoFileName": "azureactivedirectory_logo.svg",
        "description": "Gain insights into Azure Active Directory Audit, Activity and Signins with one workbook. This workbook can be used by Security and Azure administrators.",
        "dataTypesDependencies": [
            "AzureActivity",
            "AuditLogs",
            "SigninLogs"
        ],
        "dataConnectorsDependencies": [
            "AzureActiveDirectory"
        ],
        "previewImagesFileNames": [
            "AzureAuditActivityAndSigninWhite1.png",
            "AzureAuditActivityAndSigninWhite2.png",
            "AzureAuditActivityAndSigninBlack1.png",
            "AzureAuditActivityAndSigninBlack2.png"
        ],
        "version": "1.2.0",
        "title": "Azure AD Audit, Activity and Sign-in logs",
        "templateRelativePath": "AzureAuditActivityAndSignin.json",
        "subtitle": "",
        "provider": "Microsoft Sentinel community"
    },
    {
        "workbookKey": "WindowsFirewall",
        "logoFileName": "Microsoft_logo.svg",
        "description": "Gain insights into Windows Firewall logs in combination with security and Azure signin logs",
        "dataTypesDependencies": [
            "WindowsFirewall",
            "SecurityEvent",
            "SigninLogs"
        ],
        "dataConnectorsDependencies": [
            "SecurityEvents",
            "WindowsFirewall",
            "WindowsSecurityEvents"
        ],
        "previewImagesFileNames": [
            "WindowsFirewallWhite1.png",
            "WindowsFirewallWhite2.png",
            "WindowsFirewallBlack1.png",
            "WindowsFirewallBlack2.png"
        ],
        "version": "1.0.0",
        "title": "Windows Firewall",
        "templateRelativePath": "WindowsFirewall.json",
        "subtitle": "",
        "provider": "Microsoft Sentinel community"
    },
    {
        "workbookKey": "EventAnalyzerwWorkbook",
        "logoFileName": "",
        "description": "The Event Analyzer workbook allows to explore, audit and speed up analysis of Windows Event Logs, including all event details and attributes, such as security, application, system, setup, directory service, DNS and others.",
        "dataTypesDependencies": [
            "SecurityEvent"
        ],
        "dataConnectorsDependencies": [
            "SecurityEvents",
            "WindowsSecurityEvents"
        ],
        "previewImagesFileNames": [
            "EventAnalyzer-Workbook-White.png",
            "EventAnalyzer-Workbook-Black.png"
        ],
        "version": "1.0.0",
        "title": "Event Analyzer",
        "templateRelativePath": "EventAnalyzer.json",
        "subtitle": "",
        "provider": "Microsoft Sentinel community"
    },
    {
        "workbookKey": "ASC-ComplianceandProtection",
        "logoFileName": "",
        "description": "Gain insight into regulatory compliance, alert trends, security posture, and more with this workbook based on Azure Security Center data.",
        "dataTypesDependencies": [
            "SecurityAlert",
            "ProtectionStatus",
            "SecurityRecommendation",
            "SecurityBaseline",
            "SecurityBaselineSummary",
            "Update",
            "ConfigurationChange"
        ],
        "dataConnectorsDependencies": [
            "AzureSecurityCenter"
        ],
        "previewImagesFileNames": [
            "ASCCaPBlack.png",
            "ASCCaPWhite.png"
        ],
        "version": "1.2.0",
        "title": "ASC Compliance and Protection",
        "templateRelativePath": "ASC-ComplianceandProtection.json",
        "subtitle": "",
        "provider": "Microsoft Sentinel community"
    },
    {
        "workbookKey": "AIVectraDetectWorkbook",
        "logoFileName": "AIVectraDetect.svg",
        "description": "Start investigating network attacks surfaced by Vectra Detect directly from Sentinel. View critical hosts, accounts, campaigns and detections. Also monitor Vectra system health and audit logs.",
        "dataTypesDependencies": [
            "CommonSecurityLog"
        ],
        "dataConnectorsDependencies": [
            "AIVectraDetect"
        ],
        "previewImagesFileNames": [
            "AIVectraDetectWhite1.png",
            "AIVectraDetectBlack1.png"
        ],
        "version": "1.1.1",
        "title": "Vectra AI Detect",
        "templateRelativePath": "AIVectraDetectWorkbook.json",
        "subtitle": "",
        "provider": "Vectra AI"
    },
    {
        "workbookKey": "Perimeter81OverviewWorkbook",
        "logoFileName": "Perimeter81_Logo.svg",
        "description": "Gain insights and comprehensive monitoring into your Perimeter 81 account by analyzing activities.",
        "dataTypesDependencies": [
            "Perimeter81_CL"
        ],
        "dataConnectorsDependencies": [
            "Perimeter81ActivityLogs"
        ],
        "previewImagesFileNames": [
            "Perimeter81OverviewWhite1.png",
            "Perimeter81OverviewBlack1.png",
            "Perimeter81OverviewWhite2.png",
            "Perimeter81OverviewBlack2.png"
        ],
        "version": "1.0.0",
        "title": "Perimeter 81 Overview",
        "templateRelativePath": "Perimeter81OverviewWorkbook.json",
        "subtitle": "",
        "provider": "Perimeter 81"
    },
    {
        "workbookKey": "SymantecProxySGWorkbook",
        "logoFileName": "symantec_logo.svg",
        "description": "Gain insight into Symantec ProxySG by analyzing, collecting and correlating proxy data.\nThis workbook provides visibility into ProxySG Access logs",
        "dataTypesDependencies": [
            "Syslog"
        ],
        "dataConnectorsDependencies": [
            "SymantecProxySG"
        ],
        "previewImagesFileNames": [
            "SymantecProxySGWhite.png",
            "SymantecProxySGBlack.png"
        ],
        "version": "1.0.0",
        "title": "Symantec ProxySG",
        "templateRelativePath": "SymantecProxySG.json",
        "subtitle": "",
        "provider": "Symantec"
    },
    {
        "workbookKey": "IllusiveASMWorkbook",
        "logoFileName": "illusive_logo_workbook.svg",
        "description": "Gain insights into your organization's Cyber Hygiene and Attack Surface risk.\nIllusive ASM automates discovery and clean-up of credential violations, allows drill-down inspection of pathways to critical assets, and provides risk insights that inform intelligent decision-making to reduce attacker mobility.",
        "dataTypesDependencies": [
            "CommonSecurityLog"
        ],
        "dataConnectorsDependencies": [
            "illusiveAttackManagementSystem"
        ],
        "previewImagesFileNames": [
            "IllusiveASMWhite.png",
            "IllusiveASMBlack.png"
        ],
        "version": "1.0.0",
        "title": "Illusive ASM Dashboard",
        "templateRelativePath": "IllusiveASM.json",
        "subtitle": "",
        "provider": "Illusive"
    },
    {
        "workbookKey": "IllusiveADSWorkbook",
        "logoFileName": "illusive_logo_workbook.svg",
        "description": "Gain insights into unauthorized lateral movement in your organization's network.\nIllusive ADS is designed to paralyzes attackers and eradicates in-network threats by creating a hostile environment for the attackers across all the layers of the attack surface.",
        "dataTypesDependencies": [
            "CommonSecurityLog"
        ],
        "dataConnectorsDependencies": [
            "illusiveAttackManagementSystem"
        ],
        "previewImagesFileNames": [
            "IllusiveADSWhite.png",
            "IllusiveADSBlack.png"
        ],
        "version": "1.0.0",
        "title": "Illusive ADS Dashboard",
        "templateRelativePath": "IllusiveADS.json",
        "subtitle": "",
        "provider": "Illusive"
    },
    {
        "workbookKey": "PulseConnectSecureWorkbook",
        "logoFileName": "",
        "description": "Gain insight into Pulse Secure VPN by analyzing, collecting and correlating vulnerability data.\nThis workbook provides visibility into user VPN activities",
        "dataTypesDependencies": [
            "Syslog"
        ],
        "dataConnectorsDependencies": [
            "PulseConnectSecure"
        ],
        "previewImagesFileNames": [
            "PulseConnectSecureWhite.png",
            "PulseConnectSecureBlack.png"
        ],
        "version": "1.0.0",
        "title": "Pulse Connect Secure",
        "templateRelativePath": "PulseConnectSecure.json",
        "subtitle": "",
        "provider": "Pulse Secure"
    },
    {
        "workbookKey": "InfobloxNIOSWorkbook",
        "logoFileName": "infoblox_logo.svg",
        "description": "Gain insight into Infoblox NIOS by analyzing, collecting and correlating DHCP and DNS data.\nThis workbook provides visibility into DHCP and DNS traffic",
        "dataTypesDependencies": [
            "Syslog"
        ],
        "dataConnectorsDependencies": [
            "InfobloxNIOS"
        ],
        "previewImagesFileNames": [],
        "version": "1.1.0",
        "title": "Infoblox NIOS",
        "templateRelativePath": "Infoblox-Workbook-V2.json",
        "subtitle": "",
        "provider": "Infoblox"
    },
    {
        "workbookKey": "SymantecVIPWorkbook",
        "logoFileName": "symantec_logo.svg",
        "description": "Gain insight into Symantec VIP by analyzing, collecting and correlating strong authentication data.\nThis workbook provides visibility into user authentications",
        "dataTypesDependencies": [
            "Syslog"
        ],
        "dataConnectorsDependencies": [
            "SymantecVIP"
        ],
        "previewImagesFileNames": [
            "SymantecVIPWhite.png",
            "SymantecVIPBlack.png"
        ],
        "version": "1.0.0",
        "title": "Symantec VIP",
        "templateRelativePath": "SymantecVIP.json",
        "subtitle": "",
        "provider": "Symantec"
    },
    {
        "workbookKey": "ProofPointTAPWorkbook",
        "logoFileName": "proofpointlogo.svg",
        "description": "Gain extensive insight into Proofpoint Targeted Attack Protection (TAP) by analyzing, collecting and correlating TAP log events.\nThis workbook provides visibility into message and click events that were permitted, delivered, or blocked",
        "dataTypesDependencies": [
            "ProofPointTAPMessagesBlocked_CL",
            "ProofPointTAPMessagesDelivered_CL",
            "ProofPointTAPClicksPermitted_CL",
            "ProofPointTAPClicksBlocked_CL"
        ],
        "dataConnectorsDependencies": [
            "ProofpointTAP"
        ],
        "previewImagesFileNames": [
            "ProofpointTAPWhite.png",
            "ProofpointTAPBlack.png"
        ],
        "version": "1.0.0",
        "title": "Proofpoint TAP",
        "templateRelativePath": "ProofpointTAP.json",
        "subtitle": "",
        "provider": "Proofpoint"
    },
    {
        "workbookKey": "QualysVMV2Workbook",
        "logoFileName": "qualys_logo.svg",
        "description": "Gain insight into Qualys Vulnerability Management by analyzing, collecting and correlating vulnerability data.\nThis workbook provides visibility into vulnerabilities detected from vulnerability scans",
        "dataTypesDependencies": [
            "QualysHostDetectionV2_CL"
        ],
        "dataConnectorsDependencies": [
            "QualysVulnerabilityManagement"
        ],
        "previewImagesFileNames": [
            "QualysVMWhite.png",
            "QualysVMBlack.png"
        ],
        "version": "1.0.0",
        "title": "Qualys Vulnerability Management",
        "templateRelativePath": "QualysVMv2.json",
        "subtitle": "",
        "provider": "Qualys"
    },
    {
        "workbookKey": "GitHubSecurityWorkbook",
        "logoFileName": "GitHub.svg",
        "description": "Gain insights to GitHub activities that may be interesting for security.",
        "dataTypesDependencies": [
            "Github_CL",
            "GitHubRepoLogs_CL"
        ],
        "dataConnectorsDependencies": [],
        "previewImagesFileNames": [
            "GitHubSecurityWhite.png",
            "GitHubSecurityBlack.png"
        ],
        "version": "1.0.0",
        "title": "GitHub Security",
        "templateRelativePath": "GitHubSecurityWorkbook.json",
        "subtitle": "",
        "provider": "Microsoft Sentinel community"
    },
    {
        "workbookKey": "VisualizationDemo",
        "logoFileName": "",
        "description": "Learn and explore the many ways of displaying information within Microsoft Sentinel workbooks",
        "dataTypesDependencies": [
            "SecurityAlert"
        ],
        "dataConnectorsDependencies": [],
        "previewImagesFileNames": [
            "VisualizationDemoBlack.png",
            "VisualizationDemoWhite.png"
        ],
        "version": "1.0.0",
        "title": "Visualizations Demo",
        "templateRelativePath": "VisualizationDemo.json",
        "subtitle": "",
        "provider": "Microsoft Sentinel Community"
    },
    {
        "workbookKey": "SophosXGFirewallWorkbook",
        "logoFileName": "sophos_logo.svg",
        "description": "Gain insight into Sophos XG Firewall by analyzing, collecting and correlating firewall data.\nThis workbook provides visibility into network traffic",
        "dataTypesDependencies": [
            "Syslog"
        ],
        "dataConnectorsDependencies": [
            "SophosXGFirewall"
        ],
        "previewImagesFileNames": [
            "SophosXGFirewallWhite.png",
            "SophosXGFirewallBlack.png"
        ],
        "version": "1.0.0",
        "title": "Sophos XG Firewall",
        "templateRelativePath": "SophosXGFirewall.json",
        "subtitle": "",
        "provider": "Sophos"
    },
    {
        "workbookKey": "SysmonThreatHuntingWorkbook",
        "logoFileName": "",
        "description": "Simplify your threat hunts using Sysmon data mapped to MITRE ATT&CK data. This workbook gives you the ability to drilldown into system activity based on known ATT&CK techniques as well as other threat hunting entry points such as user activity, network connections or virtual machine Sysmon events.\nPlease note that for this workbook to work you must have deployed Sysmon on your virtual machines in line with the instructions at https://github.com/BlueTeamLabs/sentinel-attack/wiki/Onboarding-sysmon-data-to-Azure-Sentinel",
        "dataTypesDependencies": [
            "Event"
        ],
        "dataConnectorsDependencies": [],
        "previewImagesFileNames": [
            "SysmonThreatHuntingWhite1.png",
            "SysmonThreatHuntingBlack1.png"
        ],
        "version": "1.4.0",
        "title": "Sysmon Threat Hunting",
        "templateRelativePath": "SysmonThreatHunting.json",
        "subtitle": "",
        "provider": "Microsoft Sentinel community"
    },
    {
        "workbookKey": "WebApplicationFirewallWAFTypeEventsWorkbook",
        "logoFileName": "webapplicationfirewall(WAF)_logo.svg",
        "description": "Gain insights into your organization's Azure web application firewall (WAF) across various services such as Azure Front Door Service and Application Gateway. You can view event triggers, full messages, attacks over time, among other data. Several aspects of the workbook are interactable to allow users to further understand their data",
        "dataTypesDependencies": [
            "AzureDiagnostics"
        ],
        "dataConnectorsDependencies": [
            "WAF"
        ],
        "previewImagesFileNames": [
            "WAFFirewallWAFTypeEventsBlack1.PNG",
            "WAFFirewallWAFTypeEventsBlack2.PNG",
            "WAFFirewallWAFTypeEventsBlack3.PNG",
            "WAFFirewallWAFTypeEventsBlack4.PNG",
            "WAFFirewallWAFTypeEventsWhite1.png",
            "WAFFirewallWAFTypeEventsWhite2.PNG",
            "WAFFirewallWAFTypeEventsWhite3.PNG",
            "WAFFirewallWAFTypeEventsWhite4.PNG"
        ],
        "version": "1.1.0",
        "title": "Microsoft Web Application Firewall (WAF) - Azure WAF",
        "templateRelativePath": "WebApplicationFirewallWAFTypeEvents.json",
        "subtitle": "",
        "provider": "Microsoft"
    },
    {
        "workbookKey": "OrcaAlertsOverviewWorkbook",
        "logoFileName": "Orca_logo.svg",
        "description": "A visualized overview of Orca security alerts.\nExplore, analize and learn about your security posture using Orca alerts Overview",
        "dataTypesDependencies": [
            "OrcaAlerts_CL"
        ],
        "dataConnectorsDependencies": [
            "OrcaSecurityAlerts"
        ],
        "previewImagesFileNames": [
            "OrcaAlertsWhite.png",
            "OrcaAlertsBlack.png"
        ],
        "version": "1.1.0",
        "title": "Orca alerts overview",
        "templateRelativePath": "OrcaAlerts.json",
        "subtitle": "",
        "provider": "Orca Security"
    },
    {
        "workbookKey": "CyberArkWorkbook",
        "logoFileName": "CyberArk_Logo.svg",
        "description": "The CyberArk Syslog connector allows you to easily connect all your CyberArk security solution logs with your Microsoft Sentinel, to view dashboards, create custom alerts, and improve investigation. Integration between CyberArk and Microsoft Sentinel makes use of the CEF Data Connector to properly parse and display CyberArk Syslog messages.",
        "dataTypesDependencies": [
            "CommonSecurityLog"
        ],
        "dataConnectorsDependencies": [
            "CyberArk"
        ],
        "previewImagesFileNames": [
            "CyberArkActivitiesWhite.PNG",
            "CyberArkActivitiesBlack.PNG"
        ],
        "version": "1.1.0",
        "title": "CyberArk EPV Events",
        "templateRelativePath": "CyberArkEPV.json",
        "subtitle": "",
        "provider": "CyberArk"
    },
    {
        "workbookKey": "UserEntityBehaviorAnalyticsWorkbook",
        "logoFileName": "Azure_Sentinel.svg",
        "description": "Identify compromised users and insider threats using User and Entity Behavior Analytics. Gain insights into anomalous user behavior from baselines learned from behavior patterns",
        "dataTypesDependencies": [
            "BehaviorAnalytics"
        ],
        "dataConnectorsDependencies": [],
        "previewImagesFileNames": [
            "UserEntityBehaviorAnalyticsBlack1.png",
            "UserEntityBehaviorAnalyticsWhite1.png"
        ],
        "version": "1.2.0",
        "title": "User And Entity Behavior Analytics",
        "templateRelativePath": "UserEntityBehaviorAnalytics.json",
        "subtitle": "",
        "provider": "Microsoft"
    },
    {
        "workbookKey": "CitrixWAF",
        "logoFileName": "citrix_logo.svg",
        "description": "Gain insight into the Citrix WAF logs",
        "dataTypesDependencies": [
            "CommonSecurityLog"
        ],
        "dataConnectorsDependencies": [
            "CitrixWAF",
			"CitrixWAFAma"
        ],
        "previewImagesFileNames": [
            "CitrixWAFBlack.png",
            "CitrixWAFWhite.png"
        ],
        "version": "1.0.0",
        "title": "Citrix WAF (Web App Firewall)",
        "templateRelativePath": "CitrixWAF.json",
        "subtitle": "",
        "provider": "Citrix Systems Inc."
    },
    {
        "workbookKey": "UnifiSGWorkbook",
        "logoFileName": "",
        "description": "Gain insights into Unifi Security Gateways analyzing traffic and activities.",
        "dataTypesDependencies": [
            "CommonSecurityLog"
        ],
        "dataConnectorsDependencies": [],
        "previewImagesFileNames": [
            "UnifiSGBlack.png",
            "UnifiSGWhite.png"
        ],
        "version": "1.0.0",
        "title": "Unifi Security Gateway",
        "templateRelativePath": "UnfiSG.json",
        "subtitle": "",
        "provider": "Microsoft Sentinel community"
    },
    {
        "workbookKey": "UnifiSGNetflowWorkbook",
        "logoFileName": "",
        "description": "Gain insights into Unifi Security Gateways analyzing traffic and activities using Netflow.",
        "dataTypesDependencies": [
            "netflow_CL"
        ],
        "dataConnectorsDependencies": [],
        "previewImagesFileNames": [
            "UnifiSGNetflowBlack.png",
            "UnifiSGNetflowWhite.png"
        ],
        "version": "1.0.0",
        "title": "Unifi Security Gateway - NetFlow",
        "templateRelativePath": "UnfiSGNetflow.json",
        "subtitle": "",
        "provider": "Microsoft Sentinel community"
    },
    {
        "workbookKey": "NormalizedNetworkEventsWorkbook",
        "logoFileName": "Azure_Sentinel.svg",
        "description": "See insights on multiple networking appliances and other network sessions, that have been parsed or mapped to the normalized networking sessions table. Note this requires enabling parsers for the different products - to learn more, visit https://aka.ms/sentinelnormalizationdocs",
        "dataTypesDependencies": [],
        "dataConnectorsDependencies": [],
        "previewImagesFileNames": [
            "NormalizedNetworkEventsWhite.png",
            "NormalizedNetworkEventsBlack.png"
        ],
        "version": "1.0.0",
        "title": "Normalized network events",
        "templateRelativePath": "NormalizedNetworkEvents.json",
        "subtitle": "",
        "provider": "Microsoft"
    },
    {
        "workbookKey": "WorkspaceAuditingWorkbook",
        "logoFileName": "Azure_Sentinel.svg",
        "description": "Workspace auditing report\r\nUse this report to understand query runs across your workspace.",
        "dataTypesDependencies": [
            "LAQueryLogs"
        ],
        "dataConnectorsDependencies": [],
        "previewImagesFileNames": [
            "WorkspaceAuditingWhite.png",
            "WorkspaceAuditingBlack.png"
        ],
        "version": "1.0.0",
        "title": "Workspace audit",
        "templateRelativePath": "WorkspaceAuditing.json",
        "subtitle": "",
        "provider": "Microsoft Sentinel community"
    },
    {
        "workbookKey": "MITREATTACKWorkbook",
        "logoFileName": "Azure_Sentinel.svg",
        "description": "Workbook to showcase MITRE ATT&CK Coverage for Microsoft Sentinel",
        "dataTypesDependencies": [
            "SecurityAlert"
        ],
        "dataConnectorsDependencies": [],
        "previewImagesFileNames": [
            "MITREATTACKWhite1.PNG",
            "MITREATTACKWhite2.PNG",
            "MITREATTACKBlack1.PNG",
            "MITREATTACKBlack2.PNG"
        ],
        "version": "1.0.1",
        "title": "MITRE ATT&CK Workbook",
        "templateRelativePath": "MITREAttack.json",
        "subtitle": "",
        "provider": "Microsoft Sentinel community"
    },
    {
        "workbookKey": "BETTERMTDWorkbook",
        "logoFileName": "BETTER_MTD_logo.svg",
        "description": "Workbook using the BETTER Mobile Threat Defense (MTD) connector, to give insights into your mobile devices, installed application and overall device security posture.",
        "dataTypesDependencies": [
            "BetterMTDDeviceLog_CL",
            "BetterMTDAppLog_CL",
            "BetterMTDIncidentLog_CL",
            "BetterMTDNetflowLog_CL"
        ],
        "dataConnectorsDependencies": [
            "BetterMTD"
        ],
        "previewImagesFileNames": [
            "BetterMTDWorkbookPreviewWhite1.png",
            "BetterMTDWorkbookPreviewWhite2.png",
            "BetterMTDWorkbookPreviewWhite3.png",
            "BetterMTDWorkbookPreviewBlack1.png",
            "BetterMTDWorkbookPreviewBlack2.png",
            "BetterMTDWorkbookPreviewBlack3.png"
        ],
        "version": "1.1.0",
        "title": "BETTER Mobile Threat Defense (MTD)",
        "templateRelativePath": "BETTER_MTD_Workbook.json",
        "subtitle": "",
        "provider": "BETTER Mobile"
    },
    {
        "workbookKey": "AlsidIoEWorkbook",
        "logoFileName": "Alsid.svg",
        "description": "Workbook showcasing the state and evolution of your Alsid for AD Indicators of Exposures alerts.",
        "dataTypesDependencies": [
            "AlsidForADLog_CL"
        ],
        "dataConnectorsDependencies": [
            "AlsidForAD"
        ],
        "previewImagesFileNames": [
            "AlsidIoEBlack1.png",
            "AlsidIoEBlack2.png",
            "AlsidIoEBlack3.png",
            "AlsidIoEWhite1.png",
            "AlsidIoEWhite2.png",
            "AlsidIoEWhite3.png"
        ],
        "version": "1.0.0",
        "title": "Alsid for AD | Indicators of Exposure",
        "templateRelativePath": "AlsidIoE.json",
        "subtitle": "",
        "provider": "Alsid"
    },
    {
        "workbookKey": "AlsidIoAWorkbook",
        "logoFileName": "Alsid.svg",
        "description": "Workbook showcasing the state and evolution of your Alsid for AD Indicators of Attack alerts.",
        "dataTypesDependencies": [
            "AlsidForADLog_CL"
        ],
        "dataConnectorsDependencies": [
            "AlsidForAD"
        ],
        "previewImagesFileNames": [
            "AlsidIoABlack1.png",
            "AlsidIoABlack2.png",
            "AlsidIoABlack3.png",
            "AlsidIoAWhite1.png",
            "AlsidIoAWhite2.png",
            "AlsidIoAWhite3.png"
        ],
        "version": "1.0.0",
        "title": "Alsid for AD | Indicators of Attack",
        "templateRelativePath": "AlsidIoA.json",
        "subtitle": "",
        "provider": "Alsid"
    },
    {
        "workbookKey": "InvestigationInsightsWorkbook",
        "logoFileName": "Microsoft_logo.svg",
        "description": "Help analysts gain insight into incident, bookmark and entity data through the Investigation Insights Workbook. This workbook provides common queries and detailed visualizations to help an analyst investigate suspicious activities quickly with an easy to use interface. Analysts can start their investigation from a Microsoft Sentinel incident, bookmark, or by simply entering the entity data into the workbook manually.",
        "dataTypesDependencies": [
            "AuditLogs",
            "AzureActivity",
            "CommonSecurityLog",
            "OfficeActivity",
            "SecurityEvent",
            "SigninLogs",
            "ThreatIntelligenceIndicator"
        ],
        "dataConnectorsDependencies": [
            "AzureActivity",
            "SecurityEvents",
            "Office365",
            "AzureActiveDirectory",
            "ThreatIntelligence",
            "ThreatIntelligenceTaxii",
            "WindowsSecurityEvents"
        ],
        "previewImagesFileNames": [
            "InvestigationInsightsWhite1.png",
            "InvestigationInsightsBlack1.png",
            "InvestigationInsightsWhite2.png",
            "InvestigationInsightsBlack2.png"
        ],
        "version": "1.4.0",
        "title": "Investigation Insights",
        "templateRelativePath": "InvestigationInsights.json",
        "subtitle": "",
        "provider": "Microsoft Sentinel community"
    },
    {
        "workbookKey": "AksSecurityWorkbook",
        "logoFileName": "Kubernetes_services.svg",
        "description": "See insights about the security of your AKS clusters. The workbook helps to identify sensitive operations in the clusters and get insights based on Azure Defender alerts.",
        "dataTypesDependencies": [
            "SecurityAlert",
            "AzureDiagnostics"
        ],
        "dataConnectorsDependencies": [
            "AzureSecurityCenter",
            "AzureKubernetes"
        ],
        "previewImagesFileNames": [
            "AksSecurityWhite.png",
            "AksSecurityBlack.png"
        ],
        "version": "1.5.0",
        "title": "Azure Kubernetes Service (AKS) Security",
        "templateRelativePath": "AksSecurity.json",
        "subtitle": "",
        "provider": "Microsoft"
    },
    {
        "workbookKey": "AzureKeyVaultWorkbook",
        "logoFileName": "KeyVault.svg",
        "description": "See insights about the security of your Azure key vaults. The workbook helps to identify sensitive operations in the key vaults and get insights based on Azure Defender alerts.",
        "dataTypesDependencies": [
            "SecurityAlert",
            "AzureDiagnostics"
        ],
        "dataConnectorsDependencies": [
            "AzureSecurityCenter",
            "AzureKeyVault"
        ],
        "previewImagesFileNames": [
            "AkvSecurityWhite.png",
            "AkvSecurityBlack.png"
        ],
        "version": "1.1.0",
        "title": "Azure Key Vault Security",
        "templateRelativePath": "AzureKeyVaultWorkbook.json",
        "subtitle": "",
        "provider": "Microsoft"
    },
    {
        "workbookKey": "IncidentOverview",
        "logoFileName": "Azure_Sentinel.svg",
        "description": "The Incident Overview workbook is designed to assist in triaging and investigation by providing in-depth information about the incident, including:\r\n* General information\r\n* Entity data\r\n* Triage time (time between incident creation and first response)\r\n* Mitigation time (time between incident creation and closing)\r\n* Comments\r\n\r\nCustomize this workbook by saving and editing it. \r\nYou can reach this workbook template from the incidents panel as well. Once you have customized it, the link from the incident panel will open the customized workbook instead of the template.\r\n",
        "dataTypesDependencies": [
            "SecurityAlert",
            "SecurityIncident"
        ],
        "dataConnectorsDependencies": [],
        "previewImagesFileNames": [
            "IncidentOverviewBlack1.png",
            "IncidentOverviewWhite1.png",
            "IncidentOverviewBlack2.png",
            "IncidentOverviewWhite2.png"
        ],
        "version": "2.1.0",
        "title": "Incident overview",
        "templateRelativePath": "IncidentOverview.json",
        "subtitle": "",
        "provider": "Microsoft"
    },
    {
        "workbookKey": "SecurityOperationsEfficiency",
        "logoFileName": "Azure_Sentinel.svg",
        "description": "Security operations center managers can view overall efficiency metrics and measures regarding the performance of their team. They can find operations by multiple indicators over time including severity, MITRE tactics, mean time to triage, mean time to resolve and more. The SOC manager can develop a picture of the performance in both general and specific areas over time and use it to improve efficiency.",
        "dataTypesDependencies": [
            "SecurityAlert",
            "SecurityIncident"
        ],
        "dataConnectorsDependencies": [],
        "previewImagesFileNames": [
            "SecurityEfficiencyWhite1.png",
            "SecurityEfficiencyWhite2.png",
            "SecurityEfficiencyBlack1.png",
            "SecurityEfficiencyBlack2.png"
        ],
        "version": "1.5.0",
        "title": "Security Operations Efficiency",
        "templateRelativePath": "SecurityOperationsEfficiency.json",
        "subtitle": "",
        "provider": "Microsoft"
    },
    {
        "workbookKey": "DataCollectionHealthMonitoring",
        "logoFileName": "Azure_Sentinel.svg",
        "description": "Gain insights into your workspace's data ingestion status. In this workbook, you can view additional monitors and detect anomalies that will help you determine your workspace\u2019s data collection health.",
        "dataTypesDependencies": [],
        "dataConnectorsDependencies": [],
        "previewImagesFileNames": [
            "HealthMonitoringWhite1.png",
            "HealthMonitoringWhite2.png",
            "HealthMonitoringWhite3.png",
            "HealthMonitoringBlack1.png",
            "HealthMonitoringBlack2.png",
            "HealthMonitoringBlack3.png"
        ],
        "version": "1.0.0",
        "title": "Data collection health monitoring",
        "templateRelativePath": "DataCollectionHealthMonitoring.json",
        "subtitle": "",
        "provider": "Microsoft"
    },
    {
        "workbookKey": "OnapsisAlarmsWorkbook",
        "logoFileName": "onapsis_logo.svg",
        "description": "Gain insights into what is going on in your SAP Systems with this overview of the alarms triggered in the Onapsis Platform. Incidents are enriched with context and next steps to help your Security team respond effectively.",
        "dataTypesDependencies": [
            "CommonSecurityLog"
        ],
        "dataConnectorsDependencies": [
            "OnapsisPlatform"
        ],
        "previewImagesFileNames": [
            "OnapsisWhite1.PNG",
            "OnapsisBlack1.PNG",
            "OnapsisWhite2.PNG",
            "OnapsisBlack2.PNG"
        ],
        "version": "1.0.0",
        "title": "Onapsis Alarms Overview",
        "templateRelativePath": "OnapsisAlarmsOverview.json",
        "subtitle": "",
        "provider": "Onapsis"
    },
    {
        "workbookKey": "DelineaWorkbook",
        "logoFileName": "DelineaLogo.svg",
        "description": "The Delinea Secret Server Syslog connector",
        "dataTypesDependencies": [
            "CommonSecurityLog"
        ],
        "dataConnectorsDependencies": [
            "DelineaSecretServer_CEF"
        ],
        "previewImagesFileNames": [
            "DelineaWorkbookWhite.PNG",
            "DelineaWorkbookBlack.PNG"
        ],
        "version": "1.0.0",
        "title": "Delinea Secret Server Workbook",
        "templateRelativePath": "DelineaWorkbook.json",
        "subtitle": "",
        "provider": "Delinea"
    },
    {
        "workbookKey": "ForcepointCloudSecurityGatewayWorkbook",
        "logoFileName": "Forcepoint_new_logo.svg",
        "description": "Use this report to understand query runs across your workspace.",
        "dataTypesDependencies": [
            "CommonSecurityLog"
        ],
        "dataConnectorsDependencies": [
            "ForcepointCSG"
        ],
        "previewImagesFileNames": [
            "ForcepointCloudSecurityGatewayWhite.png",
            "ForcepointCloudSecurityGatewayBlack.png"
        ],
        "version": "1.0.0",
        "title": "Forcepoint Cloud Security Gateway Workbook",
        "templateRelativePath": "ForcepointCloudSecuirtyGatewayworkbook.json",
        "subtitle": "",
        "provider": "Forcepoint"
    },
    {
        "workbookKey": "IntsightsIOCWorkbook",
        "logoFileName": "IntSights_logo.svg",
        "description": "This Microsoft Sentinel workbook provides an overview of Indicators of Compromise (IOCs) and their correlations allowing users to analyze and visualize indicators based on severity, type, and other parameters.",
        "dataTypesDependencies": [
            "ThreatIntelligenceIndicator",
            "SecurityAlert"
        ],
        "dataConnectorsDependencies": [
            "ThreatIntelligenceTaxii"
        ],
        "previewImagesFileNames": [
            "IntsightsIOCWhite.png",
            "IntsightsMatchedWhite.png",
            "IntsightsMatchedBlack.png",
            "IntsightsIOCBlack.png"
        ],
        "version": "2.0.0",
        "title": "IntSights IOC Workbook",
        "templateRelativePath": "IntsightsIOCWorkbook.json",
        "subtitle": "",
        "provider": "IntSights Cyber Intelligence"
    },
    {
        "workbookKey": "DarktraceSummaryWorkbook",
        "logoFileName": "Darktrace.svg",
        "description": "A workbook containing relevant KQL queries to help you visualise the data in model breaches from the Darktrace Connector",
        "dataTypesDependencies": [
            "CommonSecurityLog"
        ],
        "dataConnectorsDependencies": [
            "Darktrace"
        ],
        "previewImagesFileNames": [
            "AIA-DarktraceSummaryWhite.png",
            "AIA-DarktraceSummaryBlack.png"
        ],
        "version": "1.1.0",
        "title": "AI Analyst Darktrace Model Breach Summary",
        "templateRelativePath": "AIA-Darktrace.json",
        "subtitle": "",
        "provider": "Darktrace"
    },
    {
        "workbookKey": "TrendMicroXDR",
        "logoFileName": "trendmicro_logo.svg",
        "description": "Gain insights from Trend Vision One with this overview of the Alerts triggered.",
        "dataTypesDependencies": [
            "TrendMicro_XDR_WORKBENCH_CL"
        ],
        "dataConnectorsDependencies": [
            "TrendMicroXDR"
        ],
        "previewImagesFileNames": [
            "TrendMicroXDROverviewWhite.png",
            "TrendMicroXDROverviewBlack.png"
        ],
        "version": "1.3.0",
        "title": "Trend Vision One Alert Overview",
        "templateRelativePath": "TrendMicroXDROverview.json",
        "subtitle": "",
        "provider": "Trend Micro"
    },
    {
        "workbookKey": "CyberpionOverviewWorkbook",
        "logoFileName": "cyberpion_logo.svg",
        "description": "Use Cyberpion's Security Logs and this workbook, to get an overview of your online assets, gain insights into their current state, and find ways to better secure your ecosystem.",
        "dataTypesDependencies": [
            "CyberpionActionItems_CL"
        ],
        "dataConnectorsDependencies": [
            "CyberpionSecurityLogs"
        ],
        "previewImagesFileNames": [
            "CyberpionActionItemsBlack.png",
            "CyberpionActionItemsWhite.png"
        ],
        "version": "1.0.0",
        "title": "Cyberpion Overview",
        "templateRelativePath": "CyberpionOverviewWorkbook.json",
        "subtitle": "",
        "provider": "Cyberpion"
    },
    {
        "workbookKey": "SolarWindsPostCompromiseHuntingWorkbook",
        "logoFileName": "MSTIC-Logo.svg",
        "description": "This hunting workbook is intended to help identify activity related to the Solorigate compromise and subsequent attacks discovered in December 2020",
        "dataTypesDependencies": [
            "CommonSecurityLog",
            "SigninLogs",
            "AuditLogs",
            "AADServicePrincipalSignInLogs",
            "OfficeActivity",
            "BehaviorAnalytics",
            "SecurityEvent",
            "DeviceProcessEvents",
            "SecurityAlert",
            "DnsEvents"
        ],
        "dataConnectorsDependencies": [
            "AzureActiveDirectory",
            "SecurityEvents",
            "Office365",
            "MicrosoftThreatProtection",
            "DNS",
            "WindowsSecurityEvents"
        ],
        "previewImagesFileNames": [
            "SolarWindsPostCompromiseHuntingWhite.png",
            "SolarWindsPostCompromiseHuntingBlack.png"
        ],
        "version": "1.5.0",
        "title": "SolarWinds Post Compromise Hunting",
        "templateRelativePath": "SolarWindsPostCompromiseHunting.json",
        "subtitle": "",
        "provider": "Microsoft"
    },
    {
        "workbookKey": "ProofpointPODWorkbook",
        "logoFileName": "proofpointlogo.svg",
        "description": "Gain insights into your Proofpoint on Demand Email Security activities, including maillog and messages data. The Workbook provides users with an executive dashboard showing the reporting capabilities, message traceability and monitoring.",
        "dataTypesDependencies": [
            "ProofpointPOD_maillog_CL",
            "ProofpointPOD_message_CL"
        ],
        "dataConnectorsDependencies": [
            "ProofpointPOD"
        ],
        "previewImagesFileNames": [
            "ProofpointPODMainBlack1.png",
            "ProofpointPODMainBlack2.png",
            "ProofpointPODMainWhite1.png",
            "ProofpointPODMainWhite2.png",
            "ProofpointPODMessageSummaryBlack.png",
            "ProofpointPODMessageSummaryWhite.png",
            "ProofpointPODTLSBlack.png",
            "ProofpointPODTLSWhite.png"
        ],
        "version": "1.0.0",
        "title": "Proofpoint On-Demand Email Security",
        "templateRelativePath": "ProofpointPOD.json",
        "subtitle": "",
        "provider": "Proofpoint"
    },
    {
        "workbookKey": "CiscoUmbrellaWorkbook",
        "logoFileName": "cisco_logo.svg",
        "description": "Gain insights into Cisco Umbrella activities, including the DNS, Proxy and Cloud Firewall data. Workbook shows general information along with threat landscape including categories, blocked destinations and URLs.",
        "dataTypesDependencies": [
            "Cisco_Umbrella_dns_CL",
            "Cisco_Umbrella_proxy_CL",
            "Cisco_Umbrella_ip_CL",
            "Cisco_Umbrella_cloudfirewall_CL"
        ],
        "dataConnectorsDependencies": [
            "CiscoUmbrellaDataConnector"
        ],
        "previewImagesFileNames": [
            "CiscoUmbrellaDNSBlack1.png",
            "CiscoUmbrellaDNSBlack2.png",
            "CiscoUmbrellaDNSWhite1.png",
            "CiscoUmbrellaDNSWhite2.png",
            "CiscoUmbrellaFirewallBlack.png",
            "CiscoUmbrellaFirewallWhite.png",
            "CiscoUmbrellaMainBlack1.png",
            "CiscoUmbrellaMainBlack2.png",
            "CiscoUmbrellaMainWhite1.png",
            "CiscoUmbrellaMainWhite2.png",
            "CiscoUmbrellaProxyBlack1.png",
            "CiscoUmbrellaProxyBlack2.png",
            "CiscoUmbrellaProxyWhite1.png",
            "CiscoUmbrellaProxyWhite2.png"
        ],
        "version": "1.0.0",
        "title": "Cisco Umbrella",
        "templateRelativePath": "CiscoUmbrella.json",
        "subtitle": "",
        "provider": "Cisco"
    },
    {
        "workbookKey": "AnalyticsEfficiencyWorkbook",
        "logoFileName": "Azure_Sentinel.svg",
        "description": "Gain insights into the efficacy of your analytics rules. In this workbook you can analyze and monitor the analytics rules found in your workspace to achieve better performance by your SOC.",
        "dataTypesDependencies": [
            "SecurityAlert",
            "SecurityIncident"
        ],
        "dataConnectorsDependencies": [],
        "previewImagesFileNames": [
            "AnalyticsEfficiencyBlack.png",
            "AnalyticsEfficiencyWhite.png"
        ],
        "version": "1.2.0",
        "title": "Analytics Efficiency",
        "templateRelativePath": "AnalyticsEfficiency.json",
        "subtitle": "",
        "provider": "Microsoft"
    },
    {
        "workbookKey": "WorkspaceUsage",
        "logoFileName": "Azure_Sentinel.svg",
        "description": "Gain insights into your workspace's usage. In this workbook, you can view your workspace\u2019s data consumption, latency, recommended tasks and Cost and Usage statistics.",
        "dataTypesDependencies": [],
        "dataConnectorsDependencies": [],
        "previewImagesFileNames": [
            "WorkspaceUsageBlack.png",
            "WorkspaceUsageWhite.png"
        ],
        "version": "1.6.0",
        "title": "Workspace Usage Report",
        "templateRelativePath": "WorkspaceUsage.json",
        "subtitle": "",
        "provider": "Microsoft Sentinel community"
    },
    {
        "workbookKey": "SentinelCentral",
        "logoFileName": "Azure_Sentinel.svg",
        "description": "Use this report to view Incident (and Alert data) across many workspaces, this works with Azure Lighthouse and across any subscription you have access to.",
        "dataTypesDependencies": [
            "SecurityIncident"
        ],
        "dataConnectorsDependencies": [],
        "previewImagesFileNames": [
            "SentinelCentralBlack.png",
            "SentinelCentralWhite.png"
        ],
        "version": "2.1.1",
        "title": "Microsoft Sentinel Central",
        "templateRelativePath": "SentinelCentral.json",
        "subtitle": "",
        "provider": "Microsoft Sentinel community"
    },
    {
        "workbookKey": "CognniIncidentsWorkbook",
        "logoFileName": "cognni-logo.svg",
        "description": "Gain intelligent insights into the risks to your important financial, legal, HR, and governance information. This workbook lets you monitor your at-risk information to determine when and why incidents occurred, as well as who was involved. These incidents are broken into high, medium, and low risk incidents for each information category.",
        "dataTypesDependencies": [
            "CognniIncidents_CL"
        ],
        "dataConnectorsDependencies": [
            "CognniSentinelDataConnector"
        ],
        "previewImagesFileNames": [
            "CognniBlack.PNG",
            "CognniWhite.PNG"
        ],
        "version": "1.0.0",
        "title": "Cognni Important Information Incidents",
        "templateRelativePath": "CognniIncidentsWorkbook.json",
        "subtitle": "",
        "provider": "Cognni"
    },
    {
        "workbookKey": "pfsense",
        "logoFileName": "pfsense_logo.svg",
        "description": "Gain insights into pfsense logs from both filterlog and nginx.",
        "dataTypesDependencies": [
            "CommonSecurityLog"
        ],
        "dataConnectorsDependencies": [],
        "previewImagesFileNames": [
            "pfsenseBlack.png",
            "pfsenseWhite.png"
        ],
        "version": "1.0.0",
        "title": "pfsense",
        "templateRelativePath": "pfsense.json",
        "subtitle": "",
        "provider": "Microsoft Sentinel community"
    },
    {
        "workbookKey": "ExchangeCompromiseHunting",
        "logoFileName": "MSTIC-Logo.svg",
        "description": "This workbook is intended to help defenders in responding to the Exchange Server vulnerabilities disclosed in March 2021, as well as hunting for potential compromise activity. More details on these vulnearbilities can be found at: https://aka.ms/exchangevulns",
        "dataTypesDependencies": [
            "SecurityEvent",
            "W3CIISLog"
        ],
        "dataConnectorsDependencies": [
            "SecurityEvents",
            "AzureMonitor(IIS)",
            "WindowsSecurityEvents"
        ],
        "previewImagesFileNames": [
            "ExchangeBlack.png",
            "ExchangeWhite.png"
        ],
        "version": "1.0.0",
        "title": "Exchange Compromise Hunting",
        "templateRelativePath": "ExchangeCompromiseHunting.json",
        "subtitle": "",
        "provider": "Microsoft"
    },
    {
        "workbookKey": "SOCProcessFramework",
        "logoFileName": "Azure_Sentinel.svg",
        "description": "Built by Microsoft's Sentinel GBB's - This workbook contains years of SOC Best Practices and is intended to help SOCs mature and leverage industry standards in Operationalizing their SOC in using Microsoft Sentinel. It contains Processes and Procedures every SOC should consider and builds a high level of operational excellence.",
        "dataTypesDependencies": [],
        "dataConnectorsDependencies": [],
        "previewImagesFileNames": [
            "SOCProcessFrameworkCoverImage1White.png",
            "SOCProcessFrameworkCoverImage1Black.png",
            "SOCProcessFrameworkCoverImage2White.png",
            "SOCProcessFrameworkCoverImage2Black.png"
        ],
        "version": "1.1.0",
        "title": "SOC Process Framework",
        "templateRelativePath": "SOCProcessFramework.json",
        "subtitle": "",
        "provider": "Microsoft Sentinel Community"
    },
    {
        "workbookKey": "Building_a_SOCLargeStaffWorkbook",
        "logoFileName": "Azure_Sentinel.svg",
        "description": "Built by Microsoft's Sentinel GBB's - This workbook contains years of SOC Best Practices and is intended to help SOCs mature and leverage industry standards in Operationalizing their SOC in using Microsoft Sentinel. It contains Processes and Procedures every SOC should consider and builds a high level of operational excellence.",
        "dataTypesDependencies": [],
        "dataConnectorsDependencies": [],
        "previewImagesFileNames": [
            "SOCProcessFrameworkCoverImage1White.png",
            "SOCProcessFrameworkCoverImage1Black.png",
            "SOCProcessFrameworkCoverImage2White.png",
            "SOCProcessFrameworkCoverImage2Black.png"
        ],
        "version": "1.1.0",
        "title": "SOC Large Staff",
        "templateRelativePath": "Building_a_SOCLargeStaff.json",
        "subtitle": "",
        "provider": "Microsoft Sentinel Community"
    },
    {
        "workbookKey": "Building_a_SOCMediumStaffWorkbook",
        "logoFileName": "Azure_Sentinel.svg",
        "description": "Built by Microsoft's Sentinel GBB's - This workbook contains years of SOC Best Practices and is intended to help SOCs mature and leverage industry standards in Operationalizing their SOC in using Microsoft Sentinel. It contains Processes and Procedures every SOC should consider and builds a high level of operational excellence.",
        "dataTypesDependencies": [],
        "dataConnectorsDependencies": [],
        "previewImagesFileNames": [
            "SOCProcessFrameworkCoverImage1White.png",
            "SOCProcessFrameworkCoverImage1Black.png",
            "SOCProcessFrameworkCoverImage2White.png",
            "SOCProcessFrameworkCoverImage2Black.png"
        ],
        "version": "1.1.0",
        "title": "SOC Medium Staff",
        "templateRelativePath": "Building_a_SOCMediumStaff.json",
        "subtitle": "",
        "provider": "Microsoft Sentinel Community"
    },
    {
        "workbookKey": "Building_a_SOCPartTimeStaffWorkbook",
        "logoFileName": "Azure_Sentinel.svg",
        "description": "Built by Microsoft's Sentinel GBB's - This workbook contains years of SOC Best Practices and is intended to help SOCs mature and leverage industry standards in Operationalizing their SOC in using Microsoft Sentinel. It contains Processes and Procedures every SOC should consider and builds a high level of operational excellence.",
        "dataTypesDependencies": [],
        "dataConnectorsDependencies": [],
        "previewImagesFileNames": [
            "SOCProcessFrameworkCoverImage1White.png",
            "SOCProcessFrameworkCoverImage1Black.png",
            "SOCProcessFrameworkCoverImage2White.png",
            "SOCProcessFrameworkCoverImage2Black.png"
        ],
        "version": "1.1.0",
        "title": "SOC Part Time Staff",
        "templateRelativePath": "Building_a_SOCPartTimeStaff.json",
        "subtitle": "",
        "provider": "Microsoft Sentinel Community"
    },
    {
        "workbookKey": "Building_a_SOCSmallStaffWorkbook",
        "logoFileName": "Azure_Sentinel.svg",
        "description": "Built by Microsoft's Sentinel GBB's - This workbook contains years of SOC Best Practices and is intended to help SOCs mature and leverage industry standards in Operationalizing their SOC in using Microsoft Sentinel. It contains Processes and Procedures every SOC should consider and builds a high level of operational excellence.",
        "dataTypesDependencies": [],
        "dataConnectorsDependencies": [],
        "previewImagesFileNames": [
            "SOCProcessFrameworkCoverImage1White.png",
            "SOCProcessFrameworkCoverImage1Black.png",
            "SOCProcessFrameworkCoverImage2White.png",
            "SOCProcessFrameworkCoverImage2Black.png"
        ],
        "version": "1.1.0",
        "title": "SOC Small Staff",
        "templateRelativePath": "Building_a_SOCSmallStaff.json",
        "subtitle": "",
        "provider": "Microsoft Sentinel Community"
    },
    {
        "workbookKey": "SOCIRPlanningWorkbook",
        "logoFileName": "Azure_Sentinel.svg",
        "description": "Built by Microsoft's Sentinel GBB's - This workbook contains years of SOC Best Practices and is intended to help SOCs mature and leverage industry standards in Operationalizing their SOC in using Microsoft Sentinel. It contains Processes and Procedures every SOC should consider and builds a high level of operational excellence.",
        "dataTypesDependencies": [],
        "dataConnectorsDependencies": [],
        "previewImagesFileNames": [
            "SOCProcessFrameworkCoverImage1White.png",
            "SOCProcessFrameworkCoverImage1Black.png",
            "SOCProcessFrameworkCoverImage2White.png",
            "SOCProcessFrameworkCoverImage2Black.png"
        ],
        "version": "1.1.0",
        "title": "SOC IR Planning",
        "templateRelativePath": "SOCIRPlanning.json",
        "subtitle": "",
        "provider": "Microsoft Sentinel Community"
    },
    {
        "workbookKey": "UpdateSOCMaturityScoreWorkbook",
        "logoFileName": "Azure_Sentinel.svg",
        "description": "Built by Microsoft's Sentinel GBB's - This workbook contains years of SOC Best Practices and is intended to help SOCs mature and leverage industry standards in Operationalizing their SOC in using Microsoft Sentinel. It contains Processes and Procedures every SOC should consider and builds a high level of operational excellence.",
        "dataTypesDependencies": [],
        "dataConnectorsDependencies": [],
        "previewImagesFileNames": [
            "SOCProcessFrameworkCoverImage1White.png",
            "SOCProcessFrameworkCoverImage1Black.png",
            "SOCProcessFrameworkCoverImage2White.png",
            "SOCProcessFrameworkCoverImage2Black.png"
        ],
        "version": "1.1.0",
        "title": "Update SOC Maturity Score",
        "templateRelativePath": "UpdateSOCMaturityScore.json",
        "subtitle": "",
        "provider": "Microsoft Sentinel Community"
    },
    {
        "workbookKey": "Microsoft365SecurityPosture",
        "logoFileName": "M365securityposturelogo.svg",
        "description": "This workbook presents security posture data collected from Azure Security Center, M365 Defender, Defender for Endpoint, and Microsoft Cloud App Security. This workbook relies on the M365 Security Posture Playbook in order to bring the data in.",
        "dataTypesDependencies": [
            "M365SecureScore_CL",
            "MDfESecureScore_CL",
            "MDfEExposureScore_CL",
            "MDfERecommendations_CL",
            "MDfEVulnerabilitiesList_CL",
            "McasShadowItReporting"
        ],
        "dataConnectorsDependencies": [],
        "previewImagesFileNames": [
            "M365securitypostureblack.png",
            "M365securityposturewhite.png"
        ],
        "version": "1.0.0",
        "title": "Microsoft 365 Security Posture",
        "templateRelativePath": "M365SecurityPosture.json",
        "subtitle": "",
        "provider": "Microsoft Sentinel Community"
    },
    {
        "workbookKey": "AzureSentinelCost",
        "logoFileName": "Azure_Sentinel.svg",
        "description": "This workbook provides an estimated cost across the main billed items in Microsoft Sentinel: ingestion, retention and automation. It also provides insight about the possible impact of the Microsoft 365 E5 offer.",
        "dataTypesDependencies": [
            "Usage"
        ],
        "dataConnectorsDependencies": [],
        "previewImagesFileNames": [
            "AzureSentinelCostWhite.png",
            "AzureSentinelCostBlack.png"
        ],
        "version": "1.5.1",
        "title": "Microsoft Sentinel Cost",
        "templateRelativePath": "AzureSentinelCost.json",
        "subtitle": "",
        "provider": "Microsoft Sentinel Community"
    },
    {
        "workbookKey": "ADXvsLA",
        "logoFileName": "Azure_Sentinel.svg",
        "description": "This workbook shows the tables from Microsoft Sentinel which are backed up in ADX. It also provides a comparison between the entries in the Microsoft Sentinel tables and the ADX tables. Lastly some general information about the queries and ingestion on ADX is shown.",
        "dataTypesDependencies": [],
        "dataConnectorsDependencies": [],
        "previewImagesFileNames": [
            "ADXvsLABlack.PNG",
            "ADXvsLAWhite.PNG"
        ],
        "version": "1.0.0",
        "title": "ADXvsLA",
        "templateRelativePath": "ADXvsLA.json",
        "subtitle": "",
        "provider": "Microsoft Sentinel Community"
    },
    {
        "workbookKey": "ProofPointThreatDashboard",
        "logoFileName": "",
        "description": "Provides an overview of email threat activity based on log data provided by ProofPoint",
        "dataTypesDependencies": [
            "ProofpointPOD_message_CL",
            "ProofpointPOD_maillog_CL",
            "ProofPointTAPClicksBlocked_CL",
            "ProofPointTAPClicksPermitted_CL",
            "ProofPointTAPMessagesBlocked_CL",
            "ProofPointTAPMessagesDelivered_CL"
        ],
        "dataConnectorsDependencies": [
            "ProofpointTAP",
            "ProofpointPOD"
        ],
        "previewImagesFileNames": [
            "ProofPointThreatDashboardBlack1.png",
            "ProofPointThreatDashboardWhite1.png"
        ],
        "version": "1.0.0",
        "title": "ProofPoint Threat Dashboard",
        "templateRelativePath": "ProofPointThreatDashboard.json",
        "subtitle": "",
        "provider": "Microsoft Sentinel Community"
    },
    {
        "workbookKey": "AMAmigrationTracker",
        "logoFileName": "Azure_Sentinel.svg",
        "description": "See what Azure and Azure Arc servers have Log Analytics agent or Azure Monitor agent installed. Review what DCR (data collection rules) apply to your machines and whether you are collecting logs from those machines into your selected workspaces.",
        "dataTypesDependencies": [],
        "dataConnectorsDependencies": [],
        "previewImagesFileNames": [
            "AMAtrackingWhite1.png",
            "AMAtrackingWhite2.png",
            "AMAtrackingWhite3.png",
            "AMAtrackingBlack1.png",
            "AMAtrackingBlack2.png",
            "AMAtrackingBlack3.png"
        ],
        "version": "1.1.0",
        "title": "AMA migration tracker",
        "templateRelativePath": "AMAmigrationTracker.json",
        "subtitle": "",
        "provider": "Microsoft Sentinel Community"
    },
    {
        "workbookKey": "AdvancedKQL",
        "logoFileName": "Azure_Sentinel.svg",
        "description": "This interactive Workbook is designed to improve your KQL proficiency by using a use-case driven approach.",
        "dataTypesDependencies": [],
        "dataConnectorsDependencies": [],
        "previewImagesFileNames": [
            "AdvancedKQLWhite.png",
            "AdvancedKQLBlack.png"
        ],
        "version": "1.3.0",
        "title": "Advanced KQL for Microsoft Sentinel",
        "templateRelativePath": "AdvancedKQL.json",
        "subtitle": "",
        "provider": "Microsoft Sentinel Community"
    },
    {
        "workbookKey": "DSTIMWorkbook",
        "logoFileName": "DSTIM.svg",
        "description": "Identify sensitive data blast radius (i.e., who accessed sensitive data, what kinds of sensitive data, from where and when) in a given data security incident investigation or as part of Threat Hunting. Prioritize your investigation based on insights provided with integrations with Watchlists(VIPUsers, TerminatedEmployees and HighValueAssets), Threat Intelligence feed, UEBA baselines and much more.",
        "dataTypesDependencies": [
            "DSMAzureBlobStorageLogs",
            "DSMDataClassificationLogs",
            "DSMDataLabelingLogs",
            "Anomalies",
            "ThreatIntelligenceIndicator",
            "AADManagedIdentitySignInLogs",
            "SecurityAlert",
            "SigninLogs"
        ],
        "dataConnectorsDependencies": [],
        "previewImagesFileNames": [
            "DSTIMWorkbookBlack.png",
            "DSTIMWorkbookWhite.png"
        ],
        "version": "1.9.0",
        "title": "Data Security - Sensitive Data Impact Assessment",
        "templateRelativePath": "DSTIMWorkbook.json",
        "subtitle": "",
        "provider": "Microsoft",
        "featureFlag": "DSTIMWorkbook"
    },
    {
        "workbookKey": "IntrotoKQLWorkbook",
        "logoFileName": "",
        "description": "Learn and practice the Kusto Query Language. This workbook introduces and provides 100 to 200 level content for new and existing users looking to learn KQL. This workbook will be updated with content over time.",
        "dataTypesDependencies": [],
        "dataConnectorsDependencies": [],
        "previewImagesFileNames": [
            "IntrotoKQL-black.png",
            "IntrotoKQL-white.png"
        ],
        "version": "1.0.0",
        "title": "Intro to KQL",
        "templateRelativePath": "IntrotoKQL.json",
        "subtitle": "",
        "provider": "Microsoft Sentinel Community"
    },
    {
        "workbookKey": "Log4jPostCompromiseHuntingWorkbook",
        "logoFileName": "",
        "description": "This hunting workbook is intended to help identify activity related to the Log4j compromise discovered in December 2021.",
        "dataTypesDependencies": [
            "SecurityNestedRecommendation",
            "AzureDiagnostics",
            "OfficeActivity",
            "W3CIISLog",
            "AWSCloudTrail",
            "SigninLogs",
            "AADNonInteractiveUserSignInLogs",
            "imWebSessions",
            "imNetworkSession"
        ],
        "dataConnectorsDependencies": [],
        "previewImagesFileNames": [
            "Log4jPostCompromiseHuntingBlack.png",
            "Log4jPostCompromiseHuntingWhite.png"
        ],
        "version": "1.0.0",
        "title": "Log4j Post Compromise Hunting",
        "templateRelativePath": "Log4jPostCompromiseHunting.json",
        "subtitle": "",
        "provider": "Microsoft Sentinel Community"
    },
    {
        "workbookKey": "Log4jImpactAssessmentWorkbook",
        "logoFileName": "",
        "description": "This hunting workbook is intended to help identify activity related to the Log4j compromise discovered in December 2021.",
        "dataTypesDependencies": [
            "SecurityIncident",
            "SecurityAlert",
            "AzureSecurityCenter",
            "MDfESecureScore_CL",
            "MDfEExposureScore_CL",
            "MDfERecommendations_CL",
            "MDfEVulnerabilitiesList_CL"
        ],
        "dataConnectorsDependencies": [],
        "previewImagesFileNames": [],
        "version": "1.0.0",
        "title": "Log4j Impact Assessment",
        "templateRelativePath": "Log4jImpactAssessment.json",
        "subtitle": "",
        "provider": "Microsoft Sentinel Community"
    },
    {
        "workbookKey": "UserMap",
        "logoFileName": "",
        "description": "This Workbook shows MaliciousIP, User SigninLog Data (this shows user Signin Locations and distance between as well as order visited) and WAF information.",
        "dataTypesDependencies": [
            "SigninLogs",
            "AzureDiagnostics",
            "WireData",
            "VMconnection",
            "CommonSecurityLog",
            "WindowsFirewall",
            "W3CIISLog",
            "DnsEvents"
        ],
        "dataConnectorsDependencies": [
            "AzureActiveDirectory"
        ],
        "previewImagesFileNames": [
            "UserMapBlack.png",
            "UserMapWhite.png"
        ],
        "version": "1.0.0",
        "title": "User Map information",
        "templateRelativePath": "UserMap.json",
        "subtitle": "",
        "provider": "Microsoft Sentinel Community"
    },
    {
        "workbookKey": "AWSS3",
        "logoFileName": "",
        "description": ".",
        "dataTypesDependencies": [
            "AWSCloudTrail",
            "AWSGuardDuty",
            "AWSVPCFlow"
        ],
        "dataConnectorsDependencies": [
            "AWSS3"
        ],
        "previewImagesFileNames": [
            "AWSS3Black.png",
            "AWSS3White.png",
            "AWSS3White1.png"
        ],
        "version": "1.0.0",
        "title": "AWS S3 Workbook",
        "templateRelativePath": "AWSS3.json",
        "subtitle": "",
        "provider": "Microsoft Sentinel Community"
    },
    {
        "workbookKey": "LogSourcesAndAnalyticRulesCoverageWorkbook",
        "logoFileName": "",
        "description": "This workbook is intended to show how the different tables in a Log Analytics workspace are being used by the different Microsoft Sentinel features, like analytics, hunting queries, playbooks and queries in general.",
        "dataTypesDependencies": [],
        "dataConnectorsDependencies": [],
        "previewImagesFileNames": [
            "LogSourcesAndAnalyticRulesCoverageBlack.png",
            "LogSourcesAndAnalyticRulesCoverageWhite.png"
        ],
        "version": "1.1.0",
        "title": "Log Sources & Analytic Rules Coverage",
        "templateRelativePath": "LogSourcesAndAnalyticRulesCoverage.json",
        "subtitle": "",
        "provider": "Microsoft Sentinel Community"
    },
    {
        "workbookKey": "CiscoFirepower",
        "logoFileName": "",
        "description": "Gain insights into your Cisco Firepower firewalls. This workbook analyzes Cisco Firepower device logs.",
        "dataTypesDependencies": [
            "CommonSecurityLog"
        ],
        "dataConnectorsDependencies": [],
        "previewImagesFileNames": [
            "CiscoFirepowerBlack.png",
            "CiscoFirepowerWhite.png"
        ],
        "version": "1.0.0",
        "title": "Cisco Firepower",
        "templateRelativePath": "CiscoFirepower.json",
        "subtitle": "",
        "provider": "Microsoft Sentinel Community"
    },
    {
        "workbookKey": "MicrorosftTeams",
        "logoFileName": "microsoftteams.svg",
        "description": "This workbook is intended to identify the activities on Microrsoft Teams.",
        "dataTypesDependencies": [
            "OfficeActivity"
        ],
        "dataConnectorsDependencies": [],
        "previewImagesFileNames": [
            "MicrosoftTeamsBlack.png",
            "MicrosoftTeamsWhite.png"
        ],
        "version": "1.0.0",
        "title": "Microsoft Teams",
        "templateRelativePath": "MicrosoftTeams.json",
        "subtitle": "",
        "provider": "Microsoft Sentinel Community"
    },
    {
        "workbookKey": "ArchivingBasicLogsRetention",
        "logoFileName": "ArchivingBasicLogsRetention.svg",
        "description": "This workbooks shows workspace and table retention periods, basic logs, and search & restore tables. It also allows you to update table retention periods, plans, and delete search or restore tables.",
        "dataTypesDependencies": [],
        "dataConnectorsDependencies": [],
        "previewImagesFileNames": [
            "ArchivingBasicLogsRetentionBlack1.png",
            "ArchivingBasicLogsRetentionWhite1.png"
        ],
        "version": "1.1.0",
        "title": "Archiving, Basic Logs, and Retention",
        "templateRelativePath": "ArchivingBasicLogsRetention.json",
        "subtitle": "",
        "provider": "Microsoft Sentinel Community"
    },
    {
        "workbookKey": "OktaSingleSignOnWorkbook",
        "logoFileName": "okta_logo.svg",
        "description": "Gain extensive insight into Okta Single Sign-On (SSO) by analyzing, collecting and correlating Audit and Event events.\nThis workbook provides visibility into message and click events that were permitted, delivered, or blocked",
        "dataTypesDependencies": [
            "Okta_CL"
        ],
        "dataConnectorsDependencies": [
            "OktaSSO"
        ],
        "previewImagesFileNames": [
            "OktaSingleSignOnWhite.png",
            "OktaSingleSignOnBlack.png"
        ],
        "version": "1.2",
        "title": "Okta Single Sign-On",
        "templateRelativePath": "OktaSingleSignOn.json",
        "subtitle": "",
        "provider": "Okta"
    },
    {
        "workbookKey": "Dynamics365Workbooks",
        "logoFileName": "DynamicsLogo.svg",
        "description": "This workbook brings together queries and visualizations to assist you in identifying potential threats in your Dynamics 365 audit data.",
        "dataTypesDependencies": [
            "Dynamics365Activity"
        ],
        "dataConnectorsDependencies": [
            "Dynamics365"
        ],
        "previewImagesFileNames": [
            "Dynamics365WorkbookBlack.png",
            "Dynamics365WorkbookWhite.png"
        ],
        "version": "1.0.3",
        "title": "Dynamics365Workbooks",
        "templateRelativePath": "Dynamics365Workbooks.json",
        "subtitle": "",
        "provider": "Microsoft Sentinel Community"
    },
    {
        "workbookKey": "CiscoMerakiWorkbook",
        "logoFileName": "",
        "description": "Gain insights into the Events from Cisco Meraki Solution and analyzing all the different types of Security Events. This workbook also helps in identifying the Events from affected devices, IPs and the nodes where malware was successfully detected.\nIP data received in Events is correlated with Threat Intelligence to identify if the reported IP address is known bad based on threat intelligence data.",
        "dataTypesDependencies": [
            "meraki_CL",
            "CiscoMerakiNativePoller",
            "ThreatIntelligenceIndicator"
        ],
        "dataConnectorsDependencies": [
            "CiscoMeraki",
            "CiscoMerakiNativePolling",
            "ThreatIntelligence"
        ],
        "previewImagesFileNames": [
            "CiscoMerakiWorkbookWhite.png",
            "CiscoMerakiWorkbookBlack.png"
        ],
        "version": "1.0.0",
        "title": "CiscoMerakiWorkbook",
        "templateRelativePath": "CiscoMerakiWorkbook.json",
        "subtitle": "",
        "provider": "Microsoft"
    },
    {
        "workbookKey": "SentinelOneWorkbook",
        "logoFileName": "",
        "description": "Sets the time name for analysis.",
        "dataTypesDependencies": [
            "SentinelOne_CL"
        ],
        "dataConnectorsDependencies": [
            "SentinelOne"
        ],
        "previewImagesFileNames": [
            "SentinelOneBlack.png",
            "SentinelOneWhite.png"
        ],
        "version": "1.0.0",
        "title": "SentinelOneWorkbook",
        "templateRelativePath": "SentinelOne.json",
        "subtitle": "",
        "provider": "Microsoft"
    },
    {
        "workbookKey": "TrendMicroApexOneWorkbook",
        "logoFileName": "trendmicro_logo.svg",
        "description": "Sets the time name for analysis.",
        "dataTypesDependencies": [
            "CommonSecurityLog"
        ],
        "dataConnectorsDependencies": [
            "TrendMicroApexOne"
        ],
        "previewImagesFileNames": [
            "TrendMicroApexOneBlack.png",
            "TrendMicroApexOneWhite.png"
        ],
        "version": "1.0.0",
        "title": "Trend Micro Apex One",
        "templateRelativePath": "TrendMicroApexOne.json",
        "subtitle": "",
        "provider": "TrendMicro"
    },
    {
        "workbookKey": "ContrastProtect",
        "logoFileName": "contrastsecurity_logo.svg",
        "description": "Select the time range for this Overview.",
        "dataTypesDependencies": [
            "CommonSecurityLog"
        ],
        "dataConnectorsDependencies": [
            "ContrastProtect"
        ],
        "previewImagesFileNames": [
            "ContrastProtectAllBlack.png",
            "ContrastProtectAllWhite.png",
            "ContrastProtectEffectiveBlack.png",
            "ContrastProtectEffectiveWhite.png",
            "ContrastProtectSummaryBlack.png",
            "ContrastProtectSummaryWhite.png"
        ],
        "version": "1.0.0",
        "title": "Contrast Protect",
        "templateRelativePath": "ContrastProtect.json",
        "subtitle": "",
        "provider": "contrast security"
    },
    {
        "workbookKey": "ArmorbloxOverview",
        "logoFileName": "armorblox.svg",
        "description": "INCIDENTS FROM SELECTED TIME RANGE",
        "dataTypesDependencies": [
            "Armorblox_CL"
        ],
        "dataConnectorsDependencies": [
            "Armorblox"
        ],
        "previewImagesFileNames": [
            "ArmorbloxOverviewBlack01.png",
            "ArmorbloxOverviewBlack02.png",
            "ArmorbloxOverviewWhite01.png",
            "ArmorbloxOverviewWhite02.png"
        ],
        "version": "1.0.0",
        "title": "Armorblox",
        "templateRelativePath": "ArmorbloxOverview.json",
        "subtitle": "",
        "provider": "Armorblox"
    },
    {
        "workbookKey": "PaloAltoCDL",
        "logoFileName": "paloalto_logo.svg",
        "description": "Sets the time name for analysis",
        "dataTypesDependencies": [
            "CommonSecurityLog"
        ],
        "dataConnectorsDependencies": [
            "PaloAltoCDL"
        ],
        "previewImagesFileNames": [
            "PaloAltoBlack.png",
            "PaloAltoWhite.png"
        ],
        "version": "1.0.0",
        "title": "Palo Alto Networks Cortex Data Lake",
        "templateRelativePath": "PaloAltoCDL.json",
        "subtitle": "",
        "provider": "Palo Alto Networks"
    },
    {
        "workbookKey": "VMwareCarbonBlack",
        "logoFileName": "Azure_Sentinel.svg",
        "description": "Sets the time name for analysis",
        "dataTypesDependencies": [
            "CarbonBlackEvents_CL",
            "CarbonBlackAuditLogs_CL",
            "CarbonBlackNotifications_CL"
        ],
        "dataConnectorsDependencies": [
            "VMwareCarbonBlack"
        ],
        "previewImagesFileNames": [
            "VMwareCarbonBlack.png",
            "VMwareCarbonWhite.png"
        ],
        "version": "1.0.0",
        "title": "VMware Carbon Black Cloud",
        "templateRelativePath": "VMwareCarbonBlack.json",
        "subtitle": "",
        "provider": "Microsoft"
    },
    {
        "workbookKey": "arista-networks",
        "logoFileName": "AristaAwakeSecurity.svg",
        "description": "Sets the time name for analysis",
        "dataTypesDependencies": [
            "CommonSecurityLog"
        ],
        "dataConnectorsDependencies": [
            "AristaAwakeSecurity"
        ],
        "previewImagesFileNames": [
            "AristaAwakeSecurityDevicesBlack.png",
            "AristaAwakeSecurityDevicesWhite.png",
            "AristaAwakeSecurityModelsBlack.png",
            "AristaAwakeSecurityModelsWhite.png",
            "AristaAwakeSecurityOverviewBlack.png",
            "AristaAwakeSecurityOverviewWhite.png"
        ],
        "version": "1.0.0",
        "title": "Arista Awake",
        "templateRelativePath": "AristaAwakeSecurityWorkbook.json",
        "subtitle": "",
        "provider": "Arista Networks"
    },
    {
        "workbookKey": "TomcatWorkbook",
        "logoFileName": "Azure_Sentinel.svg",
        "description": "Sets the time name for analysis",
        "dataTypesDependencies": [
            "Tomcat_CL"
        ],
        "dataConnectorsDependencies": [
            "ApacheTomcat"
        ],
        "previewImagesFileNames": [
            "TomcatBlack.png",
            "TomcatWhite.png"
        ],
        "version": "1.0.0",
        "title": "ApacheTomcat",
        "templateRelativePath": "Tomcat.json",
        "subtitle": "",
        "provider": "Apache"
    },
    {
        "workbookKey": "ClarotyWorkbook",
        "logoFileName": "Azure_Sentinel.svg",
        "description": "Sets the time name for analysis",
        "dataTypesDependencies": [
            "CommonSecurityLog"
        ],
        "dataConnectorsDependencies": [
            "Claroty"
        ],
        "previewImagesFileNames": [
            "ClarotyBlack.png",
            "ClarotyWhite.png"
        ],
        "version": "1.0.0",
        "title": "Claroty",
        "templateRelativePath": "ClarotyOverview.json",
        "subtitle": "",
        "provider": "Claroty"
    },
    {
        "workbookKey": "ApacheHTTPServerWorkbook",
        "logoFileName": "apache.svg",
        "description": "Sets the time name for analysis",
        "dataTypesDependencies": [
            "ApacheHTTPServer_CL"
        ],
        "dataConnectorsDependencies": [
            "ApacheHTTPServer"
        ],
        "previewImagesFileNames": [
            "ApacheHTTPServerOverviewBlack01.png",
            "ApacheHTTPServerOverviewBlack02.png",
            "ApacheHTTPServerOverviewWhite01.png",
            "ApacheHTTPServerOverviewWhite02.png"
        ],
        "version": "1.0.0",
        "title": "Apache HTTP Server",
        "templateRelativePath": "ApacheHTTPServer.json",
        "subtitle": "",
        "provider": "Apache Software Foundation"
    },
    {
        "workbookKey": "OCIWorkbook",
        "logoFileName": "Azure_Sentinel.svg",
        "description": "Sets the time name for analysis",
        "dataTypesDependencies": [
            "OCI_Logs_CL"
        ],
        "dataConnectorsDependencies": [
            "OracleCloudInfrastructureLogsConnector"
        ],
        "previewImagesFileNames": [
            "OCIBlack.png",
            "OCIWhite.png"
        ],
        "version": "1.0.0",
        "title": "Oracle Cloud Infrastructure",
        "templateRelativePath": "OracleCloudInfrastructureOCI.json",
        "subtitle": "",
        "provider": "Microsoft"
    },
    {
        "workbookKey": "OracleWeblogicServerWorkbook",
        "logoFileName": "Azure_Sentinel.svg",
        "description": "Sets the time name for analysis",
        "dataTypesDependencies": [
            "OracleWebLogicServer_CL"
        ],
        "dataConnectorsDependencies": [
            "OracleWebLogicServer"
        ],
        "previewImagesFileNames": [
            "OracleWeblogicServerBlack.png",
            "OracleWeblogicServerWhite.png"
        ],
        "version": "1.0.0",
        "title": "Oracle WebLogic Server",
        "templateRelativePath": "OracleWorkbook.json",
        "subtitle": "",
        "provider": "Oracle"
    },
    {
        "workbookKey": "BitglassWorkbook",
        "logoFileName": "Azure_Sentinel.svg",
        "description": "Sets the time name for analysis",
        "dataTypesDependencies": [
            "BitglassLogs_CL"
        ],
        "dataConnectorsDependencies": [
            "Bitglass"
        ],
        "previewImagesFileNames": [
            "BitglassBlack.png",
            "BitglassWhite.png"
        ],
        "version": "1.0.0",
        "title": "Bitglass",
        "templateRelativePath": "Bitglass.json",
        "subtitle": "",
        "provider": "Bitglass"
    },
    {
        "workbookKey": "NGINXWorkbook",
        "logoFileName": "Azure_Sentinel.svg",
        "description": "Sets the time name for analysis",
        "dataTypesDependencies": [
            "NGINX_CL"
        ],
        "dataConnectorsDependencies": [
            "NGINXHTTPServer"
        ],
        "previewImagesFileNames": [
            "NGINXOverviewBlack01.png",
            "NGINXOverviewBlack02.png",
            "NGINXOverviewWhite01.png",
            "NGINXOverviewWhite02.png"
        ],
        "version": "1.0.0",
        "title": "NGINX HTTP Server",
        "templateRelativePath": "NGINX.json",
        "subtitle": "",
        "provider": "Microsoft"
    },
    {
        "workbookKey": "vArmourAppContollerWorkbook",
        "logoFileName": "varmour-logo.svg",
        "description": "Sets the time name for analysis",
        "dataTypesDependencies": [
            "CommonSecurityLog"
        ],
        "dataConnectorsDependencies": [
            "vArmourAC",
			"vArmourACAma"
        ],
        "previewImagesFileNames": [
            "vArmourAppControllerAppBlack.png",
            "vArmourAppControllerAppBlack-1.png",
            "vArmourAppControllerAppBlack-2.png",
            "vArmourAppControllerAppBlack-3.png",
            "vArmourAppControllerAppBlack-4.png",
            "vArmourAppControllerAppBlack-5.png",
            "vArmourAppControllerAppBlack-6.png",
            "vArmourAppControllerAppBlack-7.png",
            "vArmourAppControllerAppWhite.png",
            "vArmourAppControllerAppWhite-1.png",
            "vArmourAppControllerAppWhite-2.png",
            "vArmourAppControllerAppWhite-3.png",
            "vArmourAppControllerAppWhite-4.png",
            "vArmourAppControllerAppWhite-5.png",
            "vArmourAppControllerAppWhite-6.png",
            "vArmourAppControllerAppWhite-7.png"
        ],
        "version": "1.0.0",
        "title": "vArmour Application Controller",
        "templateRelativePath": "vArmour_AppContoller_Workbook.json",
        "subtitle": "",
        "provider": "vArmour"
    },
    {
        "workbookKey": "CorelightWorkbook",
        "logoFileName": "corelight.svg",
        "description": "Sets the time name for analysis",
        "dataTypesDependencies": [
            "Corelight_CL"
        ],
        "dataConnectorsDependencies": [
            "Corelight"
        ],
        "previewImagesFileNames": [
            "CorelightConnectionsBlack1.png",
            "CorelightConnectionsBlack2.png",
            "CorelightConnectionsWhite1.png",
            "CorelightConnectionsWhite2.png",
            "CorelightDNSBlack1.png",
            "CorelightDNSWhite1.png",
            "CorelightFileBlack1.png",
            "CorelightFileBlack2.png",
            "CorelightFileWhite1.png",
            "CorelightFileWhite2.png",
            "CorelightMainBlack1.png",
            "CorelightMainWhite1.png",
            "CorelightSoftwareBlack1.png",
            "CorelightSoftwareWhite1.png"
        ],
        "version": "1.0.0",
        "title": "Corelight",
        "templateRelativePath": "Corelight.json",
        "subtitle": "",
        "provider": "Corelight"
    },
    {
        "workbookKey": "LookoutEvents",
        "logoFileName": "lookout.svg",
        "description": "Sets the time name for analysis",
        "dataTypesDependencies": [
            "Lookout_CL"
        ],
        "dataConnectorsDependencies": [
            "LookoutAPI"
        ],
        "previewImagesFileNames": [
            "SampleLookoutWorkBookBlack.png",
            "SampleLookoutWorkBookWhite.png"
        ],
        "version": "1.0.0",
        "title": "Lookout",
        "templateRelativePath": "LookoutEvents.json",
        "subtitle": "",
        "provider": "Lookout"
    },
    {
        "workbookKey": "sentinel-MicrosoftPurview",
        "logoFileName": "MicrosoftPurview.svg",
        "description": "Sets the time name for analysis",
        "dataTypesDependencies": [
            "AzureDiagnostics"
        ],
        "dataConnectorsDependencies": [
            "MicrosoftAzurePurview"
        ],
        "previewImagesFileNames": [
            ""
        ],
        "version": "1.0.0",
        "title": "Microsoft Purview",
        "templateRelativePath": "MicrosoftPurview.json",
        "subtitle": "",
        "provider": "Microsoft"
    },
    {
        "workbookKey": "InfobloxCDCB1TDWorkbook",
        "logoFileName": "infoblox_logo.svg",
        "description": "Sets the time name for analysis",
        "dataTypesDependencies": [
            "CommonSecurityLog"
        ],
        "dataConnectorsDependencies": [
            "InfobloxCloudDataConnector"
        ],
        "previewImagesFileNames": [
            "InfobloxCDCB1TDBlack.png",
            "InfobloxCDCB1TDWhite.png"
        ],
        "version": "1.0.0",
        "title": "Infoblox Cloud Data Connector",
        "templateRelativePath": "InfobloxCDCB1TDWorkbook.json",
        "subtitle": "",
        "provider": "InfoBlox"
    },
    {
        "workbookKey": "UbiquitiUniFiWorkbook",
        "logoFileName": "ubiquiti.svg",
        "description": "Sets the time name for analysis",
        "dataTypesDependencies": [
            "Ubiquiti_CL"
        ],
        "dataConnectorsDependencies": [
            "UbiquitiUnifi"
        ],
        "previewImagesFileNames": [
            "UbiquitiOverviewBlack01.png",
            "UbiquitiOverviewBlack02.png",
            "UbiquitiOverviewWhite01.png",
            "UbiquitiOverviewWhite02.png"
        ],
        "version": "1.0.0",
        "title": "Ubiquiti UniFi",
        "templateRelativePath": "Ubiquiti.json",
        "subtitle": "",
        "provider": "Microsoft"
    },
    {
        "workbookKey": "VMwareESXiWorkbook",
        "logoFileName": "Azure_Sentinel.svg",
        "description": "Sets the time name for analysis",
        "dataTypesDependencies": [
            "Syslog"
        ],
        "dataConnectorsDependencies": [
            "VMwareESXi"
        ],
        "previewImagesFileNames": [
            "VMWareESXiBlack.png",
            "VMWareESXiWhite.png"
        ],
        "version": "1.0.0",
        "title": "VMware ESXi",
        "templateRelativePath": "VMWareESXi.json",
        "subtitle": "",
        "provider": "Microsoft"
    },
    {
        "workbookKey": "SnowflakeWorkbook",
        "logoFileName": "Azure_Sentinel.svg",
        "description": "Sets the time name for analysis",
        "dataTypesDependencies": [
            "Snowflake_CL"
        ],
        "dataConnectorsDependencies": [
            "SnowflakeDataConnector"
        ],
        "previewImagesFileNames": [
            "SnowflakeBlack.png",
            "SnowflakeWhite.png"
        ],
        "version": "1.0.0",
        "title": "Snowflake",
        "templateRelativePath": "Snowflake.json",
        "subtitle": "",
        "provider": "Snowflake"
    },
    {
        "workbookKey": "LastPassWorkbook",
        "logoFileName": "LastPass.svg",
        "description": "Sets the time name for analysis",
        "dataTypesDependencies": [
            "LastPassNativePoller_CL"
        ],
        "dataConnectorsDependencies": [
            "LastPassAPIConnector"
        ],
        "previewImagesFileNames": [
            "LastPassBlack.png",
            "LastPassWhite.png"
        ],
        "version": "1.0.0",
        "title": "Lastpass Enterprise Activity Monitoring",
        "templateRelativePath": "LastPassWorkbook.json",
        "subtitle": "",
        "provider": "LastPass"
    },
    {
        "workbookKey": "SecurityBridgeWorkbook",
        "logoFileName": "SecurityBridgeLogo-Vector-TM_75x75.svg",
        "description": "Sets the time name for analysis",
        "dataTypesDependencies": [
            "SecurityBridgeLogs"
        ],
        "dataConnectorsDependencies": [
            "SecurityBridgeSAP"
        ],
        "previewImagesFileNames": [
            "SecurityBridgeThreatDetectionWhite.png",
            "SecurityBridgeThreatDetectionWhite1.png"
        ],
        "version": "1.0.0",
        "title": "SecurityBridge App",
        "templateRelativePath": "SecurityBridgeThreatDetectionforSAP.json",
        "subtitle": "",
        "provider": "SecurityBridge"
    },
    {
        "workbookKey": "PaloAltoPrismaCloudWorkbook",
        "logoFileName": "paloalto_logo.svg",
        "description": "Sets the time name for analysis.",
        "dataTypesDependencies": [
            "PaloAltoPrismaCloudAlert_CL",
            "PaloAltoPrismaCloudAudit_CL"
        ],
        "dataConnectorsDependencies": [
            "PaloAltoPrismaCloud"
        ],
        "previewImagesFileNames": [
            "PaloAltoPrismaCloudBlack01.png",
            "PaloAltoPrismaCloudBlack02.png",
            "PaloAltoPrismaCloudWhite01.png",
            "PaloAltoPrismaCloudWhite02.png"
        ],
        "version": "1.0.0",
        "title": "Palo Alto Prisma",
        "templateRelativePath": "PaloAltoPrismaCloudOverview.json",
        "subtitle": "",
        "provider": "Microsoft"
    },
    {
        "workbookKey": "PingFederateWorkbook",
        "logoFileName": "PingIdentity.svg",
        "description": "Sets the time name for analysis",
        "dataTypesDependencies": [
            "PingFederateEvent"
        ],
        "dataConnectorsDependencies": [
            "PingFederate",
			"PingFederateAma"
        ],
        "previewImagesFileNames": [
            "PingFederateBlack1.png",
            "PingFederateWhite1.png"
        ],
        "version": "1.0.0",
        "title": "PingFederate",
        "templateRelativePath": "PingFederate.json",
        "subtitle": "",
        "provider": "Microsoft"
    },
    {
        "workbookKey": "McAfeeePOWorkbook",
        "logoFileName": "mcafee_logo.svg",
        "description": "Sets the time name for analysis",
        "dataTypesDependencies": [
            "McAfeeEPOEvent"
        ],
        "dataConnectorsDependencies": [
            "McAfeeePO"
        ],
        "previewImagesFileNames": [
            "McAfeeePOBlack1.png",
            "McAfeeePOBlack2.png",
            "McAfeeePOWhite1.png",
            "McAfeeePOWhite2.png"
        ],
        "version": "1.0.0",
        "title": "McAfee ePolicy Orchestrator",
        "templateRelativePath": "McAfeeePOOverview.json",
        "subtitle": "",
        "provider": "Microsoft"
    },
    {
        "workbookKey": "OracleDatabaseAudit",
        "logoFileName": "oracle_logo.svg",
        "description": "Sets the time name for analysis",
        "dataTypesDependencies": [
            "Syslog"
        ],
        "dataConnectorsDependencies": [
            "OracleDatabaseAudit"
        ],
        "previewImagesFileNames": [
            "OracleDatabaseAuditBlack1.png",
            "OracleDatabaseAuditBlack2.png",
            "OracleDatabaseAuditWhite1.png",
            "OracleDatabaseAuditWhite2.png"
        ],
        "version": "1.0.0",
        "title": "Oracle Database Audit",
        "templateRelativePath": "OracleDatabaseAudit.json",
        "subtitle": "",
        "provider": "Oracle"
    },
    {
        "workbookKey": "SenservaProAnalyticsWorkbook",
        "logoFileName": "SenservaPro_logo.svg",
        "description": "Sets the time name for analysis",
        "dataTypesDependencies": [
            "SenservaPro_CL"
        ],
        "dataConnectorsDependencies": [
            "SenservaPro"
        ],
        "previewImagesFileNames": [
            "SenservaProAnalyticsBlack.png",
            "SenservaProAnalyticsWhite.png"
        ],
        "version": "1.0.0",
        "title": "SenservaProAnalytics",
        "templateRelativePath": "SenservaProAnalyticsWorkbook.json",
        "subtitle": "",
        "provider": "Senserva Pro"
    },
    {
        "workbookKey": "SenservaProMultipleWorkspaceWorkbook",
        "logoFileName": "SenservaPro_logo.svg",
        "description": "Sets the time name for analysis",
        "dataTypesDependencies": [
            "SenservaPro_CL"
        ],
        "dataConnectorsDependencies": [
            "SenservaPro"
        ],
        "previewImagesFileNames": [
            "SenservaProMultipleWorkspaceWorkbookBlack.png",
            "SenservaProMultipleWorkspaceWorkbookWhite.png"
        ],
        "version": "1.0.0",
        "title": "SenservaProMultipleWorkspace",
        "templateRelativePath": "SenservaProMultipleWorkspaceWorkbook.json",
        "subtitle": "",
        "provider": "Senserva Pro"
    },
    {
        "workbookKey": "SenservaProSecureScoreMultiTenantWorkbook",
        "logoFileName": "SenservaPro_logo.svg",
        "description": "Sets the time name for analysis",
        "dataTypesDependencies": [
            "SenservaPro_CL"
        ],
        "dataConnectorsDependencies": [
            "SenservaPro"
        ],
        "previewImagesFileNames": [
            "SenservaProSecureScoreMultiTenantBlack.png",
            "SenservaProSecureScoreMultiTenantWhite.png"
        ],
        "version": "1.0.0",
        "title": "SenservaProSecureScoreMultiTenant",
        "templateRelativePath": "SenservaProSecureScoreMultiTenantWorkbook.json",
        "subtitle": "",
        "provider": "Senserva Pro"
    },
    {
        "workbookKey": "CiscoSecureEndpointOverviewWorkbook",
        "logoFileName": "cisco-logo-72px.svg",
        "description": "Sets the time name for analysis",
        "dataTypesDependencies": [
            "CiscoSecureEndpoint"
        ],
        "dataConnectorsDependencies": [
            "CiscoSecureEndpoint"
        ],
        "previewImagesFileNames": [
            "CiscoSecureEndpointBlack.png",
            "CiscoSecureEndpointWhite.png"
        ],
        "version": "1.0.0",
        "title": "Cisco Secure Endpoint",
        "templateRelativePath": "Cisco Secure Endpoint Overview.json",
        "subtitle": "",
        "provider": "Cisco"
    },
    {
        "workbookKey": "InfoSecGlobalWorkbook",
        "logoFileName": "infosecglobal.svg",
        "description": "Sets the time name for analysis.",
        "dataTypesDependencies": [
            "InfoSecAnalytics_CL"
        ],
        "dataConnectorsDependencies": [
            "InfoSecDataConnector"
        ],
        "previewImagesFileNames": [
            "InfoSecGlobalWorkbookBlack.png",
            "InfoSecGlobalWorkbookWhite.png"
        ],
        "version": "1.0.0",
        "title": "AgileSec Analytics Connector",
        "templateRelativePath": "InfoSecGlobal.json",
        "subtitle": "",
        "provider": "InfoSecGlobal"
    },
    {
        "workbookKey": "CrowdStrikeFalconEndpointProtectionWorkbook",
        "logoFileName": "crowdstrike.svg",
        "description": "Sets the time name for analysis",
        "dataTypesDependencies": [
            "CrowdstrikeReplicatorLogs_CL"
        ],
        "dataConnectorsDependencies": [
            "CrowdstrikeReplicator"
        ],
        "previewImagesFileNames": [
            "CrowdStrikeFalconEndpointProtectionBlack.png",
            "CrowdStrikeFalconEndpointProtectionWhite.png"
        ],
        "version": "1.0.0",
        "title": "CrowdStrike Falcon Endpoint Protection",
        "templateRelativePath": "CrowdStrikeFalconEndpointProtection.json",
        "subtitle": "",
        "provider": "Microsoft"
    },
    {
        "workbookKey": "IronDefenseAlertDashboard",
        "logoFileName": "IronNet.svg",
        "description": "Sets the time name for analysis",
        "dataTypesDependencies": [
            "CommonSecurityLog"
        ],
        "dataConnectorsDependencies": [
            "IronNetIronDefense"
        ],
        "previewImagesFileNames": [
            "IronDefenseDashboardBlack.png",
            "IronDefenseDashboardWhit.png"
        ],
        "version": "1.0.0",
        "title": "IronDefenseAlertDashboard",
        "templateRelativePath": "IronDefenseAlertDashboard.json",
        "subtitle": "",
        "provider": "Microsoft"
    },
    {
        "workbookKey": "IronDefenseAlertDetails",
        "logoFileName": "IronNet.svg",
        "description": "Sets the time name for analysis",
        "dataTypesDependencies": [
            "CommonSecurityLog"
        ],
        "dataConnectorsDependencies": [
            "IronNetIronDefense"
        ],
        "previewImagesFileNames": [
            "IronDefenseAlertsBlack.png",
            "IronDefenseAlertsWhite.png"
        ],
        "version": "1.0.0",
        "title": "IronDefenseAlertDetails",
        "templateRelativePath": "IronDefenseAlertDetails.json",
        "subtitle": "",
        "provider": "Microsoft"
    },
    {
        "workbookKey": "CiscoSEGWorkbook",
        "logoFileName": "cisco-logo-72px.svg",
        "description": "Sets the time name for analysis",
        "dataTypesDependencies": [
            "CommonSecurityLog"
        ],
        "dataConnectorsDependencies": [
            "CiscoSEG"
        ],
        "previewImagesFileNames": [
            "CiscoSEGBlack.png",
            "CiscoSEGWhite.png"
        ],
        "version": "1.0.0",
        "title": "Cisco Secure Email Gateway",
        "templateRelativePath": "CiscoSEG.json",
        "subtitle": "",
        "provider": "Cisco"
    },
    {
        "workbookKey": "EatonForeseerHealthAndAccess",
        "logoFileName": "Azure_Sentinel.svg",
        "description": "This workbook gives an insight into the health of all the Windows VMs in this subscription running Eaton Foreseer and       the unauthorized access into the Eaton Foreseer application running on these VMs.",
        "dataTypesDependencies": [
            "SecurityEvent"
        ],
        "dataConnectorsDependencies": [],
        "previewImagesFileNames": [
            "EatonForeseerHealthAndAccessBlack.png",
            "EatonForeseerHealthAndAccessWhite.png"
        ],
        "version": "1.0.0",
        "title": "EatonForeseerHealthAndAccess",
        "templateRelativePath": "EatonForeseerHealthAndAccess.json",
        "subtitle": "",
        "provider": "Eaton"
    },
    {
        "workbookKey": "PCIDSSComplianceWorkbook",
        "logoFileName": "Azure_Sentinel.svg",
        "description": "Choose your subscription and workspace in which PCI assets are deployed",
        "dataTypesDependencies": [
            "AzureDaignostics",
            "SecurityEvent",
            "SecurityAlert",
            "OracleDatabaseAuditEvent",
            "Syslog",
            "Anomalies"
        ],
        "dataConnectorsDependencies": [],
        "previewImagesFileNames": [
            "PCIDSSComplianceBlack01.PNG",
            "PCIDSSComplianceBlack02.PNG",
            "PCIDSSComplianceWhite01.PNG",
            "PCIDSSComplianceWhite02.PNG"
        ],
        "version": "1.0.0",
        "title": "PCI DSS Compliance",
        "templateRelativePath": "PCIDSSCompliance.json",
        "subtitle": "",
        "provider": "Microsoft"
    },
    {
        "workbookKey": "SonraiSecurityWorkbook",
        "logoFileName": "Sonrai.svg",
        "description": "Sets the time name for analysis",
        "dataTypesDependencies": [
            "Sonrai_Tickets_CL"
        ],
        "dataConnectorsDependencies": [
            "SonraiDataConnector"
        ],
        "previewImagesFileNames": [
            "SonraiWorkbookBlack.png",
            "SonraiWorkbookWhite.png"
        ],
        "version": "1.0.0",
        "title": "Sonrai",
        "templateRelativePath": "Sonrai.json",
        "subtitle": "",
        "provider": "Sonrai"
    },
    {
        "workbookKey": "SemperisDSPWorkbook",
        "logoFileName": "Semperis.svg",
        "description": "Specify the time range on which to query the data",
        "dataTypesDependencies": [
            "dsp_parser"
        ],
        "dataConnectorsDependencies": [
            "SemperisDSP"
        ],
        "previewImagesFileNames": [
            "SemperisDSPOverview1Black.png",
            "SemperisDSPOverview1White.png",
            "SemperisDSPOverview2Black.png",
            "SemperisDSPOverview2White.png",
            "SemperisDSPOverview3Black.png",
            "SemperisDSPOverview3White.png"
        ],
        "version": "1.0.0",
        "title": "Semperis Directory Services Protector",
        "templateRelativePath": "SemperisDSPWorkbook.json",
        "subtitle": "",
        "provider": "Semperis"
    },
    {
        "workbookKey": "BoxWorkbook",
        "logoFileName": "box.svg",
        "description": "Sets the time name for analysis",
        "dataTypesDependencies": [
            "BoxEvents_CL"
        ],
        "dataConnectorsDependencies": [
            "BoxDataConnector"
        ],
        "previewImagesFileNames": [
            "BoxBlack1.png",
            "BoxWhite1.png",
            "BoxBlack2.png",
            "BoxWhite2.png"
        ],
        "version": "1.0.0",
        "title": "Box",
        "templateRelativePath": "Box.json",
        "subtitle": "",
        "provider": "Box"
    },
    {
        "workbookKey": "SymantecEndpointProtection",
        "logoFileName": "symantec_logo.svg",
        "description": "Sets the time name for analysis",
        "dataTypesDependencies": [
            "SymantecEndpointProtection"
        ],
        "dataConnectorsDependencies": [
            "SymantecEndpointProtection"
        ],
        "previewImagesFileNames": [
            "SymantecEndpointProtectionBlack.png",
            "SymantecEndpointProtectionWhite.png"
        ],
        "version": "1.0.0",
        "title": "Symantec Endpoint Protection",
        "templateRelativePath": "SymantecEndpointProtection.json",
        "subtitle": "",
        "provider": "Symantec"
    },
    {
        "workbookKey": "DynamicThreatModeling&Response",
        "logoFileName": "",
        "description": "Sets the time name for analysis",
        "dataTypesDependencies": [
            "SecurityAlert"
        ],
        "dataConnectorsDependencies": [],
        "previewImagesFileNames": [
            "ThreatAnalysis&ResponseWhite1.png",
            "ThreatAnalysis&ResponseWhite2.png"
        ],
        "version": "1.0.0",
        "title": "Dynamic Threat Modeling Response",
        "templateRelativePath": "DynamicThreatModeling&Response.json",
        "subtitle": "",
        "provider": "Microsoft"
    },
    {
        "workbookKey": "ThreatAnalysis&Response",
        "logoFileName": "",
        "description": "The Defenders for IoT workbook provide guided investigations for OT entities based on open incidents, alert notifications, and activities for OT assets. They also provide a hunting experience across the MITRE ATT&CK® framework for ICS, and are designed to enable analysts, security engineers, and MSSPs to gain situational awareness of OT security posture.",
        "dataTypesDependencies": [
            "SecurityAlert"
        ],
        "dataConnectorsDependencies": [],
        "previewImagesFileNames": [
            "ThreatAnalysis&ResponseWhite.png"
        ],
        "version": "1.0.1",
        "title": "Threat Analysis Response",
        "templateRelativePath": "ThreatAnalysis&Response.json",
        "subtitle": "",
        "provider": "Microsoft"
    },
    {
        "workbookKey": "TrendMicroCAS",
        "logoFileName": "Trend_Micro_Logo.svg",
        "description": "Sets the time name for analysis",
        "dataTypesDependencies": [
            "TrendMicroCAS_CL"
        ],
        "dataConnectorsDependencies": [
            "TrendMicroCAS"
        ],
        "previewImagesFileNames": [
            "TrendMicroCASBlack.png",
            "TrendMicroCASWhite.png"
        ],
        "version": "1.0.0",
        "title": "TrendMicroCAS",
        "templateRelativePath": "TrendMicroCAS.json",
        "subtitle": "",
        "provider": "TrendMicro"
    },
    {
        "workbookKey": "GitHubSecurityWorkbook",
        "logoFileName": "GitHub.svg",
        "description": "Gain insights to GitHub activities that may be interesting for security.",
        "dataTypesDependencies": [
            "GitHubAuditLogPolling_CL"
        ],
        "dataConnectorsDependencies": [
            "GitHubEcAuditLogPolling"
        ],
        "previewImagesFileNames": [],
        "version": "1.0.0",
        "title": "GithubWorkbook",
        "templateRelativePath": "GitHubWorkbook.json",
        "subtitle": "",
        "provider": "Microsoft"
    },
    {
        "workbookKey": "GCPDNSWorkbook",
        "logoFileName": "google_logo.svg",
        "description": "Sets the time name for analysis",
        "dataTypesDependencies": [
            "GCPCloudDNS"
        ],
        "dataConnectorsDependencies": [
            "GCPDNSDataConnector"
        ],
        "previewImagesFileNames": [
            "GCPDNSBlack.png",
            "GCPDNSWhite.png"
        ],
        "version": "1.0.0",
        "title": "Google Cloud Platform DNS",
        "templateRelativePath": "GCPDNS.json",
        "subtitle": "",
        "provider": "Microsoft"
    },
    {
        "workbookKey": "AtlassianJiraAuditWorkbook",
        "logoFileName": "",
        "description": "Sets the time name for analysis",
        "dataTypesDependencies": [
            "AtlassianJiraNativePoller_CL"
        ],
        "dataConnectorsDependencies": [
            "AtlassianJira"
        ],
        "previewImagesFileNames": [
            "AtlassianJiraAuditWhite.png",
            "AtlassianJiraAuditBlack.png"
        ],
        "version": "1.0.0",
        "title": "AtlassianJiraAudit",
        "templateRelativePath": "AtlassianJiraAudit.json",
        "subtitle": "",
        "provider": "Atlassian"
    },
    {
        "workbookKey": "DigitalGuardianWorkbook",
        "logoFileName": "Azure_Sentinel.svg",
        "description": "Sets the time name for analysis",
        "dataTypesDependencies": [
            "DigitalGuardianDLPEvent"
        ],
        "dataConnectorsDependencies": [
            "DigitalGuardianDLP"
        ],
        "previewImagesFileNames": [
            "DigitalGuardianBlack.png",
            "DigitalGuardianWhite.png"
        ],
        "version": "1.0.0",
        "title": "DigitalGuardianDLP",
        "templateRelativePath": "DigitalGuardian.json",
        "subtitle": "",
        "provider": "Digital Guardian"
    },
    {
        "workbookKey": "CiscoDuoWorkbook",
        "logoFileName": "cisco-logo-72px.svg",
        "description": "Sets the time name for analysis",
        "dataTypesDependencies": [
            "CiscoDuo_CL"
        ],
        "dataConnectorsDependencies": [
            "CiscoDuoSecurity"
        ],
        "previewImagesFileNames": [
            "CiscoDuoWhite.png",
            "CiscoDuoBlack.png"
        ],
        "version": "1.0.0",
        "title": "CiscoDuoSecurity",
        "templateRelativePath": "CiscoDuo.json",
        "subtitle": "",
        "provider": "Cisco"
    },
    {
        "workbookKey": "SlackAudit",
        "logoFileName": "slacklogo.svg",
        "description": "Sets the time name for analysis",
        "dataTypesDependencies": [
            "SlackAudit_CL"
        ],
        "dataConnectorsDependencies": [
            "SlackAuditAPI"
        ],
        "previewImagesFileNames": [
            "SlackAuditApplicationActivityBlack1.png",
            "SlackAuditApplicationActivityWhite1.png"
        ],
        "version": "1.0.0",
        "title": "SlackAudit",
        "templateRelativePath": "SlackAudit.json",
        "subtitle": "",
        "provider": "Slack"
    },
    {
        "workbookKey": "CiscoWSAWorkbook",
        "logoFileName": "cisco-logo-72px.svg",
        "description": "Sets the time name for analysis",
        "dataTypesDependencies": [
            "Syslog"
        ],
        "dataConnectorsDependencies": [
            "CiscoWSA"
        ],
        "previewImagesFileNames": [
            "CiscoWSAWhite.png",
            "CiscoWSABlack.png"
        ],
        "version": "1.0.0",
        "title": "CiscoWSA",
        "templateRelativePath": "CiscoWSA.json",
        "subtitle": "",
        "provider": "Cisco"
    },
    {
        "workbookKey": "GCP-IAM-Workbook",
        "logoFileName": "google_logo.svg",
        "description": "Sets the time name for analysis",
        "dataTypesDependencies": [
            "GCP_IAM_CL"
        ],
        "dataConnectorsDependencies": [
            "GCPIAMDataConnector"
        ],
        "previewImagesFileNames": [
            "GCPIAMBlack01.png",
            "GCPIAMBlack02.png",
            "GCPIAMWhite01.png",
            "GCPIAMWhite02.png"
        ],
        "version": "1.0.0",
        "title": "Google Cloud Platform IAM",
        "templateRelativePath": "GCP_IAM.json",
        "subtitle": "",
        "provider": "Google"
    },
    {
        "workbookKey": "ImpervaWAFCloudWorkbook",
        "logoFileName": "Imperva_DarkGrey_final_75x75.svg",
        "description": "Sets the time name for analysis.",
        "dataTypesDependencies": [
            "ImpervaWAFCloud_CL"
        ],
        "dataConnectorsDependencies": [
            "ImpervaWAFCloudAPI"
        ],
        "previewImagesFileNames": [
            "ImpervaWAFCloudBlack01.png",
            "ImpervaWAFCloudBlack02.png",
            "ImpervaWAFCloudWhite01.png",
            "ImpervaWAFCloudWhite02.png"
        ],
        "version": "1.0.0",
        "title": "Imperva WAF Cloud Overview",
        "templateRelativePath": "Imperva WAF Cloud Overview.json",
        "subtitle": "",
        "provider": "Microsoft"
    },
    {
        "workbookKey": "ZscalerZPAWorkbook",
        "logoFileName": "ZscalerLogo.svg",
        "description": "Select the time range for this Overview.",
        "dataTypesDependencies": [
            "ZPA_CL"
        ],
        "dataConnectorsDependencies": [
            "ZscalerPrivateAccess"
        ],
        "previewImagesFileNames": [
            "ZscalerZPABlack.png",
            "ZscalerZPAWhite.png"
        ],
        "version": "1.0.0",
        "title": "Zscaler Private Access (ZPA)",
        "templateRelativePath": "ZscalerZPA.json",
        "subtitle": "",
        "provider": "Zscaler"
    },
    {
        "workbookKey": "GoogleWorkspaceWorkbook",
        "logoFileName": "google_logo.svg",
        "description": "Sets the time name for analysis",
        "dataTypesDependencies": [
            "GWorkspace_ReportsAPI_admin_CL",
            "GWorkspace_ReportsAPI_calendar_CL",
            "GWorkspace_ReportsAPI_drive_CL",
            "GWorkspace_ReportsAPI_login_CL",
            "GWorkspace_ReportsAPI_login_CL",
            "GWorkspace_ReportsAPI_mobile_CL"
        ],
        "dataConnectorsDependencies": [
            "GoogleWorkspaceReportsAPI"
        ],
        "previewImagesFileNames": [
            "GoogleWorkspaceBlack.png",
            "GoogleWorkspaceWhite.png"
        ],
        "version": "1.0.0",
        "title": "GoogleWorkspaceReports",
        "templateRelativePath": "GoogleWorkspace.json",
        "subtitle": "",
        "provider": "Microsoft"
    },
    {
        "workbookKey": "NCProtectWorkbook",
        "logoFileName": "NCProtectIcon.svg",
        "description": "Sets the time name for analysis",
        "dataTypesDependencies": [
            "NCProtectUAL_CL"
        ],
        "dataConnectorsDependencies": [
            "NucleusCyberNCProtect"
        ],
        "previewImagesFileNames": [
            "",
            ""
        ],
        "version": "1.0.0",
        "title": "NucleusCyberProtect",
        "templateRelativePath": "NucleusCyber_NCProtect_Workbook.json",
        "subtitle": "",
        "provider": "archTIS"
    },
    {
        "workbookKey": "CiscoISEWorkbook",
        "logoFileName": "cisco-logo-72px.svg",
        "description": "Sets the time name for analysis",
        "dataTypesDependencies": [
            "Syslog"
        ],
        "dataConnectorsDependencies": [
            "CiscoISE"
        ],
        "previewImagesFileNames": [],
        "version": "1.0.0",
        "title": "Cisco ISE",
        "templateRelativePath": "CiscoISE.json",
        "subtitle": "",
        "provider": "Cisco"
    },
    {
        "workbookKey": "IoTOTThreatMonitoringwithDefenderforIoTWorkbook",
        "logoFileName": "",
        "description": "The OT Threat Monitoring with Defender for IoT Workbook features OT filtering for Security Alerts, Incidents, Vulnerabilities and Asset Inventory. The workbook features a dynamic assessment of the MITRE ATT&CK for ICS matrix across your environment to analyze and respond to OT-based threats. This workbook is designed to enable SecOps Analysts, Security Engineers, and MSSPs to gain situational awareness for IT/OT security posture.",
        "dataTypesDependencies": [
            "SecurityAlert",
            "SecurityIncident"
        ],
        "dataConnectorsDependencies": [],
        "previewImagesFileNames": [],
        "version": "1.0.0",
        "title": "Microsoft Defender for IoT",
        "templateRelativePath": "IoTOTThreatMonitoringwithDefenderforIoT.json",
        "subtitle": "",
        "provider": "Microsoft"
    },
    {
        "workbookKey": "ZeroTrust(TIC3.0)Workbook",
        "logoFileName": "Azure_Sentinel.svg",
        "description": "Sets the time name for analysis",
        "dataTypesDependencies": [
            "SecurityRecommendation"
        ],
        "dataConnectorsDependencies": [],
        "previewImagesFileNames": [
            "ZeroTrust(TIC3.0)Black1.PNG",
            "ZeroTrust(TIC3.0)White1.PNG"
        ],
        "version": "1.0.0",
        "title": "ZeroTrust(TIC3.0)",
        "templateRelativePath": "ZeroTrustTIC3.json",
        "subtitle": "",
        "provider": "Microsoft"
    },
    {
        "workbookKey": "CybersecurityMaturityModelCertification(CMMC)2.0Workbook",
        "logoFileName": "",
        "description": "Sets the time name for analysis.",
        "dataTypesDependencies": [
            "InformationProtectionLogs_CL",
            "AuditLogs",
            "SecurityIncident",
            "SigninLogs",
            "AzureActivity"
        ],
        "dataConnectorsDependencies": [],
        "previewImagesFileNames": [],
        "version": "1.0.0",
        "title": "CybersecurityMaturityModelCertification(CMMC)2.0",
        "templateRelativePath": "CybersecurityMaturityModelCertification_CMMCV2.json",
        "subtitle": "",
        "provider": "Microsoft"
    },
    {
        "workbookKey": "NISTSP80053Workbook",
        "logoFileName": "",
        "description": "Sets the time name for analysis.",
        "dataTypesDependencies": [
            "SigninLogs",
            "AuditLogs",
            "AzureActivity",
            "OfficeActivity",
            "SecurityEvents",
            "CommonSecurityLog",
            "SecurityIncident",
            "SecurityRecommendation"
        ],
        "dataConnectorsDependencies": [
            "SecurityEvents"
        ],
        "previewImagesFileNames": [],
        "version": "1.0.0",
        "title": "NISTSP80053workbook",
        "templateRelativePath": "NISTSP80053.json",
        "subtitle": "",
        "provider": "Microsoft"
    },
    {
        "workbookKey": "DarktraceWorkbook",
        "logoFileName": "Darktrace.svg",
        "description": "The Darktrace Workbook visualises Model Breach and AI Analyst data received by the Darktrace Data Connector and visualises events across the network, SaaS, IaaS and Email.",
        "dataTypesDependencies": [
            "darktrace_model_alerts_CL"
        ],
        "dataConnectorsDependencies": [
            "DarktraceRESTConnector"
        ],
        "previewImagesFileNames": [
            "DarktraceWorkbookBlack01.png",
            "DarktraceWorkbookBlack02.png",
            "DarktraceWorkbookWhite01.png",
            "DarktraceWorkbookWhite02.png"
        ],
        "version": "1.0.1",
        "title": "Darktrace",
        "templateRelativePath": "DarktraceWorkbook.json",
        "subtitle": "",
        "provider": "Darktrace"
    },
    {
        "workbookKey": "RecordedFutureDomainC2DNSWorkbook",
        "logoFileName": "RecordedFuture.svg",
        "description": "Sets the time name for DNS Events and Threat Intelligence Time Range",
        "dataTypesDependencies": [
            "ThreatIntelligenceIndicator"
        ],
        "dataConnectorsDependencies": [],
        "previewImagesFileNames": [],
        "version": "1.0.0",
        "title": "Recorded Future -  C&C DNS Name to DNS Events - Correlation&Threat Hunting",
        "templateRelativePath": "Recorded Future -  C&C DNS Name to DNS Events - Correlation&Threat Hunting.json",
        "subtitle": "",
        "provider": "Recorded Future"
    },
    {
        "workbookKey": "RecordedFutureIPActiveC2Workbook",
        "logoFileName": "RecordedFuture.svg",
        "description": "Sets the time name for DNS Events and Threat Intelligence Time Range",
        "dataTypesDependencies": [
            "ThreatIntelligenceIndicator"
        ],
        "dataConnectorsDependencies": [],
        "previewImagesFileNames": [],
        "version": "1.0.0",
        "title": "Recorded Future - Actively Communicating C&C IPs to DNS Events - Correlation&Threat Hunting",
        "templateRelativePath": "Recorded Future - Actively Communicating C&C IPs to DNS Events - Correlation&Threat Hunting.json",
        "subtitle": "",
        "provider": "Recorded Future"
    },
    {
        "workbookKey": "MaturityModelForEventLogManagement_M2131",
        "logoFileName": "contrastsecurity_logo.svg",
        "description": "Select the time range for this Overview.",
        "dataTypesDependencies": [],
        "dataConnectorsDependencies": [],
        "previewImagesFileNames": [
            "MaturityModelForEventLogManagement_M2131Black.png"
        ],
        "version": "1.0.0",
        "title": "MaturityModelForEventLogManagementM2131",
        "templateRelativePath": "MaturityModelForEventLogManagement_M2131.json",
        "subtitle": "",
        "provider": "Microsoft"
    },
    {
        "workbookKey": "AzureSQLSecurityWorkbook",
        "logoFileName": "AzureSQL.svg",
        "description": "Sets the time window in days to search around the alert",
        "dataTypesDependencies": [
            "AzureDiagnostics",
            "SecurityAlert",
            "SecurityIncident"
        ],
        "dataConnectorsDependencies": [
            "AzureSql"
        ],
        "previewImagesFileNames": [],
        "version": "1.0.0",
        "title": "Azure SQL Database Workbook",
        "templateRelativePath": "Workbook-AzureSQLSecurity.json",
        "subtitle": "",
        "provider": "Microsoft"
    },
    {
        "workbookKey": "ContinuousDiagnostics&Mitigation",
        "logoFileName": "",
        "description": "Select the time range for this Overview.",
        "dataTypesDependencies": [],
        "dataConnectorsDependencies": [],
        "previewImagesFileNames": [
            "ContinuousDiagnostics&MitigationBlack.png"
        ],
        "version": "1.0.0",
        "title": "ContinuousDiagnostics&Mitigation",
        "templateRelativePath": "ContinuousDiagnostics&Mitigation.json",
        "subtitle": "",
        "provider": "Microsoft"
    },
    {
        "workbookKey": "UserWorkbook-alexdemichieli-github-update-1",
        "logoFileName": "GitHub.svg",
        "description": "Repository selector.",
        "dataTypesDependencies": [
            "githubscanaudit_CL"
        ],
        "dataConnectorsDependencies": [
            "GitHubWebhook"
        ],
        "previewImagesFileNames": [],
        "version": "1.0.0",
        "title": "GithubWorkbook-update-to-workbook-1",
        "templateRelativePath": "update-to-workbook-1.json",
        "subtitle": "",
        "provider": "Microsoft"
    },
    {
        "workbookKey": "AtlasianJiraAuditWorkbook",
        "logoFileName": "",
        "description": "Select the time range for this Overview.",
        "dataTypesDependencies": [
            "AtlassianJiraNativePoller_CL"
        ],
        "dataConnectorsDependencies": [
            "AtlassianJira"
        ],
        "previewImagesFileNames": [
            "AtlassianJiraAuditBlack.png",
            "AtlassianJiraAuditWhite.png"
        ],
        "version": "1.0.0",
        "title": "AtlasianJiraAuditWorkbook",
        "templateRelativePath": "AtlasianJiraAuditWorkbook.json",
        "subtitle": "",
        "provider": "Microsoft"
    },
    {
        "workbookKey": "AzureSecurityBenchmark",
        "logoFileName": "",
        "description": "Azure Security Benchmark v3 Workbook provides a mechanism for viewing log queries, azure resource graph, and policies aligned to ASB controls across Microsoft security offerings, Azure, Microsoft 365, 3rd Party, On-Premises, and Multi-cloud workloads. This workbook enables Security Architects, Engineers, SecOps Analysts, Managers, and IT Pros to gain situational awareness visibility for the security posture of cloud workloads. There are also recommendations for selecting, designing, deploying, and configuring Microsoft offerings for alignment with respective ASB requirements and practices.",
        "dataTypesDependencies": [
            "SecurityRegulatoryCompliance",
            "AzureDiagnostics",
            "SecurityIncident",
            "SigninLogs",
            "SecurityAlert"
        ],
        "dataConnectorsDependencies": [],
        "previewImagesFileNames": [
            "AzureSecurityBenchmark1.png",
            "AzureSecurityBenchmark2.png",
            "AzureSecurityBenchmark3.png"
        ],
        "version": "1.0.0",
        "title": "Azure Security Benchmark",
        "templateRelativePath": "AzureSecurityBenchmark.json",
        "subtitle": "",
        "provider": "Microsoft"
    },
    {
        "workbookKey": "ZNAccessOchestratorAudit",
        "logoFileName": "",
        "description": "This workbook provides a summary of ZeroNetworks data.",
        "dataTypesDependencies": [
            "ZNAccessOrchestratorAudit_CL",
            "ZNAccessOrchestratorAuditNativePoller_CL"
        ],
        "dataConnectorsDependencies": [
            "ZeroNetworksAccessOrchestratorAuditFunction",
            "ZeroNetworksAccessOrchestratorAuditNativePoller"
        ],
        "previewImagesFileNames": [],
        "version": "1.0.0",
        "title": "Zero NetWork",
        "templateRelativePath": "ZNSegmentAudit.json",
        "subtitle": "",
        "provider": "Zero Networks"
    },
    {
        "workbookKey": "FireworkWorkbook",
        "logoFileName": "FlareSystems.svg",
        "description": "Select the time range for this Overview.",
        "dataTypesDependencies": [
            "Firework_CL"
        ],
        "dataConnectorsDependencies": [
            "FlareSystemsFirework"
        ],
        "previewImagesFileNames": [
            "FireworkOverviewBlack01.png",
            "FireworkOverviewBlack02.png",
            "FireworkOverviewWhite01.png",
            "FireworkOverviewWhite02.png"
        ],
        "version": "1.0.0",
        "title": "FlareSystemsFirework",
        "templateRelativePath": "FlareSystemsFireworkOverview.json",
        "subtitle": "",
        "provider": "Flare Systems"
    },
    {
        "workbookKey": "UserWorkbook-alexdemichieli-github-update-1",
        "logoFileName": "GitHub.svg",
        "description": "Gain insights to GitHub activities that may be interesting for security.",
        "dataTypesDependencies": [
            "GitHubAuditLogPolling_CL"
        ],
        "dataConnectorsDependencies": [
            "GitHubEcAuditLogPolling"
        ],
        "previewImagesFileNames": [],
        "version": "1.0.0",
        "title": "GitHub Security",
        "templateRelativePath": "GitHubAdvancedSecurity.json",
        "subtitle": "",
        "provider": "Microsoft"
    },
    {
        "workbookKey": "TaniumWorkbook",
        "logoFileName": "Tanium.svg",
        "description": "Visualize Tanium endpoint and module data",
        "dataTypesDependencies": [
            "TaniumComplyCompliance_CL",
            "TaniumComplyVulnerabilities_CL",
            "TaniumDefenderHealth_CL",
            "TaniumDiscoverUnmanagedAssets_CL",
            "TaniumHighUptime_CL",
            "TaniumMainAsset_CL",
            "TaniumPatchListApplicability_CL",
            "TaniumPatchListCompliance_CL",
            "TaniumSCCMClientHealth_CL",
            "TaniumThreatResponse_CL"
        ],
        "dataConnectorsDependencies": [],
        "previewImagesFileNames": [
            "TaniumComplyDark.png",
            "TaniumComplyLight.png",
            "TaniumDiscoverDark.png",
            "TaniumDiscoverLight.png",
            "TaniumMSToolingHealthDark.png",
            "TaniumMSToolingHealthLight.png",
            "TaniumPatchDark.png",
            "TaniumPatchLight.png",
            "TaniumThreatResponseAlertsDark.png",
            "TaniumThreatResponseAlertsLight.png",
            "TaniumThreatResponseDark.png",
            "TaniumThreatResponseLight.png"
        ],
        "version": "1.0",
        "title": "Tanium Workbook",
        "templateRelativePath": "TaniumWorkbook.json",
        "subtitle": "",
        "provider": "Tanium"
    },
    {
        "workbookKey": "ActionableAlertsDashboard",
        "logoFileName": "",
        "description": "None.",
        "dataTypesDependencies": [
            "CyberSixgill_Alerts_CL"
        ],
        "dataConnectorsDependencies": [
            "CybersixgillActionableAlerts"
        ],
        "previewImagesFileNames": [],
        "version": "1.0.0",
        "title": "Cybersixgill Actionable Alerts Dashboard",
        "templateRelativePath": "ActionableAlertsDashboard.json",
        "subtitle": "",
        "provider": "Cybersixgill"
    },
    {
        "workbookKey": "ActionableAlertsList",
        "logoFileName": "",
        "description": "None.",
        "dataTypesDependencies": [
            "CyberSixgill_Alerts_CL"
        ],
        "dataConnectorsDependencies": [
            "CybersixgillActionableAlerts"
        ],
        "previewImagesFileNames": [],
        "version": "1.0.0",
        "title": "Cybersixgill Actionable Alerts List",
        "templateRelativePath": "ActionableAlertsList.json",
        "subtitle": "",
        "provider": "Cybersixgill"
    },
    {
        "workbookKey": "ArgosCloudSecurityWorkbook",
        "logoFileName": "argos-logo.svg",
        "description": "The ARGOS Cloud Security integration for Microsoft Sentinel allows you to have all your important cloud security events in one place.",
        "dataTypesDependencies": [
            "ARGOS_CL"
        ],
        "dataConnectorsDependencies": [
            "ARGOSCloudSecurity"
        ],
        "previewImagesFileNames": [
            "ARGOSCloudSecurityWorkbookBlack.png",
            "ARGOSCloudSecurityWorkbookWhite.png"
        ],
        "version": "1.0.0",
        "title": "ARGOS Cloud Security",
        "templateRelativePath": "ARGOSCloudSecurityWorkbook.json",
        "subtitle": "",
        "provider": "ARGOS Cloud Security"
    },
    {
        "workbookKey": "JamfProtectWorkbook",
        "logoFileName": "jamf_logo.svg",
        "description": "This Jamf Protect Workbook for Microsoft Sentinel enables you to ingest Jamf Protect events forwarded into Microsoft Sentinel.\n Providing reports into all alerts, device controls and Unfied Logs.",
        "dataTypesDependencies": [
            "jamfprotect_CL"
        ],
        "dataConnectorsDependencies": [],
        "previewImagesFileNames": [
            "JamfProtectDashboardBlack.png",
            "JamfProtectDashboardWhite.png"
        ],
        "version": "2.0.0",
        "title": "Jamf Protect Workbook",
        "templateRelativePath": "JamfProtectDashboard.json",
        "subtitle": "",
        "provider": "Jamf Software, LLC"
    },
    {
        "workbookKey": "AIVectraStream",
        "logoFileName": "",
        "description": "",
        "dataTypesDependencies": [
            "VectraStream_CL"
        ],
        "dataConnectorsDependencies": [
            "AIVectraStream"
        ],
        "previewImagesFileNames": [],
        "version": "1.0.0",
        "title": "AIVectraStreamWorkbook",
        "templateRelativePath": "AIVectraStreamWorkbook.json",
        "subtitle": "",
        "provider": "Vectra AI"
    },
    {
        "workbookKey": "SecurityScorecardWorkbook",
        "logoFileName": "",
        "description": "This Workbook provides immediate insight into the data coming from SecurityScorecard’s three Sentinel data connectors: SecurityScorecard Cybersecurity Ratings, SecurityScorecard Cybersecurity Ratings - Factors, and SecurityScorecard Cybersecurity Ratings - Issues.",
        "dataTypesDependencies": [
            "SecurityScorecardFactor_CL",
            "SecurityScorecardIssues_CL",
            "SecurityScorecardRatings_CL"
        ],
        "dataConnectorsDependencies": [
            "SecurityScorecardFactorAzureFunctions",
            "SecurityScorecardIssueAzureFunctions",
            "SecurityScorecardRatingsAzureFunctions"
        ],
        "previewImagesFileNames": [
            "SecurityScorecardBlack1.png",
            "SecurityScorecardBlack2.png",
            "SecurityScorecardBlack3.png",
            "SecurityScorecardBlack4.png",
            "SecurityScorecardBlack5.png",
            "SecurityScorecardBlack6.png",
            "SecurityScorecardWhite1.png",
            "SecurityScorecardWhite2.png",
            "SecurityScorecardWhite3.png",
            "SecurityScorecardWhite4.png",
            "SecurityScorecardWhite5.png",
            "SecurityScorecardWhite6.png"
        ],
        "version": "1.0.0",
        "title": "SecurityScorecard",
        "templateRelativePath": "SecurityScorecardWorkbook.json",
        "subtitle": "",
        "provider": "SecurityScorecard"
    },
    {
        "workbookKey": "DigitalShadowsWorkbook",
        "logoFileName": "DigitalShadowsLogo.svg",
        "description": "For gaining insights into Digital Shadows logs.",
        "dataTypesDependencies": [
            "DigitalShadows_CL"
        ],
        "dataConnectorsDependencies": [
            "DigitalShadowsSearchlightAzureFunctions"
        ],
        "previewImagesFileNames": [
            "DigitalShadowsBlack1.png",
            "DigitalShadowsBlack2.png",
            "DigitalShadowsBlack3.png",
            "DigitalShadowsWhite1.png",
            "DigitalShadowsWhite2.png",
            "DigitalShadowsWhite3.png"
        ],
        "version": "1.0.0",
        "title": "Digital Shadows",
        "templateRelativePath": "DigitalShadows.json",
        "subtitle": "",
        "provider": "Digital Shadows"
    },
    {
        "workbookKey": "SalesforceServiceCloudWorkbook",
        "logoFileName": "salesforce_logo.svg",
        "description": "Sets the time name for analysis.",
        "dataTypesDependencies": [
            "SalesforceServiceCloud"
        ],
        "dataConnectorsDependencies": [
            "SalesforceServiceCloud_CL"
        ],
        "previewImagesFileNames": [],
        "version": "1.0.0",
        "title": "Salesforce Service Cloud",
        "templateRelativePath": "SalesforceServiceCloud.json",
        "subtitle": "",
        "provider": "Salesforce"
    },
    {
        "workbookKey": "NetworkSessionSolution",
        "logoFileName": "Azure_Sentinel.svg",
        "description": "This workbook is included as part of Network Session Essentials solution and gives a summary of analyzed traffic, helps with threat analysis and investigating suspicious IP’s and traffic analysis. Network Session Essentials Solution also includes playbooks to periodically summarize the logs thus enhancing user experience and improving data search. For the effective usage of workbook, we highly recommend to enable the summarization playbooks that are provided with this solution.",
        "dataTypesDependencies": [
            "AWSVPCFlow",
            "DeviceNetworkEvents",
            "SecurityEvent",
            "WindowsEvent",
            "CommonSecurityLog",
            "Syslog",
            "CommonSecurityLog",
            "VMConnection",
            "AzureDiagnostics",
            "AzureDiagnostics",
            "CommonSecurityLog",
            "Corelight_CL",
            "VectraStream",
            "CommonSecurityLog",
            "CommonSecurityLog",
            "Syslog",
            "CiscoMerakiNativePoller"
        ],
        "dataConnectorsDependencies": [
            "AWSS3",
            "MicrosoftThreatProtection",
            "SecurityEvents",
            "WindowsForwardedEvents",
            "Zscaler",
            "MicrosoftSysmonForLinux",
            "PaloAltoNetworks",
            "AzureMonitor(VMInsights)",
            "AzureFirewall",
            "AzureNSG",
            "CiscoASA",
            "Corelight",
            "AIVectraStream",
            "CheckPoint",
            "Fortinet",
            "CiscoMeraki"
        ],
        "previewImagesFileNames": [],
        "version": "1.0.0",
        "title": "Network Session Essentials",
        "templateRelativePath": "NetworkSessionEssentials.json",
        "subtitle": "",
        "provider": "Microsoft"
    },
    {
        "workbookKey": "SAPSODAnalysis",
        "logoFileName": "AliterConsulting.svg",
        "description": "SAP SOD Analysis",
        "dataTypesDependencies": [
            "SAPAuditLog"
        ],
        "dataConnectorsDependencies": [
            "SAP"
        ],
        "previewImagesFileNames": [],
        "version": "2.0.0",
        "title": "SAP SOD Analysis",
        "templateRelativePath": "SAP - Segregation of Duties v2.0 (by Aliter Consulting).json",
        "subtitle": "",
        "provider": "Aliter Consulting"
    },
    {
        "workbookKey": "TheomWorkbook",
        "logoFileName": "theom-logo.svg",
        "description": "Theom Alert Statistics",
        "dataTypesDependencies": [
            "TheomAlerts_CL"
        ],
        "dataConnectorsDependencies": [
            "Theom"
        ],
        "previewImagesFileNames": [
            "TheomWorkbook-black.png",
            "TheomWorkbook-white.png"
        ],
        "version": "1.0.0",
        "title": "Theom",
        "templateRelativePath": "Theom.json",
        "subtitle": "",
        "provider": "Theom"
    },
    {
        "workbookKey": "DynatraceWorkbooks",
        "logoFileName": "dynatrace.svg",
        "description": "This workbook brings together queries and visualizations to assist you in identifying potential threats surfaced by Dynatrace.",
        "dataTypesDependencies": [
            "DynatraceAttacks_CL",
            "DynatraceAuditLogs_CL",
            "DynatraceProblems_CL",
            "DynatraceSecurityProblems_CL"
        ],
        "dataConnectorsDependencies": [
            "DynatraceAttacks",
            "DynatraceAuditLogs",
            "DynatraceProblems",
            "DynatraceRuntimeVulnerabilities"
        ],
        "previewImagesFileNames": [
            "DynatraceWorkbookBlack.png",
            "DynatraceWorkbookWhite.png"
        ],
        "version": "2.0.0",
        "title": "Dynatrace",
        "templateRelativePath": "Dynatrace.json",
        "subtitle": "",
        "provider": "Dynatrace"
    },
    {
        "workbookKey": "MDOWorkbook",
        "logoFileName": "",
        "description": "Gain extensive insight into your organization's Microsoft Defender for Office Activity by analyzing, and correlating events.\nYou can track malware and phishing detection over time.",
        "dataTypesDependencies": [
            "SecurityAlert"
        ],
        "dataConnectorsDependencies": [
            "MicrosoftThreatProtection"
        ],
        "previewImagesFileNames": [],
        "version": "1.0.0",
        "title": "Microsoft 365 Defender MDOWorkbook",
        "templateRelativePath": "MDO Insights.json",
        "subtitle": "",
        "provider": "Microsoft"
    },
    {
        "workbookKey": "AnomaliesVisualizationWorkbook",
        "logoFileName": "",
        "description": "A workbook that provides contextual information to a user for better insight on Anomalies and their impact. The workbook will help with investigation of anomalies as well as identify patterns that can lead to a threat.",
        "dataTypesDependencies": [
            "Anomalies"
        ],
        "dataConnectorsDependencies": [],
        "previewImagesFileNames": [
            "AnomaliesVisualizationWorkbookWhite.png",
            "AnomaliesVisualizationWorkbookBlack.png"
        ],
        "version": "1.0.0",
        "title": "AnomaliesVisulization",
        "templateRelativePath": "AnomaliesVisualization.json",
        "subtitle": "",
        "provider": "Microsoft Sentinel Community"
    },
    {
        "workbookKey": "AnomalyDataWorkbook",
        "logoFileName": "",
        "description": "A workbook providing details, related Incident, and related Hunting Workbook for a specific Anomaly.",
        "dataTypesDependencies": [
            "Anomalies"
        ],
        "dataConnectorsDependencies": [],
        "previewImagesFileNames": [
            "AnomalyDataWorkbookWhite.png",
            "AnomalyDataWorkbookBlack.png"
        ],
        "version": "1.0.0",
        "title": "AnomalyData",
        "templateRelativePath": "AnomalyData.json",
        "subtitle": "",
        "provider": "Microsoft Sentinel Community"
    },
    {
        "workbookKey": "MicrosoftExchangeLeastPrivilegewithRBAC-Online",
        "logoFileName": "Azure_Sentinel.svg",
        "description": "This Workbook, dedicated to Exchange Online environments is built to have a simple view of non-standard RBAC delegations on an Exchange Online tenant. This Workbook allow you to go deep dive on custom delegation and roles and also members of each delegation, including the nested level and the group imbrication on your environment.",
        "dataTypesDependencies": [
            "ESIExchangeOnlineConfig_CL"
        ],
        "dataConnectorsDependencies": [
            "ESI-ExchangeOnPremisesCollector",
            "ESI-ExchangeAdminAuditLogEvents",
            "ESI-ExchangeOnlineCollector"
        ],
        "previewImagesFileNames": [],
        "version": "1.0.0",
        "title": "Microsoft Exchange Least Privilege with RBAC - Online",
        "templateRelativePath": "Microsoft Exchange Least Privilege with RBAC - Online.json",
        "subtitle": "",
        "provider": "Microsoft"
    },
    {
        "workbookKey": "MicrosoftExchangeLeastPrivilegewithRBAC",
        "logoFileName": "Azure_Sentinel.svg",
        "description": "This Workbook, dedicated to On-Premises environments is built to have a simple view of non-standard RBAC delegations on an On-Premises Exchange environment. This Workbook allow you to go deep dive on custom delegation and roles and also members of each delegation, including the nested level and the group imbrication on your environment.",
        "dataTypesDependencies": [
            "ESIExchangeOnlineConfig_CL"
        ],
        "dataConnectorsDependencies": [
            "ESI-ExchangeOnPremisesCollector",
            "ESI-ExchangeAdminAuditLogEvents",
            "ESI-ExchangeOnlineCollector"
        ],
        "previewImagesFileNames": [],
        "version": "1.0.0",
        "title": "Microsoft Exchange Least Privilege with RBAC",
        "templateRelativePath": "Microsoft Exchange Least Privilege with RBAC.json",
        "subtitle": "",
        "provider": "Microsoft"
    },
    {
        "workbookKey": "MicrosoftExchangeSearchAdminAuditLog",
        "logoFileName": "Azure_Sentinel.svg",
        "description": "This workbook is dedicated to On-Premises Exchange organizations. It uses the MSExchange Management event logs to give you a simple way to view administrators’ activities in your Exchange environment with Cmdlets usage statistics and multiple pivots to understand who and/or what is affected to modifications on your environment.",
        "dataTypesDependencies": [
            "ESIExchangeOnlineConfig_CL"
        ],
        "dataConnectorsDependencies": [
            "ESI-ExchangeOnPremisesCollector",
            "ESI-ExchangeAdminAuditLogEvents",
            "ESI-ExchangeOnlineCollector"
        ],
        "previewImagesFileNames": [],
        "version": "1.0.0",
        "title": "Microsoft Exchange Search AdminAuditLog",
        "templateRelativePath": "Microsoft Exchange Search AdminAuditLog.json",
        "subtitle": "",
        "provider": "Microsoft"
    },
    {
        "workbookKey": "MicrosoftExchangeSecurityMonitoring",
        "logoFileName": "Azure_Sentinel.svg",
        "description": "This Workbook is dedicated to On-Premises Exchange organizations. It uses the MSExchange Management event logs and Microsoft Exchange Security configuration collected by data connectors. It helps to track admin actions, especially on VIP Users and/or on Sensitive Cmdlets. This workbook allows also to list Exchange Services changes, local account activities and local logon on Exchange Servers.",
        "dataTypesDependencies": [
            "ESIExchangeOnlineConfig_CL"
        ],
        "dataConnectorsDependencies": [
            "ESI-ExchangeOnPremisesCollector",
            "ESI-ExchangeAdminAuditLogEvents",
            "ESI-ExchangeOnlineCollector"
        ],
        "previewImagesFileNames": [],
        "version": "1.0.0",
        "title": "Microsoft Exchange Admin Activity",
        "templateRelativePath": "Microsoft Exchange Admin Activity.json",
        "subtitle": "",
        "provider": "Microsoft"
    },
    {
        "workbookKey": "MicrosoftExchangeSecurityReview-Online",
        "logoFileName": "Azure_Sentinel.svg",
        "description": "This Workbook is dedicated to Exchange Online tenants. It displays and highlights current Security configuration on various Exchange components specific to Online including delegations, the transport configuration and the linked security risks, and risky protocols.",
        "dataTypesDependencies": [
            "ESIExchangeOnlineConfig_CL"
        ],
        "dataConnectorsDependencies": [
            "ESI-ExchangeOnPremisesCollector",
            "ESI-ExchangeAdminAuditLogEvents",
            "ESI-ExchangeOnlineCollector"
        ],
        "previewImagesFileNames": [],
        "version": "1.0.0",
        "title": "Microsoft Exchange Security Review - Online",
        "templateRelativePath": "Microsoft Exchange Security Review - Online.json",
        "subtitle": "",
        "provider": "Microsoft"
    },
    {
        "workbookKey": "MicrosoftExchangeSecurityReview",
        "logoFileName": "Azure_Sentinel.svg",
        "description": "This Workbook is dedicated to On-Premises Exchange organizations. It displays and highlights current Security configuration on various Exchange components including delegations, rights on databases, Exchange and most important AD Groups with members including nested groups, local administrators of servers. This workbook helps also to understand the transport configuration and the linked security risks.",
        "dataTypesDependencies": [
            "ESIExchangeOnlineConfig_CL"
        ],
        "dataConnectorsDependencies": [
            "ESI-ExchangeOnPremisesCollector",
            "ESI-ExchangeAdminAuditLogEvents",
            "ESI-ExchangeOnlineCollector"
        ],
        "previewImagesFileNames": [],
        "version": "1.0.0",
        "title": "Microsoft Exchange Security Review",
        "templateRelativePath": "Microsoft Exchange Security Review.json",
        "subtitle": "",
        "provider": "Microsoft"
    },
    {
        "workbookKey": "ibossMalwareAndC2Workbook",
        "logoFileName": "",
        "description": "A workbook providing insights into malware and C2 activity detected by iboss.",
        "dataTypesDependencies": [],
        "dataConnectorsDependencies": [],
        "previewImagesFileNames": [],
        "version": "1.0.0",
        "title": "iboss Malware and C2",
        "templateRelativePath": "ibossMalwareAndC2.json",
        "subtitle": "",
        "provider": "iboss"
    },
    {
        "workbookKey": "ibossWebUsageWorkbook",
        "logoFileName": "",
        "description": "A workbook providing insights into web usage activity detected by iboss.",
        "dataTypesDependencies": [],
        "dataConnectorsDependencies": [],
        "previewImagesFileNames": [],
        "version": "1.0.0",
        "title": "iboss Web Usage",
        "templateRelativePath": "ibossWebUsage.json",
        "subtitle": "",
        "provider": "iboss"
    },
    {
        "workbookKey": "CynerioOverviewWorkbook",
        "logoFileName": "",
        "description": "An overview of Cynerio Security events",
        "dataTypesDependencies": ["CynerioEvent_CL"],
        "dataConnectorsDependencies": ["CynerioSecurityEvents"],
        "previewImagesFileNames": ["CynerioOverviewBlack.png", "CynerioOverviewWhite.png"],
        "version": "1.0.0",
        "title": "Cynerio Overview Workbook",
        "templateRelativePath": "CynerioOverviewWorkbook.json",
        "subtitle": "",
        "provider": "Cynerio"
    },
    {
        "workbookKey": "Fortiweb-workbook",
        "logoFileName": "Azure_Sentinel.svg",
        "description": "This workbook depends on a parser based on a Kusto Function to work as expected [**Fortiweb**](https://aka.ms/sentinel-FortiwebDataConnector-parser) which is deployed with the Microsoft Sentinel Solution.",
        "dataTypesDependencies": [
            "CommonSecurityLog"
        ],
        "dataConnectorsDependencies": [
            "FortinetFortiWeb"
        ],
        "previewImagesFileNames": [],
        "version": "1.0.0",
        "title": "Fortiweb-workbook",
        "templateRelativePath": "Fortiweb-workbook.json",
        "subtitle": "",
        "provider": "Microsoft"
    },
    {
        "workbookKey": "ReversingLabs-CapabilitiesOverview",
        "logoFileName": "reversinglabs.svg",
        "description": "The ReversingLabs-CapabilitiesOverview workbook provides a high level look at your threat intelligence capabilities and how they relate to your operations.",
        "dataTypesDependencies": [],
        "dataConnectorsDependencies": [],
        "previewImagesFileNames": [
            "ReversingLabsTiSummary-White.png",
            "ReversingLabsTiSummary-Black.png",
            "ReversingLabsOpsSummary-White.png",
            "ReversingLabsOpsSummary-Black.png"
        ],
        "version": "1.1.1",
        "title": "ReversingLabs-CapabilitiesOverview",
        "templateRelativePath": "ReversingLabs-CapabilitiesOverview.json",
        "subtitle": "",
        "provider": "ReversingLabs"
    },
    {
        "workbookKey": "TalonInsights",
        "logoFileName": "Talon.svg",
        "description": "This workbook provides Talon Security Insights on Log Analytics Query Logs",
        "dataTypesDependencies": [],
        "dataConnectorsDependencies": [],
        "previewImagesFileNames": [
            "TalonInsightsBlack.png",
            "TalonInsightsWhite.png"
        ],
        "version": "2.0.0",
        "title": "Talon Insights",
        "templateRelativePath": "TalonInsights.json",
        "subtitle": "",
        "provider": "Talon Security"
    },
    {
        "workbookKey": "vCenter",
        "logoFileName": [],
        "description": "This data connector depends on a parser based on Kusto Function **vCenter** to work as expected. [Follow steps to get this Kusto Function](https://aka.ms/sentinel-vCenter-parser)",
        "dataTypesDependencies": [
            "vCenter_CL"
        ],
        "dataConnectorsDependencies": [
            "VMwarevCenter"
        ],
        "previewImagesFileNames": [],
        "version": "1.0.0",
        "title": "vCenter",
        "templateRelativePath": "vCenter.json",
        "subtitle": "",
        "provider": "VMware"
    },
    {
        "workbookKey": "SAP-Monitors-AlertsandPerformance",
        "logoFileName": "SAPVMIcon.svg",
        "description": "SAP -Monitors- Alerts and Performance",
        "dataTypesDependencies": [
            "SAPAuditLog"
        ],
        "dataConnectorsDependencies": [
            "SAP"
        ],
        "previewImagesFileNames": [
            "SAPVMIcon.svg"
        ],
        "version": "2.0.1",
        "title": "SAP -Monitors- Alerts and Performance",
        "templateRelativePath": "SAP -Monitors- Alerts and Performance.json",
        "subtitle": "",
        "provider": "Microsoft"
    },
    {
        "workbookKey": "SAP-SecurityAuditlogandInitialAccess",
        "logoFileName": "SAPVMIcon.svg",
        "description": "SAP -Security Audit log and Initial Access",
        "dataTypesDependencies": [
            "SAPAuditLog"
        ],
        "dataConnectorsDependencies": [
            "SAP"
        ],
        "previewImagesFileNames": [
            "SAPVMIcon.svg"
        ],
        "version": "2.0.1",
        "title": "SAP -Security Audit log and Initial Access",
        "templateRelativePath": "SAP -Security Audit log and Initial Access.json",
        "subtitle": "",
        "provider": "Microsoft"
    },
    {
        "workbookKey": "DNSSolutionWorkbook",
        "logoFileName": "",
        "description": "This workbook is included as part of the DNS Essentials solution and gives a summary of analyzed DNS traffic. It also helps with threat analysis and investigating suspicious Domains, IPs and DNS traffic. DNS Essentials Solution also includes a playbook to periodically summarize the logs, thus enhancing the user experience and improving data search. For effective usage of workbook, we highly recommend enabling the summarization playbook that is provided with this solution.",
        "dataTypesDependencies": [],
        "dataConnectorsDependencies": [],
        "previewImagesFileNames": [
            "DNSDomainWorkbookWhite.png",
            "DNSDomainWorkbookBlack.png"
        ],
        "version": "1.0.0",
        "title": "DNS Solution Workbook",
        "templateRelativePath": "DNSSolutionWorkbook.json",
        "subtitle": "",
        "provider": "Microsoft"
    },
    {
        "workbookKey": "MicrosoftPowerBIActivityWorkbook",
        "logoFileName": "",
        "description": "This workbook provides details on Microsoft PowerBI Activity",
        "dataTypesDependencies": [
            "PowerBIActivity"
        ],
        "dataConnectorsDependencies": [
            "Microsoft PowerBI (Preview)"
        ],
        "previewImagesFileNames": [
            "MicrosoftPowerBIActivityWorkbookBlack.png",
            "MicrosoftPowerBIActivityWhite.png"
        ],
        "version": "1.0.0",
        "title": "Microsoft PowerBI Activity Workbook",
        "templateRelativePath": "MicrosoftPowerBIActivityWorkbook.json",
        "subtitle": "",
        "provider": "Microsoft"
    },
    {
        "workbookKey": "MicrosoftThreatIntelligenceWorkbook",
        "logoFileName": "",
        "description": "Gain insights into threat indicators ingestion and search for indicators at scale across Microsoft 1st Party, 3rd Party, On-Premises, Hybrid, and Multi-Cloud Workloads. Indicators Search facilitates a simple interface for finding IP, File, Hash, Sender and more across your data. Seamless pivots to correlate indicators with Microsoft Sentinel: Incidents to make your threat intelligence actionable.",
        "dataTypesDependencies": [
            "ThreatIntelligenceIndicator",
            "SecurityIncident"
        ],
        "dataConnectorsDependencies": [
            "ThreatIntelligence",
            "ThreatIntelligenceTaxii"
        ],
        "previewImagesFileNames": [
            "ThreatIntelligenceWhite.png",
            "ThreatIntelligenceBlack.png"
        ],
        "version": "1.0.0",
        "title": "Threat Intelligence",
        "templateRelativePath": "MicrosoftThreatIntelligence.json",
        "subtitle": "",
        "provider": "Microsoft"
    },
    {
        "workbookKey": "MicrosoftDefenderForEndPoint",
        "logoFileName": "",
        "description": "A wokbook to provide details about Microsoft Defender for Endpoint Advance Hunting to Overview & Analyse data brought through M365 Defender Connector.",
        "dataTypesDependencies": [],
        "dataConnectorsDependencies": [],
        "previewImagesFileNames": [
            "microsoftdefenderforendpointwhite.png",
            "microsoftdefenderforendpointblack.png"
        ],
        "version": "1.0.0",
        "title": "Microsoft Defender For EndPoint",
        "templateRelativePath": "MicrosoftDefenderForEndPoint.json",
        "subtitle": "",
        "provider": "Microsoft Sentinel Community"
    },
    {
        "workbookKey": "MicrosoftDefenderForIdentity",
        "logoFileName": "",
        "description": "Use this workbook to analyse the advance hunting data ingested for Defender For Identity.",
        "dataTypesDependencies": [
            "IdentityLogonEvents",
            "IdentityQueryEvents",
            "IdentityDirectoryEvents",
            "SecurityAlert"
        ],
        "dataConnectorsDependencies": [],
        "previewImagesFileNames": [
            "microsoftdefenderforidentityblack.png",
            "microsoftdefenderforidentitywhite.png"
        ],
        "version": "1.0.0",
        "title": "Microsoft Defender For Identity",
        "templateRelativePath": "MicrosoftDefenderForIdentity.json",
        "subtitle": "",
        "provider": "Microsoft Sentinel Community"
    },
    {
        "workbookKey": "EsetProtect",
        "logoFileName": "",
        "description": "Visualize events and threats from Eset protect.",
        "dataTypesDependencies": [
            "ESETPROTECT"
        ],
        "dataConnectorsDependencies": [
            "ESETPROTECT"
        ],
        "previewImagesFileNames": [
            "ESETPROTECTBlack.png",
            "ESETPROTECTWhite.png"
        ],
        "version": "1.0.0",
        "title": "EsetProtect",
        "templateRelativePath": "ESETPROTECT.json",
        "subtitle": "",
        "provider": "Community"
    },
    {
        "workbookKey": "CyberArkEPMWorkbook",
        "logoFileName": "CyberArk_Logo.svg",
        "description": "Sets the time name for analysis",
        "dataTypesDependencies": [
            "CyberArkEPM_CL"
        ],
        "dataConnectorsDependencies": [
            "CyberArkEPM"
        ],
        "previewImagesFileNames": [
            "CyberArkEPMBlack.png",
            "CyberArkEPMWhite.png"
        ],
        "version": "1.0.0",
        "title": "CyberArk EPM",
        "templateRelativePath": "CyberArkEPM.json",
        "subtitle": "",
        "provider": "CyberArk"
    },
    {
        "workbookKey": "NetskopeWorkbook",
        "logoFileName": "Netskope_logo.svg",
        "description": "Gain insights and comprehensive monitoring into Netskope events data by analyzing traffic and user activities.\nThis workbook provides insights into various Netskope events types such as Cloud Firewall, Network Private Access, Applications, Security Alerts as well as Web Transactions.\nYou can use this workbook to get visibility in to your Netskope Security Cloud and quickly identify threats, anamolies, traffic patterns, cloud application useage, blocked URL addresses and more.",
        "dataTypesDependencies": [
            "Netskope_Events_CL",
            "Netskope_Alerts_CL",
            "Netskope_WebTX_CL"
        ],
        "dataConnectorsDependencies": [],
        "previewImagesFileNames": [
            "Netskope-ApplicationEvents-Black.png",
            "Netskope-ApplicationEvents-White.png",
            "Netskope-SecurityAlerts-DLP-Black.png",
            "Netskope-SecurityAlerts-DLP-White.png",
            "Netskope-NetworkEvents-CFW-Black.png",
            "Netskope-NetworkEvents-CFW-White.png",
            "Netskope-SecurityAlerts-Malsite-Black.png",
            "Netskope-SecurityAlerts-Malsite-White.png",
            "Netskope-NetworkEvents-NPA-Black.png",
            "Netskope-NetworkEvents-NPA-White.png",
            "Netskope-SecurityAlerts-Malware-White.png",
            "Netskope-SecurityAlerts-Malware-Black.png",
            "Netskope-SecurityAlerts-BehaviorAnalytics-Black.png",
            "Netskope-SecurityAlerts-BehaviorAnalytics-White.png",
            "Netskope-SecurityAlerts-Overview-Black.png",
            "Netskope-SecurityAlerts-Overview-White.png",
            "Netskope-SecurityAlerts-CompormisedCredentials-Black.png",
            "Netskope-SecurityAlerts-CompromisedCredentials-White.png",
            "Netskope-WebTransactions-Black.png",
            "Netskope-WebTransactions-White.png"
        ],
        "version": "1.0",
        "title": "Netskope",
        "templateRelativePath": "NetskopeEvents.json",
        "subtitle": "",
        "provider": "Netskope"
    },
    {
        "workbookKey": "AIShield",
        "logoFileName": "",
        "description": "Visualize events generated by AIShield. This workbook is dependent on a parser AIShield which is a part of the solution deployment.",
        "dataTypesDependencies": [
            "AIShield"
        ],
        "dataConnectorsDependencies": [
            "AIShield"
        ],
        "previewImagesFileNames": [
            "AIShieldBlack.png",
            "AIShieldWhite.png"
        ],
        "version": "1.0.0",
        "title": "AIShield Workbook",
        "templateRelativePath": "AIShield.json",
        "subtitle": "",
        "provider": "Community"
    },
    {
        "workbookKey": "AttackSurfaceReduction",
        "logoFileName": "M365securityposturelogo.svg",
        "description": "This workbook helps you implement the ASR rules of Windows/Defender, and to monitor them over time. The workbook can filter on ASR rules in Audit mode and Block mode.",
        "dataTypesDependencies": [
            "DeviceEvents"
        ],
        "dataConnectorsDependencies": [
            "MicrosoftThreatProtection"
        ],
        "previewImagesFileNames": [
            "AttackSurfaceReductionWhite.png",
            "AttackSurfaceReductionBlack.png"
        ],
        "version": "1.0.0",
        "title": "Attack Surface Reduction Dashboard",
        "templateRelativePath": "AttackSurfaceReduction.json",
        "subtitle": "",
        "provider": "Microsoft Sentinel community"
    },
    {
        "workbookKey": "IncidentTasksWorkbook",
        "logoFileName": "",
        "description": "Use this workbook to review and modify existing incidents with tasks. This workbook provides views that higlight incident tasks that are open, closed, or deleted, as well as incidents with tasks that are either owned or unassigned. The workbook also provides SOC metrics around incident task performance, such as percentage of incidents without tasks, average time to close tasks, and more.",
        "dataTypesDependencies": [],
        "dataConnectorsDependencies": [],
        "previewImagesFileNames": [
            "Tasks-Black.png",
            "Tasks-White.png"
        ],
        "version": "1.1.0",
        "title": "Incident Tasks Workbook",
        "templateRelativePath": "IncidentTasksWorkbook.json",
        "subtitle": "",
        "provider": "Microsoft"
      },
        {
    "workbookKey": "NetCleanProActiveWorkbook",
    "logoFileName": "NetCleanImpactLogo.svg",
    "description": "This workbook provides insights on NetClean ProActive Incidents.",
    "dataTypesDependencies": [
        "Netclean_Incidents_CL"
    ],
    "dataConnectorsDependencies": [
        "Netclean_ProActive_Incidents"
    ],
    "previewImagesFileNames": [
        "NetCleanProActiveBlack1.png",
        "NetCleanProActiveBlack2.png",
        "NetCleanProActiveWhite1.png",
        "NetCleanProActiveWhite2.png"
    ],
    "version": "1.0.0",
    "title": "NetClean ProActive",
    "templateRelativePath": "NetCleanProActiveWorkbook.json",
    "subtitle": "",
    "provider": "NetClean"
    },
    {
        "workbookKey": "AutomationHealth",
        "logoFileName": "Azure_Sentinel.svg",
        "description": "Have a holistic overview of your automation health, gain insights about failures, correlate Microsoft Sentinel health with Logic Apps diagnostics logs and deep dive automation details per incident",
        "dataTypesDependencies": [
            "SentinelHealth"
        ],
        "dataConnectorsDependencies": [],
        "previewImagesFileNames": [
            "AutomationHealthBlack.png",
            "AutomationHealthWhite.png"
        ],
        "version": "2.0.0",
        "title": "Automation health",
        "templateRelativePath": "AutomationHealth.json",
        "subtitle": "",
        "provider": "Microsoft Sentinel Community"
    },
    {
        "workbookKey": "SAP-AuditControls",
        "logoFileName": "SAPVMIcon.svg",
        "description": "SAP -Audit Controls (Preview)",
        "dataTypesDependencies": [
            "SAPAuditLog"
        ],
        "dataConnectorsDependencies": [
            "SAP"
        ],
        "previewImagesFileNames": [
            "SAPVMIcon.svg"
        ],
        "version": "1.0.0",
        "title": "SAP -Audit Controls (Preview)",
        "templateRelativePath": "SAP -Audit Controls (Preview).json",
        "subtitle": "",
        "provider": "Microsoft"
    },
    {
      "workbookKey": "ZoomReports",
      "logoFileName": "",
      "description": "Visualize various details & visuals on Zoom Report data ingested though the solution. This also have a dependency on the parser which is available as a part of Zoom solution named Zoom",
      "dataTypesDependencies": [ "Zoom" ],
      "dataConnectorsDependencies": ["Zoom Reports"],
      "previewImagesFileNames": [ "ZoomReportsBlack.png", "ZoomReportsWhite.png" ],
      "version": "1.0.0",
      "title": "Zoom Reports",
      "templateRelativePath": "ZoomReports.json",
      "subtitle": "",
      "provider": "Community"
    },
  {
    "workbookKey": "ExchangeOnlineWorkbook",
    "logoFileName": "office365_logo.svg",
    "description": "Gain insights into Microsoft Exchange online by tracing and analyzing all Exchange operations and user activities.\nThis workbook let you monitor user activities, including logins, account operations, permission changes, and mailbox creations to discover suspicious trends among them.",
    "dataTypesDependencies": [
      "OfficeActivity"
    ],
    "dataConnectorsDependencies": [
      "Office365"
    ],
    "previewImagesFileNames": [
      "ExchangeOnlineWhite.png",
      "ExchangeOnlineBlack.png"
    ],
    "version": "2.0.0",
    "title": "Exchange Online",
    "templateRelativePath": "ExchangeOnline.json",
    "subtitle": "",
    "provider": "Microsoft"
  },
  {
    "workbookKey": "Office365Workbook",
    "logoFileName": "office365_logo.svg",
    "description": "Gain insights into Office 365 by tracing and analyzing all operations and activities. You can drill down into your SharePoint, OneDrive, and Exchange.\nThis workbook lets you find usage trends across users, files, folders, and mailboxes, making it easier to identify anomalies in your network.",
    "dataTypesDependencies": [
      "OfficeActivity"
    ],
    "dataConnectorsDependencies": [
      "Office365"
    ],
    "previewImagesFileNames": [
      "Office365White1.png",
      "Office365Black1.png",
      "Office365White2.png",
      "Office365Black2.png",
      "Office365White3.png",
      "Office365Black3.png"
    ],
    "version": "2.0.1",
    "title": "Office 365",
    "templateRelativePath": "Office365.json",
    "subtitle": "",
    "provider": "Microsoft"
  },
  {
    "workbookKey": "SharePointAndOneDriveWorkbook",
    "logoFileName": "office365_logo.svg",
    "description": "Gain insights into SharePoint and OneDrive by tracing and analyzing all operations and activities.\nYou can view trends across user operation, find correlations between users and files, and identify interesting information such as user IP addresses.",
    "dataTypesDependencies": [
      "OfficeActivity"
    ],
    "dataConnectorsDependencies": [
      "Office365"
    ],
    "previewImagesFileNames": [
      "SharePointAndOneDriveBlack1.png",
      "SharePointAndOneDriveBlack2.png",
      "SharePointAndOneDriveWhite1.png",
      "SharePointAndOneDriveWhite2.png"
    ],
    "version": "2.0.0",
    "title": "SharePoint & OneDrive",
    "templateRelativePath": "SharePointAndOneDrive.json",
    "subtitle": "",
    "provider": "Microsoft"
  },
  {
    "workbookKey": "QualysVMWorkbook",
    "logoFileName": "qualys_logo.svg",
    "description": "Gain insight into Qualys Vulnerability Management by analyzing, collecting and correlating vulnerability data.\nThis workbook provides visibility into vulnerabilities detected from vulnerability scans",
    "dataTypesDependencies": [
      "QualysHostDetection_CL"
    ],
    "dataConnectorsDependencies": [
      "QualysVulnerabilityManagement"
    ],
    "previewImagesFileNames": [
      "QualysVMWhite.png",
      "QualysVMBlack.png"
    ],
    "version": "1.0.0",
    "title": "Qualys Vulnerability Management",
    "templateRelativePath": "QualysVM.json",
    "subtitle": "",
    "provider": "Qualys"
  },
  {
    "workbookKey": "QualysVMV2Workbook",
    "logoFileName": "qualys_logo.svg",
    "description": "Gain insight into Qualys Vulnerability Management by analyzing, collecting and correlating vulnerability data.\nThis workbook provides visibility into vulnerabilities detected from vulnerability scans",
    "dataTypesDependencies": [
      "QualysHostDetectionV2_CL"
    ],
    "dataConnectorsDependencies": [
      "QualysVulnerabilityManagement"
    ],
    "previewImagesFileNames": [
      "QualysVMWhite.png",
      "QualysVMBlack.png"
    ],
    "version": "1.0.0",
    "title": "Qualys Vulnerability Management",
    "templateRelativePath": "QualysVMv2.json",
    "subtitle": "",
    "provider": "Qualys"
  },
  
  {
    "workbookKey": "MicrosoftDefenderForOffice365",
    "logoFileName": "office365_logo.svg",
    "description": "Gain insights into your Microsoft Defender for Office 365 raw data logs.  This workbook lets you look at trends in email senders, attachments and embedded URL data to find anomalies. You can also search by, sender, recipient, subject, attachment or embedded URL to find where the related messages have been sent.",
    "dataTypesDependencies": [
      "EmailEvents",
      "EmailUrlInfo",
      "EmailAttachmentInfo"
    ],
    "dataConnectorsDependencies": [],
    "previewImagesFileNames": [
      "MDOWhite1.png",
      "MDOBlack1.png",
      "MDOWhite2.png",
      "MDOBlack2.png"
    ],
    "version": "1.0.0",
    "title": "Microsoft Defender For Office 365",
    "templateRelativePath": "MicrosoftDefenderForOffice365.json",
    "subtitle": "",
    "provider": "Microsoft Sentinel Community"
  },
  {
    "workbookKey": "MicrosoftDefenderForEndPoint",
    "logoFileName": "",
    "description": "A wokbook to provide details about Microsoft Defender for Endpoint Advance Hunting to Overview & Analyse data brought through M365 Defender Connector.",
    "dataTypesDependencies": [],
    "dataConnectorsDependencies": [],
    "previewImagesFileNames": [
      "microsoftdefenderforendpointwhite.png",
      "microsoftdefenderforendpointblack.png"
    ],
    "version": "1.0.0",
    "title": "MicrosoftDefenderForEndPoint",
    "templateRelativePath": "MicrosoftDefenderForEndPoint.json",
    "subtitle": "",
    "provider": "Microsoft Sentinel Community"
  },
  {
    "workbookKey": "InsiderRiskManagementWorkbook",
    "logoFileName": "Azure_Sentinel.svg",
    "description": "The Microsoft Insider Risk Management Workbook integrates telemetry from 25+ Microsoft security products to provide actionable insights into insider risk management. Reporting tools provide \u201cGo to Alert\u201d links to provide deeper integration between products and a simplified user experience for exploring alerts. ",
    "dataTypesDependencies": [
      "SigninLogsSigninLogs",
      "AuditLogs",
      "AzureActivity",
      "OfficeActivity",
      "InformationProtectionLogs_CL",
      "SecurityIncident"
    ],
    "dataConnectorsDependencies": [],
    "previewImagesFileNames": [
      "InsiderRiskManagementBlack1.png"
    ],
    "version": "1.0.0",
    "title": "Insider Risk Management",
    "templateRelativePath": "InsiderRiskManagement.json",
    "subtitle": "",
    "provider": "Microsoft"
  },
  {
  "workbookKey": "Fortiweb-workbook",
  "logoFileName": "Azure_Sentinel.svg",
  "description": "This workbook depends on a parser based on a Kusto Function to work as expected [**Fortiweb**](https://aka.ms/sentinel-FortiwebDataConnector-parser) which is deployed with the Microsoft Sentinel Solution.",
  "dataTypesDependencies": [
    "CommonSecurityLog"
  ],
  "dataConnectorsDependencies": [
  "FortinetFortiWeb"
  ],
  "previewImagesFileNames": [],
  "version": "1.0.0",
  "title": "Fortiweb-workbook",
  "templateRelativePath": "Fortiweb-workbook.json",
  "subtitle": "",
  "provider": "Microsoft"
  },
  {
    "workbookKey": "WebSessionEssentialsWorkbook",
    "logoFileName": "",
    "description": "The 'Web Session Essentials' workbook provides real-time insights into activity and potential threats in your network. This workbook is designed for network teams, security architects, analysts, and consultants to monitor, identify and investigate threats on Web servers, Web Proxies and Web Security Gateways assets. This Workbook gives a summary of analysed web traffic and helps with threat analysis and investigating suspicious http traffic.",
    "dataTypesDependencies": [],
    "dataConnectorsDependencies": [],
    "previewImagesFileNames": [
      "WebSessionEssentialsWorkbookWhite.png",
      "WebSessionEssentialsWorkbookBlack.png"
    ],
    "version": "1.0.0",
    "title": "Web Session Essentials Workbook",
    "templateRelativePath": "WebSessionEssentials.json",
    "subtitle": "",
    "provider": "Microsoft"
  },
  {
    "workbookKey": "IslandAdminAuditOverview",
    "logoFileName": "island.svg",
    "description": "This workbook provides a view into the activities of administrators in the Island Management Console.",
    "dataTypesDependencies": [],
    "dataConnectorsDependencies": [],
    "previewImagesFileNames": [
        "IslandEnterpriseBrowserAdminAuditOverview.png"
    ],
    "version": "1.0.0",
    "title": "Island Admin Audit Overview",
    "templateRelativePath": "IslandAdminAuditOverview.json",
    "subtitle": "",
    "provider": "Island"
  },
  {
  "workbookKey": "IslandUserActivityOverview",
  "logoFileName": "island.svg",
  "description": "This workbook provides a view into the activities of users while using the Island Enterprise Browser.",
  "dataTypesDependencies": [],
  "dataConnectorsDependencies": [],
  "previewImagesFileNames": [
      "IslandEnterpriseBrowserUserActivityOverview.png"
  ],
  "version": "1.0.0",
  "title": "Island User Activity Overview",
  "templateRelativePath": "IslandUserActivityOverview.json",
  "subtitle": "",
  "provider": "Island"
  },
  {
        "workbookKey": "BloodHoundEnterpriseAttackPathWorkbook",
        "description": "Gain insights into BloodHound Enterprise attack paths.",
        "dataTypesDependencies": [ "BloodHoundEnterprise" ],
        "dataConnectorsDependencies": [ "BloodHoundEnterprise" ],
        "version": "1.0",
        "title": "BloodHound Enterprise Attack Paths",
        "templateRelativePath": "BloodHoundEnterpriseAttackPath.json",
        "subtitle": "",
        "provider": "SpecterOps"
    },
    {
        "workbookKey": "BloodHoundEnterprisePostureWorkbook",
        "description": "Gain insights into BloodHound Enterprise domain posture.",
        "dataTypesDependencies": [ "BloodHoundEnterprise" ],
        "dataConnectorsDependencies": [ "BloodHoundEnterprise" ],
        "version": "1.0",
        "title": "BloodHound Enterprise Posture",
        "templateRelativePath": "BloodHoundEnterprisePosture.json",
        "subtitle": "",
        "provider": "SpecterOps"
    },
    {
      "workbookKey": "BitSightWorkbook",
      "logoFileName": "BitSight.svg",
      "description": "Gain insights into BitSight data.",
      "dataTypesDependencies": ["Alerts_data_CL", "Breaches_data_CL", "Company_details_CL", "Company_rating_details_CL", "Diligence_historical_statistics_CL", "Diligence_statistics_CL", "Findings_summary_CL", "Findings_data_CL", "Graph_data_CL", "Industrial_statistics_CL", "Observation_statistics_CL"],
      "dataConnectorsDependencies": ["BitSightDatConnector"],
      "previewImagesFileNames": ["BitSightWhite1.png","BitSightBlack1.png"],
      "version": "1.0.0",
      "title": "BitSight",
      "templateRelativePath": "BitSightWorkbook.json",
      "subtitle": "",
      "provider": "BitSight"
    },
    {
        "workbookKey": "VectraXDR",
        "logoFileName": "",
        "description": "This workbook provides visualization of Audit, Detections, Entity Scoring, Lockdown and Health data.",
        "dataTypesDependencies": [
            "Audits_Data_CL",
            "Detections_Data_CL",
            "Entity_Scoring_Data_CL",
            "Lockdown_Data_CL",
            "Health_Data_CL"
        ],
        "dataConnectorsDependencies": [
            "VectraDataConnector"
        ],
        "previewImagesFileNames": [
            "VectraXDRWhite1.png",
            "VectraXDRWhite2.png",
            "VectraXDRWhite3.png",
            "VectraXDRWhite4.png",
            "VectraXDRWhite5.png",
            "VectraXDRBlack1.png",
            "VectraXDRBlack2.png",
            "VectraXDRBlack3.png",
            "VectraXDRBlack4.png",
            "VectraXDRBlack5.png"
        ],
        "version": "1.0.0",
        "title": "Vectra XDR",
        "templateRelativePath": "VectraXDR.json",
        "subtitle": "",
        "provider": "Vectra"
    },
    {
    "workbookKey": "CloudflareWorkbook",
    "logoFileName": "cloudflare.svg",
    "description": "Gain insights into Cloudflare events. You will get visibility on your Cloudflare web traffic, security, reliability.",
    "dataTypesDependencies": [ "Cloudflare_CL" ],
    "dataConnectorsDependencies": [ "CloudflareDataConnector" ],
    "previewImagesFileNames": ["CloudflareOverviewWhite01.png", "CloudflareOverviewWhite02.png", "CloudflareOverviewBlack01.png", "CloudflareOverviewBlack02.png"],
    "version": "1.0",
    "title": "Cloudflare",
    "templateRelativePath": "Cloudflare.json",
    "subtitle": "",
    "provider": "Cloudflare"
  },
  {
      "workbookKey": "CofenseIntelligenceWorkbook",
      "logoFileName": "CofenseTriage.svg",
      "description": "This workbook provides visualization of Cofense Intelligence threat indicators which are ingested in the Microsoft Sentinel Threat intelligence.",
      "dataTypesDependencies": [
          "ThreatIntelligenceIndicator",
          "Malware_Data"
      ],
      "dataConnectorsDependencies": [
          "CofenseIntelligenceDataConnector"
      ],
      "previewImagesFileNames": [
          "CofenseIntelligenceWhite1.png",
          "CofenseIntelligenceBlack1.png"
      ],
      "version": "1.0",
      "title": "CofenseIntelligenceThreatIndicators",
      "templateRelativePath": "CofenseIntelligenceThreatIndicators.json",
      "subtitle": "",
      "provider": "Cofense"
  },
  {
    "workbookKey": "EgressDefendMetricWorkbook",
    "logoFileName": "",
    "description": "A workbook providing insights into Egress Defend.",
    "dataTypesDependencies": ["EgressDefend_CL"],
    "previewImagesFileNames": [ "EgressDefendMetricWorkbookBlack01.png", "EgressDefendMetricWorkbookWhite01.png" ],
    "version": "1.0.0",
    "title": "Egress Defend Insights",
    "templateRelativePath": "DefendMetrics.json",
    "subtitle": "Defend Metrics",
    "provider": "Egress Software Technologies"
  },
  {
    "workbookKey": "SalemDashboard",
    "logoFileName": "salem_logo.svg",
    "description": "Monitor Salem Performance",
    "dataTypesDependencies": [ "SalemAlerts_CL" ],
    "dataConnectorsDependencies": [],
    "previewImagesFileNames": [],
    "version": "1.0.0",
    "title": "Salem Alerts Workbook",
    "templateRelativePath": "SalemDashboard.json",
    "subtitle": "",
    "provider": "SalemCyber"
},
{
<<<<<<< HEAD
    "workbookKey": "MimecastSEGWorkbook",
    "logoFileName": "Mimecast.svg",
    "description": "A workbook providing insights into Mimecast Secure Email Gateway.",
    "dataTypesDependencies": [
        "MimecastDLP_CL",
        "MimecastSIEM_CL"
    ],
    "previewImagesFileNames": [
        "MimecastSEGBlack.png",
        "MimecastSEGWhite.png"
    ],
    "version": "1.0.0",
    "title": "MimecastSEG",
    "templateRelativePath": "MimecastSEGworkbook.json",
    "subtitle": "Mimecast Secure Email Gateway",
    "provider": "Mimecast"
=======
    "workbookKey": "MailGuard365Workbook",
    "logoFileName": "MailGuard365_logo.svg",
    "description": "MailGuard 365 Workbook",
    "dataTypesDependencies": [
      "MailGuard365_Threats_CL"
    ],
    "dataConnectorsDependencies": [
      "MailGuard365"
    ],
    "previewImagesFileNames": [],
    "version": "1.0.0",
    "title": "MailGuard365",
    "templateRelativePath": "MailGuard365Dashboard.json",
    "subtitle": "",
    "provider": "MailGuard 365"
>>>>>>> 5d68e853
}
]<|MERGE_RESOLUTION|>--- conflicted
+++ resolved
@@ -5495,7 +5495,6 @@
     "provider": "SalemCyber"
 },
 {
-<<<<<<< HEAD
     "workbookKey": "MimecastSEGWorkbook",
     "logoFileName": "Mimecast.svg",
     "description": "A workbook providing insights into Mimecast Secure Email Gateway.",
@@ -5512,7 +5511,8 @@
     "templateRelativePath": "MimecastSEGworkbook.json",
     "subtitle": "Mimecast Secure Email Gateway",
     "provider": "Mimecast"
-=======
+},
+{
     "workbookKey": "MailGuard365Workbook",
     "logoFileName": "MailGuard365_logo.svg",
     "description": "MailGuard 365 Workbook",
@@ -5528,6 +5528,5 @@
     "templateRelativePath": "MailGuard365Dashboard.json",
     "subtitle": "",
     "provider": "MailGuard 365"
->>>>>>> 5d68e853
 }
 ]