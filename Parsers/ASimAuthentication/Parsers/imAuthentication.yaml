--- conflicted
+++ resolved
@@ -56,33 +56,20 @@
 Parsers:
   - _Im_Authentication_Empty
   - _Im_Authentication_AADManagedIdentitySignInLogs  
-<<<<<<< HEAD
-  - _Im_Authentication_AADNonInteractiveUserSignInLog
-=======
   - _Im_Authentication_AADNonInteractiveUserSignInLogs
->>>>>>> aabbea1c
   - _Im_Authentication_AADServicePrincipalSignInLogs 
   - _Im_Authentication_SigninLogs                    
   - _Im_Authentication_AWSCloudTrail                 
   - _Im_Authentication_OktaSSO         
   - _Im_Authentication_M365Defender                  
   - _Im_Authentication_MicrosoftWindowsEvent         
-<<<<<<< HEAD
-  - _Im_Authentication_MD4IoT 
-  - _Im_Authentication_Sshd
-  - _Im_Authentication_Su
-=======
   - _Im_Authentication_MD4IoT
   - _Im_Authentication_PostgreSQL
   - _Im_Authentication_Sshd
   - _Im_Authentication_Su
   - _Im_Authentication_CiscoASA
->>>>>>> aabbea1c
   - _Im_Authentication_CiscoMeraki
   - _Im_Authentication_CiscoISE
   - _Im_Authentication_BarracudaWAF
   - _Im_Authentication_VectraXDRAudit
-<<<<<<< HEAD
   - _Im_Authentication_SentinelOne
-=======
->>>>>>> aabbea1c
