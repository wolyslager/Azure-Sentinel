id: 50bf97ef-43f9-470a-a3cd-de15a9204050
name: Known CERIUM domains and hashes
description: |
<<<<<<< HEAD
  'CERIUM malicious webserver and hash values for maldocs and malware. 
   Matches domain name IOCs related to the CERIUM activity group with CommonSecurityLog, DnsEvents, and VMConnection dataTypes.'
severity: High
requiredDataConnectors:
  - connectorId: SquidProxy
    dataTypes:
      - SquidProxy_CL
  - connectorId: DNS
    dataTypes:
      - DnsEvents
  - connectorId: AzureMonitor(VMInsights) 
    dataTypes:
      - VMConnection
  - connectorId: CiscoASA
    dataTypes:
      - CommonSecurityLog
  - connectorId: PaloAltoNetworks
    dataTypes:
      - CommonSecurityLog
  - connectorId: AzureFirewall
    dataTypes: 
      - AzureDiagnostics
      - AZFWApplicationRule
      - AZFWDnsQuery
  - connectorId: Zscaler
    dataTypes:
      - CommonSecurityLog
  - connectorId: InfobloxNIOS
    dataTypes: 
      - Syslog
  - connectorId: GCPDNSDataConnector
    dataTypes: 
      - GCP_DNS_CL
  - connectorId: NXLogDnsLogs
    dataTypes: 
      - NXLog_DNS_Server_CL
  - connectorId: CiscoUmbrellaDataConnector
    dataTypes: 
      - Cisco_Umbrella_dns_CL
  - connectorId: Corelight
    dataTypes: 
      - Corelight_CL

queryFrequency: 1d
queryPeriod: 1d
triggerOperator: gt
triggerThreshold: 0
tactics:
  - CommandAndControl
  - CredentialAccess
query: |
  let DomainNames = "miniodaum.ml";
  let SHA256Hash = dynamic (["53f5773bbfbfbee660989d135c042c9f6f69024b9a4b65bdc0dfd44771762257", "0897c80df8b80b4c49bf1ccf876f5f782849608b830c3b5cb3ad212dc3e19eff"]);
  (union isfuzzy=true
  (CommonSecurityLog 
  | parse Message with * '(' DNSName ')' * 
  | where isnotempty(FileHash)
  | where FileHash in (SHA256Hash) or DNSName =~ DomainNames
  | extend Account = SourceUserID, Computer = DeviceName, IPAddress = SourceIP
  ),
   (_Im_Dns (domain_has_any=DomainNames)
  | extend DNSName = DnsQuery 
  | extend IPAddress =  SrcIpAddr, Computer = Dvc
  ), 
  (_Im_WebSession(url_has_any=DomainNames) 
  | extend DNSName = tostring(parse_url(Url)["Host"])
  | extend IPAddress = SrcIpAddr, Account=User
  ),
  (VMConnection 
  | parse RemoteDnsCanonicalNames with * '["' DNSName '"]' *
  | where isnotempty(DNSName)
  | where DNSName =~ DomainNames
  | extend IPAddress = RemoteIp
  ),
  (AzureDiagnostics 
  | where ResourceType == "AZUREFIREWALLS"
  | where Category == "AzureFirewallApplicationRule"
  | parse msg_s with Protocol 'request from ' SourceHost ':' SourcePort 'to ' DestinationHost ':' DestinationPort '. Action:' Action
  | where isnotempty(DestinationHost)
  | where DestinationHost has_any (DomainNames)  
  | extend DNSName = DestinationHost 
  | extend IPCustomEntity = SourceHost
  ),
  (AzureDiagnostics
  | where ResourceType == "AZUREFIREWALLS"
  | where Category == "AzureFirewallNetworkRule"
  | where msg_s has_any (DomainNames)
  | parse msg_s with Protocol " request from " SourceIP ":" SourcePortInt:int " to " TargetIP ":" TargetPortInt:int *
  | parse kind=regex flags=U msg_s with * ". Action\\: " Action1a "\\."
  | parse msg_s with * ". Policy: " Policy ". Rule Collection Group: " RuleCollectionGroup "." *
  | parse msg_s with * " Rule Collection: "  RuleCollection ". Rule: " Rule 
  | extend IPCustomEntity = SourceIP
  ),
  (AzureDiagnostics
  | where ResourceType == "AZUREFIREWALLS"
  | where Category == "AzureFirewallDnsProxy"
  | where msg_s has_any (DomainNames)
  | parse msg_s with "DNS Request: " SourceIP ":" SourcePortInt:int " - " QueryID:int " " RequestType " " RequestClass " " hostname ". " protocol " " details
  | extend
      ResponseDuration = extract("[0-9]*.?[0-9]+s$", 0, msg_s),
      SourcePort = tostring(SourcePortInt),
      QueryID =  tostring(QueryID)
  | project TimeGenerated,SourceIP,hostname,RequestType,ResponseDuration,details,msg_s
  | order by TimeGenerated
  | extend IPCustomEntity = SourceIP
  ),
  (AZFWApplicationRule
  | where Fqdn has_any (DomainNames)
  | extend IPCustomEntity = SourceIp
  ),
  (AZFWDnsQuery
  | where isnotempty(QueryName)
  | where QueryName has_any (DomainNames)
  | extend DNSName = QueryName
  | extend IPCustomEntity = SourceIp
  )
  )
  | extend timestamp = TimeGenerated, AccountCustomEntity = Account, HostCustomEntity = Computer, IPCustomEntity = IPAddress
entityMappings:
  - entityType: Account
    fieldMappings:
      - identifier: FullName
        columnName: AccountCustomEntity
  - entityType: Host
    fieldMappings:
      - identifier: FullName
        columnName: HostCustomEntity
  - entityType: IP
    fieldMappings:
      - identifier: Address
        columnName: IPCustomEntity
version: 1.3.0
kind: Scheduled
=======
   'As part of content migration, this file is moved to a new location. You can find it here https://github.com/Azure/Azure-Sentinel/blob/master/Solutions/Legacy%20IOC%20based%20Threat%20Protection'
>>>>>>> 4caa8d5a
<|MERGE_RESOLUTION|>--- conflicted
+++ resolved
@@ -1,140 +1,4 @@
 id: 50bf97ef-43f9-470a-a3cd-de15a9204050
 name: Known CERIUM domains and hashes
 description: |
-<<<<<<< HEAD
-  'CERIUM malicious webserver and hash values for maldocs and malware. 
-   Matches domain name IOCs related to the CERIUM activity group with CommonSecurityLog, DnsEvents, and VMConnection dataTypes.'
-severity: High
-requiredDataConnectors:
-  - connectorId: SquidProxy
-    dataTypes:
-      - SquidProxy_CL
-  - connectorId: DNS
-    dataTypes:
-      - DnsEvents
-  - connectorId: AzureMonitor(VMInsights) 
-    dataTypes:
-      - VMConnection
-  - connectorId: CiscoASA
-    dataTypes:
-      - CommonSecurityLog
-  - connectorId: PaloAltoNetworks
-    dataTypes:
-      - CommonSecurityLog
-  - connectorId: AzureFirewall
-    dataTypes: 
-      - AzureDiagnostics
-      - AZFWApplicationRule
-      - AZFWDnsQuery
-  - connectorId: Zscaler
-    dataTypes:
-      - CommonSecurityLog
-  - connectorId: InfobloxNIOS
-    dataTypes: 
-      - Syslog
-  - connectorId: GCPDNSDataConnector
-    dataTypes: 
-      - GCP_DNS_CL
-  - connectorId: NXLogDnsLogs
-    dataTypes: 
-      - NXLog_DNS_Server_CL
-  - connectorId: CiscoUmbrellaDataConnector
-    dataTypes: 
-      - Cisco_Umbrella_dns_CL
-  - connectorId: Corelight
-    dataTypes: 
-      - Corelight_CL
-
-queryFrequency: 1d
-queryPeriod: 1d
-triggerOperator: gt
-triggerThreshold: 0
-tactics:
-  - CommandAndControl
-  - CredentialAccess
-query: |
-  let DomainNames = "miniodaum.ml";
-  let SHA256Hash = dynamic (["53f5773bbfbfbee660989d135c042c9f6f69024b9a4b65bdc0dfd44771762257", "0897c80df8b80b4c49bf1ccf876f5f782849608b830c3b5cb3ad212dc3e19eff"]);
-  (union isfuzzy=true
-  (CommonSecurityLog 
-  | parse Message with * '(' DNSName ')' * 
-  | where isnotempty(FileHash)
-  | where FileHash in (SHA256Hash) or DNSName =~ DomainNames
-  | extend Account = SourceUserID, Computer = DeviceName, IPAddress = SourceIP
-  ),
-   (_Im_Dns (domain_has_any=DomainNames)
-  | extend DNSName = DnsQuery 
-  | extend IPAddress =  SrcIpAddr, Computer = Dvc
-  ), 
-  (_Im_WebSession(url_has_any=DomainNames) 
-  | extend DNSName = tostring(parse_url(Url)["Host"])
-  | extend IPAddress = SrcIpAddr, Account=User
-  ),
-  (VMConnection 
-  | parse RemoteDnsCanonicalNames with * '["' DNSName '"]' *
-  | where isnotempty(DNSName)
-  | where DNSName =~ DomainNames
-  | extend IPAddress = RemoteIp
-  ),
-  (AzureDiagnostics 
-  | where ResourceType == "AZUREFIREWALLS"
-  | where Category == "AzureFirewallApplicationRule"
-  | parse msg_s with Protocol 'request from ' SourceHost ':' SourcePort 'to ' DestinationHost ':' DestinationPort '. Action:' Action
-  | where isnotempty(DestinationHost)
-  | where DestinationHost has_any (DomainNames)  
-  | extend DNSName = DestinationHost 
-  | extend IPCustomEntity = SourceHost
-  ),
-  (AzureDiagnostics
-  | where ResourceType == "AZUREFIREWALLS"
-  | where Category == "AzureFirewallNetworkRule"
-  | where msg_s has_any (DomainNames)
-  | parse msg_s with Protocol " request from " SourceIP ":" SourcePortInt:int " to " TargetIP ":" TargetPortInt:int *
-  | parse kind=regex flags=U msg_s with * ". Action\\: " Action1a "\\."
-  | parse msg_s with * ". Policy: " Policy ". Rule Collection Group: " RuleCollectionGroup "." *
-  | parse msg_s with * " Rule Collection: "  RuleCollection ". Rule: " Rule 
-  | extend IPCustomEntity = SourceIP
-  ),
-  (AzureDiagnostics
-  | where ResourceType == "AZUREFIREWALLS"
-  | where Category == "AzureFirewallDnsProxy"
-  | where msg_s has_any (DomainNames)
-  | parse msg_s with "DNS Request: " SourceIP ":" SourcePortInt:int " - " QueryID:int " " RequestType " " RequestClass " " hostname ". " protocol " " details
-  | extend
-      ResponseDuration = extract("[0-9]*.?[0-9]+s$", 0, msg_s),
-      SourcePort = tostring(SourcePortInt),
-      QueryID =  tostring(QueryID)
-  | project TimeGenerated,SourceIP,hostname,RequestType,ResponseDuration,details,msg_s
-  | order by TimeGenerated
-  | extend IPCustomEntity = SourceIP
-  ),
-  (AZFWApplicationRule
-  | where Fqdn has_any (DomainNames)
-  | extend IPCustomEntity = SourceIp
-  ),
-  (AZFWDnsQuery
-  | where isnotempty(QueryName)
-  | where QueryName has_any (DomainNames)
-  | extend DNSName = QueryName
-  | extend IPCustomEntity = SourceIp
-  )
-  )
-  | extend timestamp = TimeGenerated, AccountCustomEntity = Account, HostCustomEntity = Computer, IPCustomEntity = IPAddress
-entityMappings:
-  - entityType: Account
-    fieldMappings:
-      - identifier: FullName
-        columnName: AccountCustomEntity
-  - entityType: Host
-    fieldMappings:
-      - identifier: FullName
-        columnName: HostCustomEntity
-  - entityType: IP
-    fieldMappings:
-      - identifier: Address
-        columnName: IPCustomEntity
-version: 1.3.0
-kind: Scheduled
-=======
-   'As part of content migration, this file is moved to a new location. You can find it here https://github.com/Azure/Azure-Sentinel/blob/master/Solutions/Legacy%20IOC%20based%20Threat%20Protection'
->>>>>>> 4caa8d5a
+   'As part of content migration, this file is moved to a new location. You can find it here https://github.com/Azure/Azure-Sentinel/blob/master/Solutions/Legacy%20IOC%20based%20Threat%20Protection'