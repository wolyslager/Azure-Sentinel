{
  "Name": "Okta Single Sign-On",
  "Author": "Microsoft - support@microsoft.com",
  "Logo": "<img src=\"https://raw.githubusercontent.com/Azure/Azure-Sentinel/master/Logos/okta_logo.svg\" width=\"75px\" height=\"75px\">",
  "Description": "The [Okta Single Sign-On (SSO)](https://www.okta.com/products/single-sign-on) solution for Microsoft Sentinel provides the capability to ingest [audit and event logs](https://www.okta.com/integrate/documentation/isv-syslog-references/) into Microsoft Sentinel using the Okta API.\r\n  \r\n  **Underlying Microsoft Technologies used:** \r\n\r\n This solution takes a dependency on the following technologies, and some of these dependencies either may be in [Preview](https://azure.microsoft.com/support/legal/preview-supplemental-terms/) state or might result in additional ingestion or operational costs:\r\n\n  a. [Azure Monitor HTTP Data Collector API](https://docs.microsoft.com/azure/azure-monitor/logs/data-collector-api)\r\n\n\r\n\n  b. [Azure Functions](https://azure.microsoft.com/services/functions/#overview)\r\n\n",
  "Analytic Rules": [
    "Analytic Rules/FailedLoginsFromUnknownOrInvalidUser.yaml",
    "Analytic Rules/LoginfromUsersfromDifferentCountrieswithin3hours.yaml",
    "Analytic Rules/PasswordSpray.yaml",
	"Analytic Rules/PhishingDetection.yaml",
	"Analytic Rules/NewDeviceLocationCriticalOperation.yaml",
	"Analytic Rules/MFAFatigue.yaml",
	"Analytic Rules/HighRiskAdminActivity.yaml",
	"Analytic Rules/DeviceRegistrationMaliciousIP.yaml"
  ],
  "Data Connectors": [
<<<<<<< HEAD
    "Data Connectors\\Okta Single Sign-On\\Connector_REST_API_FunctionApp_Okta.json"
  ],
=======
    "Data Connectors/OktaSingleSign-On/Connector_REST_API_FunctionApp_Okta.json"
],
>>>>>>> 7f1b9e74
  "Hunting Queries": [
    "Hunting Queries/AdminPrivilegeGrant.yaml",
    "Hunting Queries/CreateAPIToken.yaml",
    "Hunting Queries/ImpersonationSession.yaml",
<<<<<<< HEAD
	  "Hunting Queries/RareMFAOperation.yaml",
	  "Hunting Queries/UserPasswordReset.yaml"
=======
	"Hunting Queries/RareMFAOperation.yaml",
	"Hunting Queries/UserPasswordReset.yaml",
	"Hunting Queries/NewDeviceRegistration.yaml",
	"Hunting Queries/LoginsVPSProvider.yaml",
	"Hunting Queries/LoginNordVPN.yaml",
	"Hunting Queries/LoginFromMultipleLocations.yaml",
	"Hunting Queries/LegacyAuthentication.yaml"
>>>>>>> 7f1b9e74
  ],
  "Playbooks": [
    "Playbooks/OktaCustomConnector/azuredeploy.json",
    "Playbooks/OktaPlaybooks/Okta-EnrichIncidentWithUserDetails/azuredeploy.json",
    "Playbooks/OktaPlaybooks/Okta-PromptUser/azuredeploy.json",
	  "Playbooks/OktaPlaybooks/Okta-ResponseFromTeams/azuredeploy.json"
  ],
  "Workbooks": [
    "Workbooks/OktaSingleSignOn.json"
  ],
  "Parsers": [
    "Parsers/OktaSSOv1.yaml"
  ],
  "Metadata": "SolutionMetadata.json",
  "BasePath": "C:\\GitHub\\Azure-Sentinel\\Solutions\\Okta Single Sign-On\\",
  "Version": "3.0.0",
   "TemplateSpec": true,
  "Is1PConnector": false  
}<|MERGE_RESOLUTION|>--- conflicted
+++ resolved
@@ -7,36 +7,26 @@
     "Analytic Rules/FailedLoginsFromUnknownOrInvalidUser.yaml",
     "Analytic Rules/LoginfromUsersfromDifferentCountrieswithin3hours.yaml",
     "Analytic Rules/PasswordSpray.yaml",
-	"Analytic Rules/PhishingDetection.yaml",
-	"Analytic Rules/NewDeviceLocationCriticalOperation.yaml",
-	"Analytic Rules/MFAFatigue.yaml",
-	"Analytic Rules/HighRiskAdminActivity.yaml",
-	"Analytic Rules/DeviceRegistrationMaliciousIP.yaml"
+	  "Analytic Rules/PhishingDetection.yaml",
+  	"Analytic Rules/NewDeviceLocationCriticalOperation.yaml",
+  	"Analytic Rules/MFAFatigue.yaml",
+  	"Analytic Rules/HighRiskAdminActivity.yaml",
+	  "Analytic Rules/DeviceRegistrationMaliciousIP.yaml"
   ],
   "Data Connectors": [
-<<<<<<< HEAD
     "Data Connectors\\Okta Single Sign-On\\Connector_REST_API_FunctionApp_Okta.json"
   ],
-=======
-    "Data Connectors/OktaSingleSign-On/Connector_REST_API_FunctionApp_Okta.json"
-],
->>>>>>> 7f1b9e74
   "Hunting Queries": [
     "Hunting Queries/AdminPrivilegeGrant.yaml",
     "Hunting Queries/CreateAPIToken.yaml",
     "Hunting Queries/ImpersonationSession.yaml",
-<<<<<<< HEAD
 	  "Hunting Queries/RareMFAOperation.yaml",
-	  "Hunting Queries/UserPasswordReset.yaml"
-=======
-	"Hunting Queries/RareMFAOperation.yaml",
-	"Hunting Queries/UserPasswordReset.yaml",
-	"Hunting Queries/NewDeviceRegistration.yaml",
-	"Hunting Queries/LoginsVPSProvider.yaml",
-	"Hunting Queries/LoginNordVPN.yaml",
-	"Hunting Queries/LoginFromMultipleLocations.yaml",
-	"Hunting Queries/LegacyAuthentication.yaml"
->>>>>>> 7f1b9e74
+	  "Hunting Queries/UserPasswordReset.yaml",
+	  "Hunting Queries/NewDeviceRegistration.yaml",
+	  "Hunting Queries/LoginsVPSProvider.yaml",
+	  "Hunting Queries/LoginNordVPN.yaml",
+	  "Hunting Queries/LoginFromMultipleLocations.yaml",
+	  "Hunting Queries/LegacyAuthentication.yaml"
   ],
   "Playbooks": [
     "Playbooks/OktaCustomConnector/azuredeploy.json",
