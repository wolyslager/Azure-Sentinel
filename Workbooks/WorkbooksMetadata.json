[
  {
    "workbookKey": "42CrunchAPIProtectionWorkbook",
    "logoFileName": "42CrunchLogo.svg",
    "description": "Monitor and protect APIs using the 42Crunch API microfirewall",
    "dataTypesDependencies": [ "apifirewall_log_1_CL" ],
    "dataConnectorsDependencies": [ "42CrunchAPIProtection" ],
    "previewImagesFileNames": [ "42CrunchInstancesBlack.png", "42CrunchInstancesWhite.png", "42CrunchRequestsBlack.png", "42CrunchRequestsWhite.png", "42CrunchStatusBlack.png", "42CrunchStatusWhite.png" ],
    "version": "1.0.0",
    "title": "42Crunch API Protection Workbook",
    "templateRelativePath": "42CrunchAPIProtectionWorkbook.json",
    "subtitle": "",
    "provider": "42Crunch"
  },
  {
    "workbookKey": "AttackSurfaceReduction",
    "logoFileName": "M365securityposturelogo.svg",
    "description": "This workbook helps you implement the ASR rules of Windows/Defender, and to monitor them over time. The workbook can filter on ASR rules in Audit mode and Block mode.",
    "dataTypesDependencies": [ "DeviceEvents" ],
    "dataConnectorsDependencies": [ "MicrosoftThreatProtection" ],
    "previewImagesFileNames": [ "AttackSurfaceReductionWhite.png", "AttackSurfaceReductionBlack.png" ],
    "version": "1.0.0",
    "title": "Attack Surface Reduction Dashboard",
    "templateRelativePath": "AttackSurfaceReduction.json",
    "subtitle": "",
    "provider": "Microsoft Sentinel community"
  },
  {
    "workbookKey": "ForcepointNGFWAdvanced",
    "logoFileName": "FPAdvLogo.svg",
    "description": "Gain threat intelligence correlated security and application insights on Forcepoint NGFW (Next Generation Firewall). Monitor Forcepoint logging servers health.",
    "dataTypesDependencies": [ "CommonSecurityLog", "ThreatIntelligenceIndicator" ],
    "dataConnectorsDependencies": [ "ForcepointNgfw", "ThreatIntelligence" ],
    "previewImagesFileNames": [ "ForcepointNGFWAdvancedWhite.png", "ForcepointNGFWAdvancedBlack.png" ],
    "version": "1.0.0",
    "title": "Forcepoint Next Generation Firewall (NGFW) Advanced Workbook",
    "templateRelativePath": "ForcepointNGFWAdvanced.json",
    "subtitle": "",
    "provider": "Forcepoint"
  },
  {
    "workbookKey": "AzureActivityWorkbook",
    "logoFileName": "azureactivity_logo.svg",
    "description": "Gain extensive insight into your organization's Azure Activity by analyzing, and correlating all user operations and events.\nYou can learn about all user operations, trends, and anomalous changes over time.\nThis workbook gives you the ability to drill down into caller activities and summarize detected failure and warning events.",
    "dataTypesDependencies": [ "AzureActivity" ],
    "dataConnectorsDependencies": [ "AzureActivity" ],
    "previewImagesFileNames": [ "AzureActivityWhite1.png", "AzureActivityBlack1.png" ],
    "version": "1.4.0",
    "title": "Azure Activity",
    "templateRelativePath": "AzureActivity.json",
    "subtitle": "",
    "provider": "Microsoft"
  },
  {
    "workbookKey": "IdentityAndAccessWorkbook",
    "logoFileName": "Microsoft_logo.svg",
    "description": "Gain insights into Identity and access operations by collecting and analyzing security logs, using the audit and sign-in logs to gather insights into use of Microsoft products.\nYou can view anomalies and trends across login events from all users and machines. This workbook also identifies suspicious entities from login and access events.",
    "dataTypesDependencies": [ "SecurityEvent" ],
    "dataConnectorsDependencies": [ "SecurityEvents", "WindowsSecurityEvents" ],
    "previewImagesFileNames": [ "IdentityAndAccessWhite.png", "IdentityAndAccessBlack.png" ],
    "version": "1.1.0",
    "title": "Identity & Access",
    "templateRelativePath": "IdentityAndAccess.json",
    "subtitle": "",
    "provider": "Microsoft"
  },
  {
    "workbookKey": "CheckPointWorkbook",
    "logoFileName": "checkpoint_logo.svg",
    "description": "Gain insights into Check Point network activities, including number of gateways and servers, security incidents, and identify infected hosts.",
    "dataTypesDependencies": [ "CommonSecurityLog" ],
    "dataConnectorsDependencies": [ "CheckPoint" ],
    "previewImagesFileNames": [ "CheckPointWhite.png", "CheckPointBlack.png" ],
    "version": "1.0.0",
    "title": "Check Point Software Technologies",
    "templateRelativePath": "CheckPoint.json",
    "subtitle": "",
    "provider": "Check Point"
  },
  {
    "workbookKey": "CiscoWorkbook",
    "logoFileName": "cisco_logo.svg",
    "description": "Gain insights into your Cisco ASA firewalls by analyzing traffic, events, and firewall operations.\nThis workbook analyzes Cisco ASA threat events and identifies suspicious ports, users, protocols and IP addresses.\nYou can learn about trends across user and data traffic directions, and drill down into the Cisco filter results.\nEasily detect attacks on your organization by monitoring management operations, such as configuration and logins.",
    "dataTypesDependencies": [ "CommonSecurityLog" ],
    "dataConnectorsDependencies": [ "CiscoASA" ],
    "previewImagesFileNames": [ "CiscoWhite.png", "CiscoBlack.png" ],
    "version": "1.1.0",
    "title": "Cisco - ASA",
    "templateRelativePath": "Cisco.json",
    "subtitle": "",
    "provider": "Microsoft"
  },
  {
    "workbookKey": "ExchangeOnlineWorkbook",
    "logoFileName": "office365_logo.svg",
    "description": "Gain insights into Microsoft Exchange online by tracing and analyzing all Exchange operations and user activities.\nThis workbook let you monitor user activities, including logins, account operations, permission changes, and mailbox creations to discover suspicious trends among them.",
    "dataTypesDependencies": [ "OfficeActivity" ],
    "dataConnectorsDependencies": [ "Office365" ],
    "previewImagesFileNames": [ "ExchangeOnlineWhite.png", "ExchangeOnlineBlack.png" ],
    "version": "1.1.0",
    "title": "Exchange Online",
    "templateRelativePath": "ExchangeOnline.json",
    "subtitle": "",
    "provider": "Microsoft"
  },
  {
    "workbookKey": "PaloAltoOverviewWorkbook",
    "logoFileName": "paloalto_logo.svg",
    "description": "Gain insights and comprehensive monitoring into Palo Alto firewalls by analyzing traffic and activities.\nThis workbook correlates all Palo Alto data with threat events to identify suspicious entities and relationships.\nYou can learn about trends across user and data traffic, and drill down into Palo Alto Wildfire and filter results.",
    "dataTypesDependencies": [ "CommonSecurityLog" ],
    "dataConnectorsDependencies": [ "PaloAltoNetworks" ],
    "previewImagesFileNames": [ "PaloAltoOverviewWhite1.png", "PaloAltoOverviewBlack1.png", "PaloAltoOverviewWhite2.png", "PaloAltoOverviewBlack2.png", "PaloAltoOverviewWhite3.png", "PaloAltoOverviewBlack3.png" ],
    "version": "1.2.2",
    "title": "Palo Alto overview",
    "templateRelativePath": "PaloAltoOverview.json",
    "subtitle": "",
    "provider": "Microsoft"
  },
  {
    "workbookKey": "PaloAltoNetworkThreatWorkbook",
    "logoFileName": "paloalto_logo.svg",
    "description": "Gain insights into Palo Alto network activities by analyzing threat events.\nYou can extract meaningful security information by correlating data between threats, applications, and time.\nThis workbook makes it easy to track malware, vulnerability, and virus log events.",
    "dataTypesDependencies": [ "CommonSecurityLog" ],
    "dataConnectorsDependencies": [ "PaloAltoNetworks" ],
    "previewImagesFileNames": [ "PaloAltoNetworkThreatWhite1.png", "PaloAltoNetworkThreatBlack1.png", "PaloAltoNetworkThreatWhite2.png", "PaloAltoNetworkThreatBlack2.png" ],
    "version": "1.1.1",
    "title": "Palo Alto Network Threat",
    "templateRelativePath": "PaloAltoNetworkThreat.json",
    "subtitle": "",
    "provider": "Palo Alto Networks"
  },
  {
    "workbookKey": "EsetSMCWorkbook",
    "logoFileName": "eset-logo.svg",
    "description": "Visualize events and threats from Eset Security Management Center.",
    "dataTypesDependencies": [ "eset_CL" ],
    "dataConnectorsDependencies": [ "EsetSMC" ],
    "previewImagesFileNames": [ "esetSMCWorkbook-black.png", "esetSMCWorkbook-white.png" ],
    "version": "1.0.0",
    "title": "Eset Security Management Center Overview",
    "templateRelativePath": "esetSMCWorkbook.json",
    "subtitle": "",
    "provider": "Community"
  },
  {
    "workbookKey": "FortigateWorkbook",
    "logoFileName": "fortinet_logo.svg",
    "description": "Gain insights into Fortigate firewalls by analyzing traffic and activities.\nThis workbook finds correlations in Fortigate threat events and identifies suspicious ports, users, protocols and IP addresses.\nYou can learn about trends across user and data traffic, and drill down into the Fortigate filter results.\nEasily detect attacks on your organization by monitoring management operations such as configuration and logins.",
    "dataTypesDependencies": [ "CommonSecurityLog" ],
    "dataConnectorsDependencies": [ "Fortinet" ],
    "previewImagesFileNames": [ "FortigateWhite.png", "FortigateBlack.png" ],
    "version": "1.3.0",
    "title": "FortiGate",
    "templateRelativePath": "Fortigate.json",
    "subtitle": "",
    "provider": "Microsoft"
  },
  {
    "workbookKey": "DnsWorkbook",
    "logoFileName": "dns_logo.svg",
    "description": "Gain extensive insight into your organization's DNS by analyzing, collecting and correlating all DNS events.\nThis workbook exposes a variety of information about suspicious queries, malicious IP addresses and domain operations.",
    "dataTypesDependencies": [ "DnsInventory", "DnsEvents" ],
    "dataConnectorsDependencies": [ "DNS" ],
    "previewImagesFileNames": [ "DnsWhite.png", "DnsBlack.png" ],
    "version": "1.3.1",
    "title": "DNS",
    "templateRelativePath": "Dns.json",
    "subtitle": "",
    "provider": "Microsoft"
  },
  {
    "workbookKey": "Office365Workbook",
    "logoFileName": "office365_logo.svg",
    "description": "Gain insights into Office 365 by tracing and analyzing all operations and activities. You can drill down into your SharePoint, OneDrive, and Exchange.\nThis workbook lets you find usage trends across users, files, folders, and mailboxes, making it easier to identify anomalies in your network.",
    "dataTypesDependencies": [ "OfficeActivity" ],
    "dataConnectorsDependencies": [ "Office365" ],
    "previewImagesFileNames": [ "Office365White1.png", "Office365Black1.png", "Office365White2.png", "Office365Black2.png", "Office365White3.png", "Office365Black3.png" ],
    "version": "1.4.0",
    "title": "Office 365",
    "templateRelativePath": "Office365.json",
    "subtitle": "",
    "provider": "Microsoft"
  },
  {
    "workbookKey": "SharePointAndOneDriveWorkbook",
    "logoFileName": "office365_logo.svg",
    "description": "Gain insights into SharePoint and OneDrive by tracing and analyzing all operations and activities.\nYou can view trends across user operation, find correlations between users and files, and identify interesting information such as user IP addresses.",
    "dataTypesDependencies": [ "OfficeActivity" ],
    "dataConnectorsDependencies": [ "Office365" ],
    "previewImagesFileNames": [ "SharePointAndOneDriveBlack1.png", "SharePointAndOneDriveBlack2.png", "SharePointAndOneDriveWhite1.png", "SharePointAndOneDriveWhite2.png" ],
    "version": "1.2.0",
    "title": "SharePoint & OneDrive",
    "templateRelativePath": "SharePointAndOneDrive.json",
    "subtitle": "",
    "provider": "Microsoft"
  },
  {
    "workbookKey": "AzureActiveDirectorySigninLogsWorkbook",
    "logoFileName": "azureactivedirectory_logo.svg",
    "description": "Gain insights into Azure Active Directory by connecting Microsoft Sentinel and using the sign-in logs to gather insights around Azure AD scenarios. \nYou can learn about sign-in operations, such as user sign-ins and locations, email addresses, and  IP addresses of your users, as well as failed activities and the errors that triggered the failures.",
    "dataTypesDependencies": [ "SigninLogs" ],
    "dataConnectorsDependencies": [ "AzureActiveDirectory" ],
    "previewImagesFileNames": [ "AADsigninBlack1.png", "AADsigninBlack2.png", "AADsigninWhite1.png", "AADsigninWhite2.png" ],
    "version": "2.4.0",
    "title": "Azure AD Sign-in logs",
    "templateRelativePath": "AzureActiveDirectorySignins.json",
    "subtitle": "",
    "provider": "Microsoft"
  },
  {
    "workbookKey": "VirtualMachinesInsightsWorkbook",
    "logoFileName": "azurevirtualmachine_logo.svg",
    "description": "Gain rich insight into your organization's virtual machines from Azure Monitor, which analyzes and correlates data in your VM network. \nYou will get visibility on your VM parameters and behavior, and will be able to trace sent and received data. \nIdentify malicious attackers and their targets, and drill down into the protocols, source and destination IP addresses,  countries, and ports the attacks occur across.",
    "dataTypesDependencies": [ "VMConnection", "ServiceMapComputer_CL", "ServiceMapProcess_CL" ],
    "dataConnectorsDependencies": [],
    "previewImagesFileNames": [ "VMInsightBlack1.png", "VMInsightWhite1.png" ],
    "version": "1.3.0",
    "title": "VM insights",
    "templateRelativePath": "VirtualMachinesInsights.json",
    "subtitle": "",
    "provider": "Microsoft",
    "support": {
      "tier": "Microsoft"
    },
    "author": {
      "name": "Microsoft Corporation"
    },
    "source": {
      "kind": "Community"
    },
    "categories": {
      "domains": [ "IT Operations", "Platform" ]
    }
  },
  {
    "workbookKey": "AzureActiveDirectoryAuditLogsWorkbook",
    "logoFileName": "azureactivedirectory_logo.svg",
    "description": "Gain insights into Azure Active Directory by connecting Microsoft Sentinel and using the audit logs to gather insights around Azure AD scenarios. \nYou can learn about user operations, including password and group management, device activities, and top active users and apps.",
    "dataTypesDependencies": [ "AuditLogs" ],
    "dataConnectorsDependencies": [ "AzureActiveDirectory" ],
    "previewImagesFileNames": [ "AzureADAuditLogsBlack1.png", "AzureADAuditLogsWhite1.png" ],
    "version": "1.2.0",
    "title": "Azure AD Audit logs",
    "templateRelativePath": "AzureActiveDirectoryAuditLogs.json",
    "subtitle": "",
    "provider": "Microsoft"
  },
  {
    "workbookKey": "ThreatIntelligenceWorkbook",
    "logoFileName": "",
    "description": "Gain insights into threat indicators ingestion and search for indicators at scale across Microsoft 1st Party, 3rd Party, On-Premises, Hybrid, and Multi-Cloud Workloads. Indicators Search facilitates a simple interface for finding IP, File, Hash, Sender and more across your data. Seamless pivots to correlate indicators with Microsoft Sentinel: Incidents to make your threat intelligence actionable.",
    "dataTypesDependencies": [ "ThreatIntelligenceIndicator", "SecurityIncident" ],
    "dataConnectorsDependencies": [ "ThreatIntelligence", "ThreatIntelligenceTaxii" ],
    "previewImagesFileNames": [ "ThreatIntelligenceWhite.png", "ThreatIntelligenceBlack.png" ],
    "version": "5.2.0",
    "title": "Threat Intelligence",
    "templateRelativePath": "ThreatIntelligence.json",
    "subtitle": "",
    "provider": "Microsoft",
    "featureFlag": "ThreatIntelligenceWorkbook"
  },
  {
    "workbookKey": "WebApplicationFirewallOverviewWorkbook",
    "logoFileName": "waf_logo.svg",
    "description": "Gain insights into your organization's Azure web application firewall (WAF). You will get a general overview of your application gateway firewall and application gateway access events.",
    "dataTypesDependencies": [ "AzureDiagnostics" ],
    "dataConnectorsDependencies": [ "WAF" ],
    "previewImagesFileNames": [ "WAFOverviewBlack.png", "WAFOverviewWhite.png" ],
    "version": "1.1.0",
    "title": "Microsoft Web Application Firewall (WAF) - overview",
    "templateRelativePath": "WebApplicationFirewallOverview.json",
    "subtitle": "",
    "provider": "Microsoft"
  },
  {
    "workbookKey": "WebApplicationFirewallFirewallEventsWorkbook",
    "logoFileName": "waf_logo.svg",
    "description": "Gain insights into your organization's Azure web application firewall (WAF). You will get visibility in to your application gateway firewall. You can view anomalies and trends across all firewall event triggers, attack events, blocked URL addresses and more.",
    "dataTypesDependencies": [ "AzureDiagnostics" ],
    "dataConnectorsDependencies": [ "WAF" ],
    "previewImagesFileNames": [ "WAFFirewallEventsBlack1.png", "WAFFirewallEventsBlack2.png", "WAFFirewallEventsWhite1.png", "WAFFirewallEventsWhite2.png" ],
    "version": "1.1.0",
    "title": "Microsoft Web Application Firewall (WAF) - firewall events",
    "templateRelativePath": "WebApplicationFirewallFirewallEvents.json",
    "subtitle": "",
    "provider": "Microsoft"
  },
  {
    "workbookKey": "WebApplicationFirewallGatewayAccessEventsWorkbook",
    "logoFileName": "waf_logo.svg",
    "description": "Gain insights into your organization's Azure web application firewall (WAF). You will get visibility in to your application gateway access events. You can view anomalies and trends across received and sent data, client IP addresses, URL addresses and more, and drill down into details.",
    "dataTypesDependencies": [ "AzureDiagnostics" ],
    "dataConnectorsDependencies": [ "WAF" ],
    "previewImagesFileNames": [ "WAFGatewayAccessEventsBlack1.png", "WAFGatewayAccessEventsBlack2.png", "WAFGatewayAccessEventsWhite1.png", "WAFGatewayAccessEventsWhite2.png" ],
    "version": "1.2.0",
    "title": "Microsoft Web Application Firewall (WAF) - gateway access events",
    "templateRelativePath": "WebApplicationFirewallGatewayAccessEvents.json",
    "subtitle": "",
    "provider": "Microsoft"
  },
  {
    "workbookKey": "LinuxMachinesWorkbook",
    "logoFileName": "azurevirtualmachine_logo.svg",
    "description": "Gain insights into your workspaces' Linux machines by connecting Microsoft Sentinel and using the logs to gather insights around Linux events and errors.",
    "dataTypesDependencies": [ "Syslog" ],
    "dataConnectorsDependencies": [ "Syslog" ],
    "previewImagesFileNames": [ "LinuxMachinesWhite.png", "LinuxMachinesBlack.png" ],
    "version": "1.1.0",
    "title": "Linux machines",
    "templateRelativePath": "LinuxMachines.json",
    "subtitle": "",
    "provider": "Microsoft",
    "support": {
      "tier": "Microsoft"
    },
    "author": {
      "name": "Microsoft Corporation"
    },
    "source": {
      "kind": "Community"
    },
    "categories": {
      "domains": [ "Application" ]
    }
  },
  {
    "workbookKey": "AzureFirewallWorkbook",
    "logoFileName": "AzFirewalls.svg",
    "description": "Gain insights into Azure Firewall events. You can learn about your application and network rules, see metrics for firewall activities across URLs, ports, and addresses across multiple workspaces.",
    "dataTypesDependencies": [ "AzureDiagnostics" ],
    "dataConnectorsDependencies": [ "AzureFirewall" ],
    "previewImagesFileNames": [ "AzureFirewallWorkbookWhite1.PNG", "AzureFirewallWorkbookBlack1.PNG", "AzureFirewallWorkbookWhite2.PNG", "AzureFirewallWorkbookBlack2.PNG", "AzureFirewallWorkbookWhite3.PNG", "AzureFirewallWorkbookBlack3.PNG", "AzureFirewallWorkbookWhite4.PNG", "AzureFirewallWorkbookBlack4.PNG", "AzureFirewallWorkbookWhite5.PNG", "AzureFirewallWorkbookBlack5.PNG" ],
    "version": "1.3.0",
    "title": "Azure Firewall",
    "templateRelativePath": "AzureFirewallWorkbook.json",
    "subtitle": "",
    "provider": "Microsoft"
  },
  {
    "workbookKey": "AzureDDoSStandardProtection",
    "logoFileName": "AzDDoS.svg",
    "description": "This workbook visualizes security-relevant Azure DDoS events across several filterable panels. Offering a summary tab, metrics and a investigate tabs across multiple workspaces.",
    "dataTypesDependencies": [ "AzureDiagnostics" ],
    "dataConnectorsDependencies": [ "DDOS" ],
    "previewImagesFileNames": [ "AzureDDoSWhite1.PNG", "AzureDDoSBlack1.PNG", "AzureDDoSWhite2.PNG", "AzureDDoSBlack2.PNG", "AzureDDoSWhite2.PNG", "AzureDDoSBlack2.PNG" ],
    "version": "1.0.2",
    "title": "Azure DDoS Protection Workbook",
    "templateRelativePath": "AzDDoSStandardWorkbook.json",
    "subtitle": "",
    "provider": "Microsoft"
  },
  {
    "workbookKey": "MicrosoftCloudAppSecurityWorkbook",
    "logoFileName": "Microsoft_logo.svg",
    "description": "Using this workbook, you can identify which cloud apps are being used in your organization, gain insights from usage trends and drill down to a specific user and application",
    "dataTypesDependencies": [ "McasShadowItReporting" ],
    "dataConnectorsDependencies": [ "MicrosoftCloudAppSecurity" ],
    "previewImagesFileNames": [ "McasDiscoveryBlack.png", "McasDiscoveryWhite.png" ],
    "version": "1.2.0",
    "title": "Microsoft Cloud App Security - discovery logs",
    "templateRelativePath": "MicrosoftCloudAppSecurity.json",
    "subtitle": "",
    "provider": "Microsoft"
  },
  {
    "workbookKey": "F5BIGIPSytemMetricsWorkbook",
    "logoFileName": "f5_logo.svg",
    "description": "Gain insight into F5 BIG-IP health and performance.  This workbook provides visibility of various metrics including CPU, memory, connectivity, throughput and disk utilization.",
    "dataTypesDependencies": [ "F5Telemetry_system_CL", "F5Telemetry_AVR_CL" ],
    "dataConnectorsDependencies": [ "F5BigIp" ],
    "previewImagesFileNames": [ "F5SMBlack.png", "F5SMWhite.png" ],
    "version": "1.1.0",
    "title": "F5 BIG-IP System Metrics",
    "templateRelativePath": "F5BIGIPSystemMetrics.json",
    "subtitle": "",
    "provider": "F5 Networks"
  },
  {
    "workbookKey": "F5NetworksWorkbook",
    "logoFileName": "f5_logo.svg",
    "description": "Gain insights into F5 BIG-IP Application Security Manager (ASM), by analyzing traffic and activities.\nThis workbook provides insight into F5's web application firewall events and identifies attack traffic patterns across multiple ASM instances as well as overall BIG-IP health.",
    "dataTypesDependencies": [ "F5Telemetry_LTM_CL", "F5Telemetry_system_CL", "F5Telemetry_ASM_CL" ],
    "dataConnectorsDependencies": [ "F5BigIp" ],
    "previewImagesFileNames": [ "F5White.png", "F5Black.png" ],
    "version": "1.1.0",
    "title": "F5 BIG-IP ASM",
    "templateRelativePath": "F5Networks.json",
    "subtitle": "",
    "provider": "F5 Networks"
  },
  {
    "workbookKey": "AzureNetworkWatcherWorkbook",
    "logoFileName": "networkwatcher_logo.svg",
    "description": "Gain deeper understanding of your organization's Azure network traffic by analyzing, and correlating Network Security Group flow logs. \nYou can trace malicious traffic flows, and drill down into their protocols, source and destination IP addresses, machines, countries, and subnets. \nThis workbook also helps you protect your network by identifying weak NSG rules.",
    "dataTypesDependencies": [ "AzureNetworkAnalytics_CL" ],
    "dataConnectorsDependencies": [],
    "previewImagesFileNames": [ "AzureNetworkWatcherWhite.png", "AzureNetworkWatcherBlack.png" ],
    "version": "1.1.0",
    "title": "Azure Network Watcher",
    "templateRelativePath": "AzureNetworkWatcher.json",
    "subtitle": "",
    "provider": "Microsoft",
    "support": {
      "tier": "Microsoft"
    },
    "author": {
      "name": "Microsoft Corporation"
    },
    "source": {
      "kind": "Community"
    },
    "categories": {
      "domains": [ "Security – Network" ]
    }
  },
  {
    "workbookKey": "ZscalerFirewallWorkbook",
    "logoFileName": "zscaler_logo.svg",
    "description": "Gain insights into your ZIA cloud firewall logs by connecting to Microsoft Sentinel.\nThe Zscaler firewall overview workbook provides an overview and ability to drill down into all cloud firewall activity in your Zscaler instance including non-web related networking events, security events, firewall rules, and bandwidth consumption",
    "dataTypesDependencies": [ "CommonSecurityLog" ],
    "dataConnectorsDependencies": [ "Zscaler" ],
    "previewImagesFileNames": [ "ZscalerFirewallWhite1.png", "ZscalerFirewallBlack1.png", "ZscalerFirewallWhite2.png", "ZscalerFirewallBlack2.png" ],
    "version": "1.1.0",
    "title": "Zscaler Firewall",
    "templateRelativePath": "ZscalerFirewall.json",
    "subtitle": "",
    "provider": "Zscaler"
  },
  {
    "workbookKey": "ZscalerWebOverviewWorkbook",
    "logoFileName": "zscaler_logo.svg",
    "description": "Gain insights into your ZIA web logs by connecting to Microsoft Sentinel.\nThe Zscaler web overview workbook provides a bird's eye view and ability to drill down into all the security and networking events related to web transactions, types of devices, and bandwidth consumption.",
    "dataTypesDependencies": [ "CommonSecurityLog" ],
    "dataConnectorsDependencies": [ "Zscaler" ],
    "previewImagesFileNames": [ "ZscalerWebOverviewWhite.png", "ZscalerWebOverviewBlack.png" ],
    "version": "1.1.0",
    "title": "Zscaler Web Overview",
    "templateRelativePath": "ZscalerWebOverview.json",
    "subtitle": "",
    "provider": "Zscaler"
  },
  {
    "workbookKey": "ZscalerThreatsOverviewWorkbook",
    "logoFileName": "zscaler_logo.svg",
    "description": "Gain insights into threats blocked by Zscaler Internet access on your network.\nThe Zscaler threat overview workbook shows your entire threat landscape including blocked malware, IPS/AV rules, and blocked cloud apps. Threats are displayed by threat categories, filetypes, inbound vs outbound threats, usernames, user location, and more.",
    "dataTypesDependencies": [ "CommonSecurityLog" ],
    "dataConnectorsDependencies": [ "Zscaler" ],
    "previewImagesFileNames": [ "ZscalerThreatsWhite.png", "ZscalerThreatsBlack.png" ],
    "version": "1.2.2",
    "title": "Zscaler Threats",
    "templateRelativePath": "ZscalerThreats.json",
    "subtitle": "",
    "provider": "Zscaler"
  },
  {
    "workbookKey": "ZscalerOffice365AppsWorkbook",
    "logoFileName": "zscaler_logo.svg",
    "description": "Gain insights into Office 365 use on your network.\nThe Zscaler Office 365 overview workbook shows you the Microsoft apps running on your network and their individual bandwidth consumption. It also helps identify phishing attempts in which attackers disguised themselves as Microsoft services.",
    "dataTypesDependencies": [ "CommonSecurityLog" ],
    "dataConnectorsDependencies": [ "Zscaler" ],
    "previewImagesFileNames": [ "ZscalerOffice365White.png", "ZscalerOffice365Black.png" ],
    "version": "1.1.0",
    "title": "Zscaler Office365 Apps",
    "templateRelativePath": "ZscalerOffice365Apps.json",
    "subtitle": "",
    "provider": "Zscaler"
  },
  {
    "workbookKey": "InsecureProtocolsWorkbook",
    "logoFileName": "Microsoft_logo.svg",
    "description": "Gain insights into insecure protocol traffic by collecting and analyzing security events from Microsoft products.\nYou can view analytics and quickly identify use of weak authentication as well as sources of legacy protocol traffic, like NTLM and SMBv1.\nYou will also have the ability to monitor use of weak ciphers, allowing you to find weak spots in your organization's security.",
    "dataTypesDependencies": [ "SecurityEvent", "Event", "SigninLogs" ],
    "dataConnectorsDependencies": [ "SecurityEvents", "AzureActiveDirectory", "WindowsSecurityEvents" ],
    "previewImagesFileNames": [ "InsecureProtocolsWhite1.png", "InsecureProtocolsBlack1.png", "InsecureProtocolsWhite2.png", "InsecureProtocolsBlack2.png" ],
    "version": "2.1.0",
    "title": "Insecure Protocols",
    "templateRelativePath": "InsecureProtocols.json",
    "subtitle": "",
    "provider": "Microsoft",
    "support": {
      "tier": "Microsoft"
    },
    "author": {
      "name": "Microsoft Corporation"
    },
    "source": {
      "kind": "Community"
    },
    "categories": {
      "domains": [ "Security - Others" ]
    }
  },
  {
    "workbookKey": "AzureInformationProtectionWorkbook",
    "logoFileName": "informationProtection.svg",
    "description": "The Azure Information Protection Usage report workbook provides information on the volume of labeled and protected documents and emails over time, label distribution of files by label type, along with where the label was applied.",
    "dataTypesDependencies": [ "InformationProtectionLogs_CL" ],
    "dataConnectorsDependencies": [ "AzureInformationProtection" ],
    "previewImagesFileNames": [ "AzureInformationProtectionWhite.png", "AzureInformationProtectionBlack.png" ],
    "version": "1.1.0",
    "title": "Azure Information Protection - Usage Report",
    "templateRelativePath": "AzureInformationProtection.json",
    "subtitle": "",
    "provider": "Microsoft"
  },
  {
    "workbookKey": "AmazonWebServicesNetworkActivitiesWorkbook",
    "logoFileName": "amazon_web_services_Logo.svg",
    "description": "Gain insights into AWS network related resource activities, including the creation, update, and deletions of security groups, network ACLs and routes, gateways, elastic load balancers, VPCs, subnets, and network interfaces.",
    "dataTypesDependencies": [ "AWSCloudTrail" ],
    "dataConnectorsDependencies": [ "AWS" ],
    "previewImagesFileNames": [ "AwsNetworkActivitiesWhite.png", "AwsNetworkActivitiesBlack.png" ],
    "version": "1.0.0",
    "title": "AWS Network Activities",
    "templateRelativePath": "AmazonWebServicesNetworkActivities.json",
    "subtitle": "",
    "provider": "Microsoft"
  },
  {
    "workbookKey": "AmazonWebServicesUserActivitiesWorkbook",
    "logoFileName": "amazon_web_services_Logo.svg",
    "description": "Gain insights into AWS user activities, including failed sign-in attempts, IP addresses, regions, user agents, and identity types, as well as potential malicious user activities with assumed roles.",
    "dataTypesDependencies": [ "AWSCloudTrail" ],
    "dataConnectorsDependencies": [ "AWS" ],
    "previewImagesFileNames": [ "AwsUserActivitiesWhite.png", "AwsUserActivitiesBlack.png" ],
    "version": "1.0.0",
    "title": "AWS User Activities",
    "templateRelativePath": "AmazonWebServicesUserActivities.json",
    "subtitle": "",
    "provider": "Microsoft"
  },
  {
    "workbookKey": "TrendMicroDeepSecurityAttackActivityWorkbook",
    "logoFileName": "trendmicro_logo.svg",
    "description": "Visualize and gain insights into the MITRE ATT&CK related activity detected by Trend Micro Deep Security.",
    "dataTypesDependencies": [ "CommonSecurityLog" ],
    "dataConnectorsDependencies": [ "TrendMicro" ],
    "previewImagesFileNames": [ "TrendMicroDeepSecurityAttackActivityWhite.png", "TrendMicroDeepSecurityAttackActivityBlack.png" ],
    "version": "1.0.0",
    "title": "Trend Micro Deep Security ATT&CK Related Activity",
    "templateRelativePath": "TrendMicroDeepSecurityAttackActivity.json",
    "subtitle": "",
    "provider": "Trend Micro"
  },
  {
    "workbookKey": "TrendMicroDeepSecurityOverviewWorkbook",
    "logoFileName": "trendmicro_logo.svg",
    "description": "Gain insights into your Trend Micro Deep Security security event data by visualizing your Deep Security Anti-Malware, Firewall, Integrity Monitoring, Intrusion Prevention, Log Inspection, and Web Reputation event data.",
    "dataTypesDependencies": [ "CommonSecurityLog" ],
    "dataConnectorsDependencies": [ "TrendMicro" ],
    "previewImagesFileNames": [ "TrendMicroDeepSecurityOverviewWhite1.png", "TrendMicroDeepSecurityOverviewBlack1.png", "TrendMicroDeepSecurityOverviewWhite2.png", "TrendMicroDeepSecurityOverviewBlack2.png" ],
    "version": "1.0.0",
    "title": "Trend Micro Deep Security Events",
    "templateRelativePath": "TrendMicroDeepSecurityOverview.json",
    "subtitle": "",
    "provider": "Trend Micro"
  },
  {
    "workbookKey": "ExtraHopDetectionSummaryWorkbook",
    "logoFileName": "extrahop_logo.svg",
    "description": "Gain insights into ExtraHop Reveal(x) detections by analyzing traffic and activities.\nThis workbook provides an overview of security detections in your organization's network, including high-risk detections and top participants.",
    "dataTypesDependencies": [ "CommonSecurityLog" ],
    "dataConnectorsDependencies": [ "ExtraHopNetworks" ],
    "previewImagesFileNames": [ "ExtrahopWhite.png", "ExtrahopBlack.png" ],
    "version": "1.0.2",
    "title": "ExtraHop",
    "templateRelativePath": "ExtraHopDetectionSummary.json",
    "subtitle": "",
    "provider": "ExtraHop Networks"
  },
  {
    "workbookKey": "BarracudaCloudFirewallWorkbook",
    "logoFileName": "barracuda_logo.svg",
    "description": "Gain insights into your Barracuda CloudGen Firewall by analyzing firewall operations and events.\nThis workbook provides insights into rule enforcement, network activities, including number of connections, top users, and helps you identify applications that are popular on your network.",
    "dataTypesDependencies": [ "CommonSecurityLog", "Syslog" ],
    "dataConnectorsDependencies": [ "BarracudaCloudFirewall" ],
    "previewImagesFileNames": [ "BarracudaWhite1.png", "BarracudaBlack1.png", "BarracudaWhite2.png", "BarracudaBlack2.png" ],
    "version": "1.0.0",
    "title": "Barracuda CloudGen FW",
    "templateRelativePath": "Barracuda.json",
    "subtitle": "",
    "provider": "Barracuda"
  },
  {
    "workbookKey": "CitrixWorkbook",
    "logoFileName": "citrix_logo.svg",
    "description": "Citrix Analytics for Security aggregates and correlates information across network traffic, users, files and endpoints in Citrix environments. This generates actionable insights that enable Citrix administrators and security teams to remediate user security threats through automation while optimizing IT operations. Machine learning and artificial intelligence empowers Citrix Analytics for Security to identify and take automated action to prevent data exfiltration. While delivered as a cloud service, Citrix Analytics for Security can generate insights from resources located on-premises, in the cloud, or in hybrid architectures. The Citrix Analytics Workbook further enhances the value of both your Citrix Analytics for Security and Microsoft Sentinel. The Workbook enables you to integrate data sources together, helping you gain even richer insights. It also gives Security Operations (SOC) teams the ability to correlate data from disparate logs, helping you identify and proactively remediate security risk quickly. Additionally, valuable dashboards that were unique to the Citrix Analytics for Security can now be implemented in Sentinel. You can also create new custom Workbooks that were not previously available, helping extend the value of both investments.",
    "dataTypesDependencies": [ "CitrixAnalytics_userProfile_CL", "CitrixAnalytics_riskScoreChange_CL", "CitrixAnalytics_indicatorSummary_CL", "CitrixAnalytics_indicatorEventDetails_CL" ],
    "dataConnectorsDependencies": [ "Citrix" ],
    "previewImagesFileNames": [ "CitrixWhite.png", "CitrixBlack.png" ],
    "version": "2.1.0",
    "title": "Citrix Analytics",
    "templateRelativePath": "Citrix.json",
    "subtitle": "",
    "provider": "Citrix Systems Inc."
  },
  {
    "workbookKey": "OneIdentityWorkbook",
    "logoFileName": "oneIdentity_logo.svg",
    "description": "This simple workbook gives an overview of sessions going through your SafeGuard for Privileged Sessions device.",
    "dataTypesDependencies": [ "CommonSecurityLog" ],
    "dataConnectorsDependencies": [ "OneIdentity" ],
    "previewImagesFileNames": [ "OneIdentityWhite.png", "OneIdentityBlack.png" ],
    "version": "1.0.0",
    "title": "One Identity",
    "templateRelativePath": "OneIdentity.json",
    "subtitle": "",
    "provider": "One Identity LLC."
  },
  {
    "workbookKey": "SecurityStatusWorkbook",
    "logoFileName": "",
    "description": "This workbook gives an overview of Security Settings for VMs and Azure Arc.",
    "dataTypesDependencies": [ "CommonSecurityLog", "SecurityEvent", "Syslog" ],
    "dataConnectorsDependencies": [],
    "previewImagesFileNames": [ "AzureSentinelSecurityStatusBlack.png", "AzureSentinelSecurityStatusWhite.png" ],
    "version": "1.3.1",
    "title": "Security Status",
    "templateRelativePath": "SecurityStatus.json",
    "subtitle": "",
    "provider": "Microsoft",
    "author": {
      "name": "Microsoft"
    },
    "support": {
      "tier": "Microsoft"
    },
    "categories": {
      "verticals": [],
      "domains": [ "IT Operations", "Security - Others", "Compliance" ]
    }
  },
  {
    "workbookKey": "AzureSentinelSecurityAlertsWorkbook",
    "logoFileName": "Azure_Sentinel.svg",
    "description": "Security Alerts dashboard for alerts in your Microsoft Sentinel environment.",
    "dataTypesDependencies": [ "SecurityAlert" ],
    "dataConnectorsDependencies": [],
    "previewImagesFileNames": [ "AzureSentinelSecurityAlertsWhite.png", "AzureSentinelSecurityAlertsBlack.png" ],
    "version": "1.1.0",
    "title": "Security Alerts",
    "templateRelativePath": "AzureSentinelSecurityAlerts.json",
    "subtitle": "",
    "provider": "Microsoft"
  },
  {
    "workbookKey": "SquadraTechnologiesSecRMMWorkbook",
    "logoFileName": "SquadraTechnologiesLogo.svg",
    "description": "This workbook gives an overview of security data for removable storage activity such as USB thumb drives and USB connected mobile devices.",
    "dataTypesDependencies": [ "secRMM_CL" ],
    "dataConnectorsDependencies": [ "SquadraTechnologiesSecRmm" ],
    "previewImagesFileNames": [ "SquadraTechnologiesSecRMMWhite.PNG", "SquadraTechnologiesSecRMMBlack.PNG" ],
    "version": "1.0.0",
    "title": "Squadra Technologies SecRMM - USB removable storage security",
    "templateRelativePath": "SquadraTechnologiesSecRMM.json",
    "subtitle": "",
    "provider": "Squadra Technologies"
  },
  {
    "workbookKey": "IoT-Alerts",
    "logoFileName": "IoTIcon.svg",
    "description": "Gain insights into your IoT data workloads from Azure IoT Hub managed deployments, monitor alerts across all your IoT Hub deployments, detect devices at risk and act upon potential threats.",
    "dataTypesDependencies": [ "SecurityAlert" ],
    "dataConnectorsDependencies": [ "IoT" ],
    "previewImagesFileNames": [ "IOTBlack1.png", "IOTWhite1.png" ],
    "version": "1.2.0",
    "title": "Azure Defender for IoT Alerts",
    "templateRelativePath": "IOT_Alerts.json",
    "subtitle": "",
    "provider": "Microsoft",
    "support": {
      "tier": "Community"
    },
    "author": {
      "name": "morshabi"
    },
    "source": {
      "kind": "Community"
    },
    "categories": {
      "domains": [ "Internet of Things (IoT)" ]
    }
  },
  {
    "workbookKey": "IoTAssetDiscovery",
    "logoFileName": "IoTIcon.svg",
    "description": "IoT Devices asset discovery from Firewall logs By Azure Defender for IoT",
    "dataTypesDependencies": [ "CommonSecurityLog" ],
    "dataConnectorsDependencies": [ "Fortinet" ],
    "previewImagesFileNames": [ "workbook-iotassetdiscovery-screenshot-Black.PNG", "workbook-iotassetdiscovery-screenshot-White.PNG" ],
    "version": "1.0.0",
    "title": "IoT Asset Discovery",
    "templateRelativePath": "IoTAssetDiscovery.json",
    "subtitle": "",
    "provider": "Microsoft",
    "support": {
      "tier": "Community"
    },
    "author": {
      "name": "jomeczyk"
    },
    "source": {
      "kind": "Community"
    },
    "categories": {
      "domains": [ "Internet of Things (IoT)" ]
    }
  },
  {
    "workbookKey": "ForcepointCASBWorkbook",
    "logoFileName": "FP_Green_Emblem_RGB-01.svg",
    "description": "Get insights on user risk with the Forcepoint CASB (Cloud Access Security Broker) workbook.",
    "dataTypesDependencies": [ "CommonSecurityLog" ],
    "dataConnectorsDependencies": [ "ForcepointCasb" ],
    "previewImagesFileNames": [ "ForcepointCASBWhite.png", "ForcepointCASBBlack.png" ],
    "version": "1.0.1",
    "title": "Forcepoint Cloud Access Security Broker (CASB)",
    "templateRelativePath": "ForcepointCASB.json",
    "subtitle": "",
    "provider": "Forcepoint"
  },
  {
    "workbookKey": "ForcepointNGFWWorkbook",
    "logoFileName": "FP_Green_Emblem_RGB-01.svg",
    "description": "Get insights on firewall activities with the Forcepoint NGFW (Next Generation Firewall) workbook.",
    "dataTypesDependencies": [ "CommonSecurityLog" ],
    "dataConnectorsDependencies": [ "ForcepointNgfw" ],
    "previewImagesFileNames": [ "ForcepointNGFWWhite.png", "ForcepointNGFWBlack.png" ],
    "version": "1.0.0",
    "title": "Forcepoint Next Generation Firewall (NGFW)",
    "templateRelativePath": "ForcepointNGFW.json",
    "subtitle": "",
    "provider": "Forcepoint"
  },
  {
    "workbookKey": "ForcepointDLPWorkbook",
    "logoFileName": "FP_Green_Emblem_RGB-01.svg",
    "description": "Get insights on DLP incidents with the Forcepoint DLP (Data Loss Prevention) workbook.",
    "dataTypesDependencies": [ "ForcepointDLPEvents_CL" ],
    "dataConnectorsDependencies": [ "ForcepointDlp" ],
    "previewImagesFileNames": [ "ForcepointDLPWhite.png", "ForcepointDLPBlack.png" ],
    "version": "1.0.0",
    "title": "Forcepoint Data Loss Prevention (DLP)",
    "templateRelativePath": "ForcepointDLP.json",
    "subtitle": "",
    "provider": "Forcepoint"
  },
  {
    "workbookKey": "ZimperiumMTDWorkbook",
    "logoFileName": "ZIMPERIUM-logo_square2.svg",
    "description": "This workbook provides insights on Zimperium Mobile Threat Defense (MTD) threats and mitigations.",
    "dataTypesDependencies": [ "ZimperiumThreatLog_CL", "ZimperiumMitigationLog_CL" ],
    "dataConnectorsDependencies": [ "ZimperiumMtdAlerts" ],
    "previewImagesFileNames": [ "ZimperiumWhite.png", "ZimperiumBlack.png" ],
    "version": "1.0.0",
    "title": "Zimperium Mobile Threat Defense (MTD)",
    "templateRelativePath": "ZimperiumWorkbooks.json",
    "subtitle": "",
    "provider": "Zimperium"
  },
  {
    "workbookKey": "AzureAuditActivityAndSigninWorkbook",
    "logoFileName": "azureactivedirectory_logo.svg",
    "description": "Gain insights into Azure Active Directory Audit, Activity and Signins with one workbook. This workbook can be used by Security and Azure administrators.",
    "dataTypesDependencies": [ "AzureActivity", "AuditLogs", "SigninLogs" ],
    "dataConnectorsDependencies": [ "AzureActiveDirectory" ],
    "previewImagesFileNames": [ "AzureAuditActivityAndSigninWhite1.png", "AzureAuditActivityAndSigninWhite2.png", "AzureAuditActivityAndSigninBlack1.png", "AzureAuditActivityAndSigninBlack2.png" ],
    "version": "1.2.0",
    "title": "Azure AD Audit, Activity and Sign-in logs",
    "templateRelativePath": "AzureAuditActivityAndSignin.json",
    "subtitle": "",
    "provider": "Microsoft Sentinel community",
    "support": {
      "tier": "Community"
    },
    "author": {
      "name": "Sem Tijsseling"
    },
    "source": {
      "kind": "Community"
    },
    "categories": {
      "domains": [ "Identity" ]
    }
  },
  {
    "workbookKey": "WindowsFirewall",
    "logoFileName": "Microsoft_logo.svg",
    "description": "Gain insights into Windows Firewall logs in combination with security and Azure signin logs",
    "dataTypesDependencies": [ "WindowsFirewall", "SecurityEvent", "SigninLogs" ],
    "dataConnectorsDependencies": [ "SecurityEvents", "WindowsFirewall", "WindowsSecurityEvents" ],
    "previewImagesFileNames": [ "WindowsFirewallWhite1.png", "WindowsFirewallWhite2.png", "WindowsFirewallBlack1.png", "WindowsFirewallBlack2.png" ],
    "version": "1.0.0",
    "title": "Windows Firewall",
    "templateRelativePath": "WindowsFirewall.json",
    "subtitle": "",
    "provider": "Microsoft Sentinel community"
  },
  {
    "workbookKey": "EventAnalyzerwWorkbook",
    "logoFileName": "",
    "description": "The Event Analyzer workbook allows to explore, audit and speed up analysis of Windows Event Logs, including all event details and attributes, such as security, application, system, setup, directory service, DNS and others.",
    "dataTypesDependencies": [ "SecurityEvent" ],
    "dataConnectorsDependencies": [ "SecurityEvents", "WindowsSecurityEvents" ],
    "previewImagesFileNames": [ "EventAnalyzer-Workbook-White.png", "EventAnalyzer-Workbook-Black.png" ],
    "version": "1.0.0",
    "title": "Event Analyzer",
    "templateRelativePath": "EventAnalyzer.json",
    "subtitle": "",
    "provider": "Microsoft Sentinel community"
  },
  {
    "workbookKey": "ASC-ComplianceandProtection",
    "logoFileName": "",
    "description": "Gain insight into regulatory compliance, alert trends, security posture, and more with this workbook based on Azure Security Center data.",
    "dataTypesDependencies": [ "SecurityAlert", "ProtectionStatus", "SecurityRecommendation", "SecurityBaseline", "SecurityBaselineSummary", "Update", "ConfigurationChange" ],
    "dataConnectorsDependencies": [ "AzureSecurityCenter" ],
    "previewImagesFileNames": [ "ASCCaPBlack.png", "ASCCaPWhite.png" ],
    "version": "1.2.0",
    "title": "ASC Compliance and Protection",
    "templateRelativePath": "ASC-ComplianceandProtection.json",
    "subtitle": "",
    "provider": "Microsoft Sentinel community",
    "support": {
      "tier": "Community"
    },
    "author": {
      "name": "Matt Lowe"
    },
    "source": {
      "kind": "Community"
    },
    "categories": {
      "domains": [ "Security – Cloud Security" ]
    }
  },
  {
    "workbookKey": "AIVectraDetectWorkbook",
    "logoFileName": "AIVectraDetect.svg",
    "description": "Start investigating network attacks surfaced by Vectra Detect directly from Sentinel. View critical hosts, accounts, campaigns and detections. Also monitor Vectra system health and audit logs.",
    "dataTypesDependencies": [ "CommonSecurityLog" ],
    "dataConnectorsDependencies": [ "AIVectraDetect" ],
    "previewImagesFileNames": [ "AIVectraDetectWhite1.png", "AIVectraDetectBlack1.png" ],
    "version": "1.1.1",
    "title": "AI Vectra Detect",
    "templateRelativePath": "AIVectraDetectWorkbook.json",
    "subtitle": "",
    "provider": "Vectra AI"
  },
  {
    "workbookKey": "Perimeter81OverviewWorkbook",
    "logoFileName": "Perimeter81_Logo.svg",
    "description": "Gain insights and comprehensive monitoring into your Perimeter 81 account by analyzing activities.",
    "dataTypesDependencies": [ "Perimeter81_CL" ],
    "dataConnectorsDependencies": [ "Perimeter81ActivityLogs" ],
    "previewImagesFileNames": [ "Perimeter81OverviewWhite1.png", "Perimeter81OverviewBlack1.png", "Perimeter81OverviewWhite2.png", "Perimeter81OverviewBlack2.png" ],
    "version": "1.0.0",
    "title": "Perimeter 81 Overview",
    "templateRelativePath": "Perimeter81OverviewWorkbook.json",
    "subtitle": "",
    "provider": "Perimeter 81"
  },
  {
    "workbookKey": "SymantecProxySGWorkbook",
    "logoFileName": "symantec_logo.svg",
    "description": "Gain insight into Symantec ProxySG by analyzing, collecting and correlating proxy data.\nThis workbook provides visibility into ProxySG Access logs",
    "dataTypesDependencies": [ "Syslog" ],
    "dataConnectorsDependencies": [ "SymantecProxySG" ],
    "previewImagesFileNames": [ "SymantecProxySGWhite.png", "SymantecProxySGBlack.png" ],
    "version": "1.0.0",
    "title": "Symantec ProxySG",
    "templateRelativePath": "SymantecProxySG.json",
    "subtitle": "",
    "provider": "Symantec"
  },
  {
    "workbookKey": "IllusiveASMWorkbook",
    "logoFileName": "illusive_logo_workbook.svg",
    "description": "Gain insights into your organization's Cyber Hygiene and Attack Surface risk.\nIllusive ASM automates discovery and clean-up of credential violations, allows drill-down inspection of pathways to critical assets, and provides risk insights that inform intelligent decision-making to reduce attacker mobility.",
    "dataTypesDependencies": [ "CommonSecurityLog" ],
    "dataConnectorsDependencies": [ "illusiveAttackManagementSystem" ],
    "previewImagesFileNames": [ "IllusiveASMWhite.png", "IllusiveASMBlack.png" ],
    "version": "1.0.1",
    "title": "Illusive ASM Dashboard",
    "templateRelativePath": "IllusiveASM.json",
    "subtitle": "",
    "provider": "Illusive"
  },
  {
    "workbookKey": "IllusiveADSWorkbook",
    "logoFileName": "illusive_logo_workbook.svg",
    "description": "Gain insights into unauthorized lateral movement in your organization's network.\nIllusive ADS is designed to paralyzes attackers and eradicates in-network threats by creating a hostile environment for the attackers across all the layers of the attack surface.",
    "dataTypesDependencies": [ "CommonSecurityLog" ],
    "dataConnectorsDependencies": [ "illusiveAttackManagementSystem" ],
    "previewImagesFileNames": [ "IllusiveADSWhite.png", "IllusiveADSBlack.png" ],
    "version": "1.0.2",
    "title": "Illusive ADS Dashboard",
    "templateRelativePath": "IllusiveADS.json",
    "subtitle": "",
    "provider": "Illusive"
  },
  {
    "workbookKey": "PulseConnectSecureWorkbook",
    "logoFileName": "",
    "description": "Gain insight into Pulse Secure VPN by analyzing, collecting and correlating vulnerability data.\nThis workbook provides visibility into user VPN activities",
    "dataTypesDependencies": [ "Syslog" ],
    "dataConnectorsDependencies": [ "PulseConnectSecure" ],
    "previewImagesFileNames": [ "PulseConnectSecureWhite.png", "PulseConnectSecureBlack.png" ],
    "version": "1.0.0",
    "title": "Pulse Connect Secure",
    "templateRelativePath": "PulseConnectSecure.json",
    "subtitle": "",
    "provider": "Pulse Secure"
  },
  {
    "workbookKey": "InfobloxNIOSWorkbook",
    "logoFileName": "infoblox_logo.svg",
    "description": "Gain insight into Infoblox NIOS by analyzing, collecting and correlating DHCP and DNS data.\nThis workbook provides visibility into DHCP and DNS traffic",
    "dataTypesDependencies": [ "Syslog" ],
    "dataConnectorsDependencies": [ "InfobloxNIOS" ],
    "previewImagesFileNames": [ "InfobloxNIOSWhite.png", "InfobloxNIOSBlack.png" ],
    "version": "1.1.0",
    "title": "Infoblox NIOS",
    "templateRelativePath": "InfobloxNIOS.json",
    "subtitle": "",
    "provider": "Infoblox"
  },
  {
    "workbookKey": "SymantecVIPWorkbook",
    "logoFileName": "symantec_logo.svg",
    "description": "Gain insight into Symantec VIP by analyzing, collecting and correlating strong authentication data.\nThis workbook provides visibility into user authentications",
    "dataTypesDependencies": [ "Syslog" ],
    "dataConnectorsDependencies": [ "SymantecVIP" ],
    "previewImagesFileNames": [ "SymantecVIPWhite.png", "SymantecVIPBlack.png" ],
    "version": "1.0.0",
    "title": "Symantec VIP",
    "templateRelativePath": "SymantecVIP.json",
    "subtitle": "",
    "provider": "Symantec"
  },
  {
    "workbookKey": "ProofPointTAPWorkbook",
    "logoFileName": "proofpointlogo.svg",
    "description": "Gain extensive insight into Proofpoint Targeted Attack Protection (TAP) by analyzing, collecting and correlating TAP log events.\nThis workbook provides visibility into message and click events that were permitted, delivered, or blocked",
    "dataTypesDependencies": [ "ProofPointTAPMessagesBlocked_CL", "ProofPointTAPMessagesDelivered_CL", "ProofPointTAPClicksPermitted_CL", "ProofPointTAPClicksBlocked_CL" ],
    "dataConnectorsDependencies": [ "ProofpointTAP" ],
    "previewImagesFileNames": [ "ProofpointTAPWhite.png", "ProofpointTAPBlack.png" ],
    "version": "1.0.0",
    "title": "Proofpoint TAP",
    "templateRelativePath": "ProofpointTAP.json",
    "subtitle": "",
    "provider": "Proofpoint"
  },
  {
    "workbookKey": "QualysVMWorkbook",
    "logoFileName": "qualys_logo.svg",
    "description": "Gain insight into Qualys Vulnerability Management by analyzing, collecting and correlating vulnerability data.\nThis workbook provides visibility into vulnerabilities detected from vulnerability scans",
    "dataTypesDependencies": [ "QualysHostDetection_CL" ],
    "dataConnectorsDependencies": [ "QualysVulnerabilityManagement" ],
    "previewImagesFileNames": [ "QualysVMWhite.png", "QualysVMBlack.png" ],
    "version": "1.0.0",
    "title": "Qualys Vulnerability Management",
    "templateRelativePath": "QualysVM.json",
    "subtitle": "",
    "provider": "Qualys"
  },
  {
    "workbookKey": "QualysVMV2Workbook",
    "logoFileName": "qualys_logo.svg",
    "description": "Gain insight into Qualys Vulnerability Management by analyzing, collecting and correlating vulnerability data.\nThis workbook provides visibility into vulnerabilities detected from vulnerability scans",
    "dataTypesDependencies": [ "QualysHostDetectionV2_CL" ],
    "dataConnectorsDependencies": [ "QualysVulnerabilityManagement" ],
    "previewImagesFileNames": [ "QualysVMWhite.png", "QualysVMBlack.png" ],
    "version": "1.0.0",
    "title": "Qualys Vulnerability Management",
    "templateRelativePath": "QualysVMv2.json",
    "subtitle": "",
    "provider": "Qualys"
  },
  {
    "workbookKey": "GitHubSecurityWorkbook",
    "logoFileName": "GitHub.svg",
    "description": "Gain insights to GitHub activities that may be interesting for security.",
    "dataTypesDependencies": [ "Github_CL", "GitHubRepoLogs_CL" ],
    "dataConnectorsDependencies": [],
    "previewImagesFileNames": [ "GitHubSecurityWhite.png", "GitHubSecurityBlack.png" ],
    "version": "1.0.0",
    "title": "GitHub Security",
    "templateRelativePath": "GitHubSecurityWorkbook.json",
    "subtitle": "",
    "provider": "Microsoft Sentinel community"
  },
  {
    "workbookKey": "VisualizationDemo",
    "logoFileName": "",
    "description": "Learn and explore the many ways of displaying information within Microsoft Sentinel workbooks",
    "dataTypesDependencies": [ "SecurityAlert" ],
    "dataConnectorsDependencies": [],
    "previewImagesFileNames": [ "VisualizationDemoBlack.png", "VisualizationDemoWhite.png" ],
    "version": "1.0.0",
    "title": "Visualizations Demo",
    "templateRelativePath": "VisualizationDemo.json",
    "subtitle": "",
    "provider": "Microsoft Sentinel Community",
    "support": {
      "tier": "Community"
    },
    "author": {
      "name": "Matt Lowe"
    },
    "source": {
      "kind": "Community"
    },
    "categories": {
      "domains": [ "Platform" ]
    }
  },
  {
    "workbookKey": "SophosXGFirewallWorkbook",
    "logoFileName": "sophos_logo.svg",
    "description": "Gain insight into Sophos XG Firewall by analyzing, collecting and correlating firewall data.\nThis workbook provides visibility into network traffic",
    "dataTypesDependencies": [ "Syslog" ],
    "dataConnectorsDependencies": [ "SophosXGFirewall" ],
    "previewImagesFileNames": [ "SophosXGFirewallWhite.png", "SophosXGFirewallBlack.png" ],
    "version": "1.0.0",
    "title": "Sophos XG Firewall",
    "templateRelativePath": "SophosXGFirewall.json",
    "subtitle": "",
    "provider": "Sophos"
  },
  {
    "workbookKey": "SysmonThreatHuntingWorkbook",
    "logoFileName": "",
    "description": "Simplify your threat hunts using Sysmon data mapped to MITRE ATT&CK data. This workbook gives you the ability to drilldown into system activity based on known ATT&CK techniques as well as other threat hunting entry points such as user activity, network connections or virtual machine Sysmon events.\nPlease note that for this workbook to work you must have deployed Sysmon on your virtual machines in line with the instructions at https://github.com/BlueTeamLabs/sentinel-attack/wiki/Onboarding-sysmon-data-to-Azure-Sentinel",
    "dataTypesDependencies": [ "Event" ],
    "dataConnectorsDependencies": [],
    "previewImagesFileNames": [ "SysmonThreatHuntingWhite1.png", "SysmonThreatHuntingBlack1.png" ],
    "version": "1.4.0",
    "title": "Sysmon Threat Hunting",
    "templateRelativePath": "SysmonThreatHunting.json",
    "subtitle": "",
    "provider": "Microsoft Sentinel community",
    "support": {
      "tier": "Community"
    },
    "author": {
      "name": "Edoardo Gerosa"
    },
    "source": {
      "kind": "Community"
    },
    "categories": {
      "domains": [ "Security - Threat Protection", "Application" ]
    }
  },
  {
    "workbookKey": "WebApplicationFirewallWAFTypeEventsWorkbook",
    "logoFileName": "webapplicationfirewall(WAF)_logo.svg",
    "description": "Gain insights into your organization's Azure web application firewall (WAF) across various services such as Azure Front Door Service and Application Gateway. You can view event triggers, full messages, attacks over time, among other data. Several aspects of the workbook are interactable to allow users to further understand their data",
    "dataTypesDependencies": [ "AzureDiagnostics" ],
    "dataConnectorsDependencies": [ "WAF" ],
    "previewImagesFileNames": [ "WAFFirewallWAFTypeEventsBlack1.PNG", "WAFFirewallWAFTypeEventsBlack2.PNG", "WAFFirewallWAFTypeEventsBlack3.PNG", "WAFFirewallWAFTypeEventsBlack4.PNG", "WAFFirewallWAFTypeEventsWhite1.png", "WAFFirewallWAFTypeEventsWhite2.PNG", "WAFFirewallWAFTypeEventsWhite3.PNG", "WAFFirewallWAFTypeEventsWhite4.PNG" ],
    "version": "1.1.0",
    "title": "Microsoft Web Application Firewall (WAF) - Azure WAF",
    "templateRelativePath": "WebApplicationFirewallWAFTypeEvents.json",
    "subtitle": "",
    "provider": "Microsoft"
  },
  {
    "workbookKey": "OrcaAlertsOverviewWorkbook",
    "logoFileName": "Orca_logo.svg",
    "description": "A visualized overview of Orca security alerts.\nExplore, analize and learn about your security posture using Orca alerts Overview",
    "dataTypesDependencies": [ "OrcaAlerts_CL" ],
    "dataConnectorsDependencies": [ "OrcaSecurityAlerts" ],
    "previewImagesFileNames": [ "OrcaAlertsWhite.png", "OrcaAlertsBlack.png" ],
    "version": "1.1.0",
    "title": "Orca alerts overview",
    "templateRelativePath": "OrcaAlerts.json",
    "subtitle": "",
    "provider": "Orca Security"
  },
  {
    "workbookKey": "CyberArkWorkbook",
    "logoFileName": "CyberArk_Logo.svg",
    "description": "The CyberArk Syslog connector allows you to easily connect all your CyberArk security solution logs with your Microsoft Sentinel, to view dashboards, create custom alerts, and improve investigation. Integration between CyberArk and Microsoft Sentinel makes use of the CEF Data Connector to properly parse and display CyberArk Syslog messages.",
    "dataTypesDependencies": [ "CommonSecurityLog" ],
    "dataConnectorsDependencies": [ "CyberArk" ],
    "previewImagesFileNames": [ "CyberArkActivitiesWhite.PNG", "CyberArkActivitiesBlack.PNG" ],
    "version": "1.1.1",
    "title": "CyberArk EPV Events",
    "templateRelativePath": "CyberArkEPV.json",
    "subtitle": "",
    "provider": "CyberArk"
  },
  {
    "workbookKey": "UserEntityBehaviorAnalyticsWorkbook",
    "logoFileName": "Azure_Sentinel.svg",
    "description": "Identify compromised users and insider threats using User and Entity Behavior Analytics. Gain insights into anomalous user behavior from baselines learned from behavior patterns",
    "dataTypesDependencies": [ "BehaviorAnalytics" ],
    "dataConnectorsDependencies": [],
    "previewImagesFileNames": [ "UserEntityBehaviorAnalyticsBlack1.png", "UserEntityBehaviorAnalyticsWhite1.png" ],
    "version": "1.2.0",
    "title": "User And Entity Behavior Analytics",
    "templateRelativePath": "UserEntityBehaviorAnalytics.json",
    "subtitle": "",
    "provider": "Microsoft",
    "support": {
      "tier": "Microsoft"
    },
    "author": {
      "name": "Microsoft Corporation"
    },
    "source": {
      "kind": "Community"
    },
    "categories": {
      "domains": [ "User Behavior (UEBA)" ]
    }
  },
  {
    "workbookKey": "CitrixWAF",
    "logoFileName": "citrix_logo.svg",
    "description": "Gain insight into the Citrix WAF logs",
    "dataTypesDependencies": [ "CommonSecurityLog" ],
    "dataConnectorsDependencies": [ "CitrixWAF" ],
    "previewImagesFileNames": [ "CitrixWAFBlack.png", "CitrixWAFWhite.png" ],
    "version": "1.0.0",
    "title": "Citrix WAF (Web App Firewall)",
    "templateRelativePath": "CitrixWAF.json",
    "subtitle": "",
    "provider": "Citrix Systems Inc."
  },
  {
    "workbookKey": "UnifiSGWorkbook",
    "logoFileName": "",
    "description": "Gain insights into Unifi Security Gateways analyzing traffic and activities.",
    "dataTypesDependencies": [ "CommonSecurityLog" ],
    "dataConnectorsDependencies": [],
    "previewImagesFileNames": [ "UnifiSGBlack.png", "UnifiSGWhite.png" ],
    "version": "1.0.0",
    "title": "Unifi Security Gateway",
    "templateRelativePath": "UnifiSG.json",
    "subtitle": "",
    "provider": "Microsoft Sentinel community",
	"support": {
      "tier": "Community"
    },
    "author": {
      "name": "SecurityJedi"
    },
    "source": {
      "kind": "Community"
    },
    "categories": {
      "domains": [ "Security – Network" ]
    }
  },
  {
    "workbookKey": "UnifiSGNetflowWorkbook",
    "logoFileName": "",
    "description": "Gain insights into Unifi Security Gateways analyzing traffic and activities using Netflow.",
    "dataTypesDependencies": [ "netflow_CL" ],
    "dataConnectorsDependencies": [],
    "previewImagesFileNames": [ "UnifiSGNetflowBlack.png", "UnifiSGNetflowWhite.png" ],
    "version": "1.0.0",
    "title": "Unifi Security Gateway - NetFlow",
    "templateRelativePath": "UnfiSGNetflow.json",
    "subtitle": "",
    "provider": "Microsoft Sentinel community",
	"support": {
      "tier": "Community"
    },
    "author": {
      "name": "SecurityJedi"
    },
    "source": {
      "kind": "Community"
    },
    "categories": {
      "domains": [ "Security – Network" ]
    }
  },
  {
    "workbookKey": "NormalizedNetworkEventsWorkbook",
    "logoFileName": "Azure_Sentinel.svg",
    "description": "See insights on multiple networking appliances and other network sessions, that have been parsed or mapped to the normalized networking sessions table. Note this requires enabling parsers for the different products - to learn more, visit https://aka.ms/sentinelnormalizationdocs",
    "dataTypesDependencies": [],
    "dataConnectorsDependencies": [],
    "previewImagesFileNames": [ "NormalizedNetworkEventsWhite.png", "NormalizedNetworkEventsBlack.png" ],
    "version": "1.0.0",
    "title": "Normalized network events",
    "templateRelativePath": "NormalizedNetworkEvents.json",
    "subtitle": "",
    "provider": "Microsoft",
    "support": {
      "tier": "Community"
    },
    "author": {
      "name": "yoav fransis"
    },
    "source": {
      "kind": "Community"
    },
    "categories": {
      "domains": [ "Networking" ]
    }
  },
  {
    "workbookKey": "WorkspaceAuditingWorkbook",
    "logoFileName": "Azure_Sentinel.svg",
    "description": "Workspace auditing report\r\nUse this report to understand query runs across your workspace.",
    "dataTypesDependencies": [ "LAQueryLogs" ],
    "dataConnectorsDependencies": [],
    "previewImagesFileNames": [ "WorkspaceAuditingWhite.png", "WorkspaceAuditingBlack.png" ],
    "version": "1.0.0",
    "title": "Workspace audit",
    "templateRelativePath": "WorkspaceAuditing.json",
    "subtitle": "",
    "provider": "Microsoft Sentinel community",
    "support": {
      "tier": "Community"
    },
    "author": {
      "name": "Sarah Young"
    },
    "source": {
      "kind": "Community"
    },
    "categories": {
      "domains": [ "IT Operations" ]
    }
  },
  {
    "workbookKey": "MITREATTACKWorkbook",
    "logoFileName": "Azure_Sentinel.svg",
    "description": "Workbook to showcase MITRE ATT&CK Coverage for Microsoft Sentinel",
    "dataTypesDependencies": [],
    "dataConnectorsDependencies": [],
    "previewImagesFileNames": [ "MITREATTACKWhite1.PNG", "MITREATTACKWhite2.PNG", "MITREATTACKBlack1.PNG", "MITREATTACKBlack2.PNG" ],
    "version": "1.0.1",
    "title": "MITRE ATT&CK Workbook",
    "templateRelativePath": "MITREAttack.json",
    "subtitle": "",
    "provider": "Microsoft Sentinel community"
  },
  {
    "workbookKey": "BETTERMTDWorkbook",
    "logoFileName": "BETTER_MTD_logo.svg",
    "description": "Workbook using the BETTER Mobile Threat Defense (MTD) connector, to give insights into your mobile devices, installed application and overall device security posture.",
    "dataTypesDependencies": [ "BetterMTDDeviceLog_CL", "BetterMTDAppLog_CL", "BetterMTDIncidentLog_CL", "BetterMTDNetflowLog_CL" ],
    "dataConnectorsDependencies": [ "BetterMTD" ],
    "previewImagesFileNames": [ "BetterMTDWorkbookPreviewWhite1.png", "BetterMTDWorkbookPreviewWhite2.png", "BetterMTDWorkbookPreviewWhite3.png", "BetterMTDWorkbookPreviewBlack1.png", "BetterMTDWorkbookPreviewBlack2.png", "BetterMTDWorkbookPreviewBlack3.png" ],
    "version": "1.1.0",
    "title": "BETTER Mobile Threat Defense (MTD)",
    "templateRelativePath": "BETTER_MTD_Workbook.json",
    "subtitle": "",
    "provider": "BETTER Mobile"
  },
  {
    "workbookKey": "AlsidIoEWorkbook",
    "logoFileName": "Alsid.svg",
    "description": "Workbook showcasing the state and evolution of your Alsid for AD Indicators of Exposures alerts.",
    "dataTypesDependencies": [ "AlsidForADLog_CL" ],
    "dataConnectorsDependencies": [ "AlsidForAD" ],
    "previewImagesFileNames": [ "AlsidIoEBlack1.png", "AlsidIoEBlack2.png", "AlsidIoEBlack3.png", "AlsidIoEWhite1.png", "AlsidIoEWhite2.png", "AlsidIoEWhite3.png" ],
    "version": "1.0.0",
    "title": "Alsid for AD | Indicators of Exposure",
    "templateRelativePath": "AlsidIoE.json",
    "subtitle": "",
    "provider": "Alsid"
  },
  {
    "workbookKey": "AlsidIoAWorkbook",
    "logoFileName": "Alsid.svg",
    "description": "Workbook showcasing the state and evolution of your Alsid for AD Indicators of Attack alerts.",
    "dataTypesDependencies": [ "AlsidForADLog_CL" ],
    "dataConnectorsDependencies": [ "AlsidForAD" ],
    "previewImagesFileNames": [ "AlsidIoABlack1.png", "AlsidIoABlack2.png", "AlsidIoABlack3.png", "AlsidIoAWhite1.png", "AlsidIoAWhite2.png", "AlsidIoAWhite3.png" ],
    "version": "1.0.0",
    "title": "Alsid for AD | Indicators of Attack",
    "templateRelativePath": "AlsidIoA.json",
    "subtitle": "",
    "provider": "Alsid"
  },
  {
    "workbookKey": "InvestigationInsightsWorkbook",
    "logoFileName": "Microsoft_logo.svg",
    "description": "Help analysts gain insight into incident, bookmark and entity data through the Investigation Insights Workbook. This workbook provides common queries and detailed visualizations to help an analyst investigate suspicious activities quickly with an easy to use interface. Analysts can start their investigation from a Sentinel incident, bookmark, or by simply entering the entity data into the workbook manually.",
    "dataTypesDependencies": [ "AuditLogs", "AzureActivity", "CommonSecurityLog", "OfficeActivity", "SecurityEvent", "SigninLogs", "ThreatIntelligenceIndicator" ],
    "dataConnectorsDependencies": [ "AzureActivity", "SecurityEvents", "Office365", "AzureActiveDirectory", "ThreatIntelligence", "ThreatIntelligenceTaxii", "WindowsSecurityEvents" ],
    "previewImagesFileNames": [ "InvestigationInsightsWhite1.png", "InvestigationInsightsBlack1.png", "InvestigationInsightsWhite2.png", "InvestigationInsightsBlack2.png" ],
    "version": "1.5.0",
    "title": "Investigation Insights",
    "templateRelativePath": "InvestigationInsights.json",
    "subtitle": "",
    "provider": "Microsoft Sentinel community"
  },
  {
    "workbookKey": "AksSecurityWorkbook",
    "logoFileName": "Kubernetes_services.svg",
    "description": "See insights about the security of your AKS clusters. The workbook helps to identify sensitive operations in the clusters and get insights based on Azure Defender alerts.",
    "dataTypesDependencies": [ "SecurityAlert", "AzureDiagnostics" ],
    "dataConnectorsDependencies": [ "AzureSecurityCenter", "AzureKubernetes" ],
    "previewImagesFileNames": [ "AksSecurityWhite.png", "AksSecurityBlack.png" ],
    "version": "1.5.0",
    "title": "Azure Kubernetes Service (AKS) Security",
    "templateRelativePath": "AksSecurity.json",
    "subtitle": "",
    "provider": "Microsoft"
  },
  {
    "workbookKey": "AzureKeyVaultWorkbook",
    "logoFileName": "KeyVault.svg",
    "description": "See insights about the security of your Azure key vaults. The workbook helps to identify sensitive operations in the key vaults and get insights based on Azure Defender alerts.",
    "dataTypesDependencies": [ "SecurityAlert", "AzureDiagnostics" ],
    "dataConnectorsDependencies": [ "AzureSecurityCenter", "AzureKeyVault" ],
    "previewImagesFileNames": [ "AkvSecurityWhite.png", "AkvSecurityBlack.png" ],
    "version": "1.1.0",
    "title": "Azure Key Vault Security",
    "templateRelativePath": "AzureKeyVaultWorkbook.json",
    "subtitle": "",
    "provider": "Microsoft"
  },
  {
    "workbookKey": "IncidentOverview",
    "logoFileName": "Azure_Sentinel.svg",
    "description": "The Incident Overview workbook is designed to assist in triaging and investigation by providing in-depth information about the incident, including:\r\n* General information\r\n* Entity data\r\n* Triage time (time between incident creation and first response)\r\n* Mitigation time (time between incident creation and closing)\r\n* Comments\r\n\r\nCustomize this workbook by saving and editing it. \r\nYou can reach this workbook template from the incidents panel as well. Once you have customized it, the link from the incident panel will open the customized workbook instead of the template.\r\n",
    "dataTypesDependencies": [ "SecurityAlert", "SecurityIncident" ],
    "dataConnectorsDependencies": [],
    "previewImagesFileNames": [ "IncidentOverviewBlack1.png", "IncidentOverviewWhite1.png", "IncidentOverviewBlack2.png", "IncidentOverviewWhite2.png" ],
    "version": "2.2.0",
    "title": "Incident overview",
    "templateRelativePath": "IncidentOverview.json",
    "subtitle": "",
    "provider": "Microsoft"
  },
  {
    "workbookKey": "SecurityOperationsEfficiency",
    "logoFileName": "Azure_Sentinel.svg",
    "description": "Security operations center managers can view overall efficiency metrics and measures regarding the performance of their team. They can find operations by multiple indicators over time including severity, MITRE tactics, mean time to triage, mean time to resolve and more. The SOC manager can develop a picture of the performance in both general and specific areas over time and use it to improve efficiency.",
    "dataTypesDependencies": [ "SecurityAlert", "SecurityIncident" ],
    "dataConnectorsDependencies": [],
    "previewImagesFileNames": [ "SecurityEfficiencyWhite1.png", "SecurityEfficiencyWhite2.png", "SecurityEfficiencyBlack1.png", "SecurityEfficiencyBlack2.png" ],
    "version": "1.5.0",
    "title": "Security Operations Efficiency",
    "templateRelativePath": "SecurityOperationsEfficiency.json",
    "subtitle": "",
    "provider": "Microsoft"
  },
  {
    "workbookKey": "DataCollectionHealthMonitoring",
    "logoFileName": "Azure_Sentinel.svg",
    "description": "Gain insights into your workspace's data ingestion status. In this workbook, you can view additional monitors and detect anomalies that will help you determine your workspace’s data collection health.",
    "dataTypesDependencies": [],
    "dataConnectorsDependencies": [],
    "previewImagesFileNames": [ "HealthMonitoringWhite1.png", "HealthMonitoringWhite2.png", "HealthMonitoringWhite3.png", "HealthMonitoringBlack1.png", "HealthMonitoringBlack2.png", "HealthMonitoringBlack3.png" ],
<<<<<<< HEAD
    "version": "1.1",
=======
    "version": "1.0.0",
>>>>>>> 4caa8d5a
    "title": "Data collection health monitoring",
    "templateRelativePath": "DataCollectionHealthMonitoring.json",
    "subtitle": "",
    "provider": "Microsoft",
    "support": {
      "tier": "Community"
    },
    "author": {
      "name": "morshabi"
    },
    "source": {
      "kind": "Community"
    },
    "categories": {
      "domains": [ "IT Operations", "Platform" ]
    }
  },
  {
    "workbookKey": "OnapsisAlarmsWorkbook",
    "logoFileName": "onapsis_logo.svg",
    "description": "Gain insights into what is going on in your SAP Systems with this overview of the alarms triggered in the Onapsis Platform. Incidents are enriched with context and next steps to help your Security team respond effectively.",
    "dataTypesDependencies": [ "CommonSecurityLog" ],
    "dataConnectorsDependencies": [ "OnapsisPlatform" ],
    "previewImagesFileNames": [ "OnapsisWhite1.PNG", "OnapsisBlack1.PNG", "OnapsisWhite2.PNG", "OnapsisBlack2.PNG" ],
    "version": "1.0.0",
    "title": "Onapsis Alarms Overview",
    "templateRelativePath": "OnapsisAlarmsOverview.json",
    "subtitle": "",
    "provider": "Onapsis"
  },
  {
    "workbookKey": "DelineaWorkbook",
    "logoFileName": "DelineaLogo.svg",
    "description": "The Delinea Secret Server Syslog connector",
    "dataTypesDependencies": [ "CommonSecurityLog" ],
    "dataConnectorsDependencies": [ "DelineaSecretServer_CEF" ],
    "previewImagesFileNames": [ "DelineaWorkbookWhite.PNG", "DelineaWorkbookBlack.PNG" ],
    "version": "1.0.0",
    "title": "Delinea Secret Server Workbook",
    "templateRelativePath": "DelineaWorkbook.json",
    "subtitle": "",
    "provider": "Delinea"
  },
  {
    "workbookKey": "ForcepointCloudSecurityGatewayWorkbook",
    "logoFileName": "Forcepoint_new_logo.svg",
    "description": "Use this report to understand query runs across your workspace.",
    "dataTypesDependencies": [ "CommonSecurityLog" ],
    "dataConnectorsDependencies": [ "ForcepointCSG" ],
    "previewImagesFileNames": [ "ForcepointCloudSecurityGatewayWhite.png", "ForcepointCloudSecurityGatewayBlack.png" ],
    "version": "1.0.0",
    "title": "Forcepoint Cloud Security Gateway Workbook",
    "templateRelativePath": "ForcepointCloudSecuirtyGatewayworkbook.json",
    "subtitle": "",
    "provider": "Forcepoint"
  },
  {
    "workbookKey": "IntsightsIOCWorkbook",
    "logoFileName": "IntSights_logo.svg",
    "description": "",
    "dataTypesDependencies": [ "ThreatIntelligenceIndicator", "SecurityAlert" ],
    "dataConnectorsDependencies": [ "ThreatIntelligenceTaxii" ],
    "previewImagesFileNames": [ "IntsightsIOCWhite.png", "IntsightsMatchedWhite.png", "IntsightsMatchedBlack.png", "IntsightsIOCBlack.png" ],
    "version": "2.0.0",
    "title": "IntSights IOC Workbook",
    "templateRelativePath": "IntsightsIOCWorkbook.json",
    "subtitle": "",
    "provider": "IntSights Cyber Intelligence"
  },
  {
    "workbookKey": "DarktraceSummaryWorkbook",
    "logoFileName": "Darktrace.svg",
    "description": "A workbook containing relevant KQL queries to help you visualise the data in model breaches from the Darktrace Connector",
    "dataTypesDependencies": [ "CommonSecurityLog" ],
    "dataConnectorsDependencies": [ "Darktrace" ],
    "previewImagesFileNames": [ "AIA-DarktraceSummaryWhite.png", "AIA-DarktraceSummaryBlack.png" ],
    "version": "1.1.0",
    "title": "AI Analyst Darktrace Model Breach Summary",
    "templateRelativePath": "AIA-Darktrace.json",
    "subtitle": "",
    "provider": "Darktrace"
  },
  {
    "workbookKey": "DarktraceWorkbook",
    "logoFileName": "",
    "description": "A workbook containing relevant KQL queries to help you visualise the data in model breaches from the Darktrace Connector",
    "dataTypesDependencies": [ "DarktraceRESTConnector" ],
    "dataConnectorsDependencies": [],
    "previewImagesFileNames": [ "DarktraceWorkbookWhite01.png", "DarktraceWorkbookWhite02.png", "DarktraceWorkbookBlack01.png", "DarktraceWorkbookBlack02.png" ],
    "version": "1.0.0",
    "title": "Darktrace",
    "templateRelativePath": "DarktraceWorkbook.json",
    "subtitle": "",
    "provider": "Darktrace"
  },
  {
    "workbookKey": "TrendMicroXDR",
    "logoFileName": "trendmicro_logo.svg",
    "description": "Gain insights from Trend Micro Vision One with this overview of the Alerts triggered.",
    "dataTypesDependencies": [ "TrendMicro_XDR_WORKBENCH_CL" ],
    "dataConnectorsDependencies": [ "TrendMicroXDR" ],
    "previewImagesFileNames": [ "TrendMicroXDROverviewWhite.png", "TrendMicroXDROverviewBlack.png" ],
    "version": "1.3.0",
    "title": "Trend Micro Vision One Alert Overview",
    "templateRelativePath": "TrendMicroXDROverview.json",
    "subtitle": "",
    "provider": "Trend Micro"
  },
  {
    "workbookKey": "CyberpionOverviewWorkbook",
    "logoFileName": "cyberpion_logo.svg",
    "description": "Use Cyberpion's Security Logs and this workbook, to get an overview of your online assets, gain insights into their current state, and find ways to better secure your ecosystem.",
    "dataTypesDependencies": [ "CyberpionActionItems_CL" ],
    "dataConnectorsDependencies": [ "CyberpionSecurityLogs" ],
    "previewImagesFileNames": [ "CyberpionActionItemsBlack.png", "CyberpionActionItemsWhite.png" ],
    "version": "1.0.0",
    "title": "Cyberpion Overview",
    "templateRelativePath": "CyberpionOverviewWorkbook.json",
    "subtitle": "",
    "provider": "Cyberpion"
  },
  {
    "workbookKey": "SolarWindsPostCompromiseHuntingWorkbook",
    "logoFileName": "MSTIC-Logo.svg",
    "description": "This hunting workbook is intended to help identify activity related to the Solorigate compromise and subsequent attacks discovered in December 2020",
    "dataTypesDependencies": [ "CommonSecurityLog", "SigninLogs", "AuditLogs", "AADServicePrincipalSignInLogs", "OfficeActivity", "BehaviorAnalytics", "SecurityEvent", "DeviceProcessEvents", "SecurityAlert", "DnsEvents" ],
    "dataConnectorsDependencies": [ "AzureActiveDirectory", "SecurityEvents", "Office365", "MicrosoftThreatProtection", "DNS", "WindowsSecurityEvents" ],
    "previewImagesFileNames": [ "SolarWindsPostCompromiseHuntingWhite.png", "SolarWindsPostCompromiseHuntingBlack.png" ],
    "version": "1.5.0",
    "title": "SolarWinds Post Compromise Hunting",
    "templateRelativePath": "SolarWindsPostCompromiseHunting.json",
    "subtitle": "",
    "provider": "Microsoft"
  },
  {
    "workbookKey": "ProofpointPODWorkbook",
    "logoFileName": "proofpointlogo.svg",
    "description": "Gain insights into your Proofpoint on Demand Email Security activities, including maillog and messages data. The Workbook provides users with an executive dashboard showing the reporting capabilities, message traceability and monitoring.",
    "dataTypesDependencies": [ "ProofpointPOD_maillog_CL", "ProofpointPOD_message_CL" ],
    "dataConnectorsDependencies": [ "ProofpointPOD" ],
    "previewImagesFileNames": [ "ProofpointPODMainBlack1.png", "ProofpointPODMainBlack2.png", "ProofpointPODMainWhite1.png", "ProofpointPODMainWhite2.png", "ProofpointPODMessageSummaryBlack.png", "ProofpointPODMessageSummaryWhite.png", "ProofpointPODTLSBlack.png", "ProofpointPODTLSWhite.png" ],
    "version": "1.0.1",
    "title": "Proofpoint On-Demand Email Security",
    "templateRelativePath": "ProofpointPOD.json",
    "subtitle": "",
    "provider": "Proofpoint"
  },
  {
    "workbookKey": "CiscoUmbrellaWorkbook",
    "logoFileName": "cisco_logo.svg",
    "description": "Gain insights into Cisco Umbrella activities, including the DNS, Proxy and Cloud Firewall data. Workbook shows general information along with threat landscape including categories, blocked destinations and URLs.",
    "dataTypesDependencies": [ "Cisco_Umbrella_dns_CL", "Cisco_Umbrella_proxy_CL", "Cisco_Umbrella_ip_CL", "Cisco_Umbrella_cloudfirewall_CL" ],
    "dataConnectorsDependencies": [ "CiscoUmbrellaDataConnector" ],
    "previewImagesFileNames": [ "CiscoUmbrellaDNSBlack1.png", "CiscoUmbrellaDNSBlack2.png", "CiscoUmbrellaDNSWhite1.png", "CiscoUmbrellaDNSWhite2.png", "CiscoUmbrellaFirewallBlack.png", "CiscoUmbrellaFirewallWhite.png", "CiscoUmbrellaMainBlack1.png", "CiscoUmbrellaMainBlack2.png", "CiscoUmbrellaMainWhite1.png", "CiscoUmbrellaMainWhite2.png", "CiscoUmbrellaProxyBlack1.png", "CiscoUmbrellaProxyBlack2.png", "CiscoUmbrellaProxyWhite1.png", "CiscoUmbrellaProxyWhite2.png" ],
    "version": "1.0.0",
    "title": "Cisco Umbrella",
    "templateRelativePath": "CiscoUmbrella.json",
    "subtitle": "",
    "provider": "Cisco"
  },
  {
    "workbookKey": "AnalyticsEfficiencyWorkbook",
    "logoFileName": "Azure_Sentinel.svg",
    "description": "Gain insights into the efficacy of your analytics rules. In this workbook you can analyze and monitor the analytics rules found in your workspace to achieve better performance by your SOC.",
    "dataTypesDependencies": [ "SecurityAlert", "SecurityIncident" ],
    "dataConnectorsDependencies": [],
    "previewImagesFileNames": [ "AnalyticsEfficiencyBlack.png", "AnalyticsEfficiencyWhite.png" ],
    "version": "1.2.0",
    "title": "Analytics Efficiency",
    "templateRelativePath": "AnalyticsEfficiency.json",
    "subtitle": "",
    "provider": "Microsoft"
  },
  {
    "workbookKey": "WorkspaceUsage",
    "logoFileName": "Azure_Sentinel.svg",
    "description": "Gain insights into your workspace's usage. In this workbook, you can view your workspace’s data consumption, latency, recommended tasks and Cost and Usage statistics.",
    "dataTypesDependencies": [],
    "dataConnectorsDependencies": [],
    "previewImagesFileNames": [ "WorkspaceUsageBlack.png", "WorkspaceUsageWhite.png" ],
    "version": "1.6.2",
    "title": "Workspace Usage Report",
    "templateRelativePath": "WorkspaceUsage.json",
    "subtitle": "",
    "provider": "Microsoft Sentinel community",
    "support": {
      "tier": "Community"
    },
    "author": {
      "name": "Clive Watson"
    },
    "source": {
      "kind": "Community"
    },
    "categories": {
      "domains": [ "IT Operations" ]
    }
  },
  {
    "workbookKey": "SentinelCentral",
    "logoFileName": "Azure_Sentinel.svg",
    "description": "Use this report to view Incident (and Alert data) across many workspaces, this works with Azure Lighthouse and across any subscription you have access to.",
    "dataTypesDependencies": [],
    "dataConnectorsDependencies": [],
    "previewImagesFileNames": [ "SentinelCentralBlack.png", "SentinelCentralWhite.png" ],
    "version": "2.1.0",
    "title": "Sentinel Central",
    "templateRelativePath": "SentinelCentral.json",
    "subtitle": "",
    "provider": "Microsoft Sentinel community"
  },
  {
    "workbookKey": "CognniIncidentsWorkbook",
    "logoFileName": "cognni-logo.svg",
    "description": "Gain intelligent insights into the risks to your important financial, legal, HR, and governance information. This workbook lets you monitor your at-risk information to determine when and why incidents occurred, as well as who was involved. These incidents are broken into high, medium, and low risk incidents for each information category.",
    "dataTypesDependencies": [ "CognniIncidents_CL" ],
    "dataConnectorsDependencies": [ "CognniSentinelDataConnector" ],
    "previewImagesFileNames": [ "CognniBlack.PNG", "CognniWhite.PNG" ],
    "version": "1.0.0",
    "title": "Cognni Important Information Incidents",
    "templateRelativePath": "CognniIncidentsWorkbook.json",
    "subtitle": "",
    "provider": "Cognni"
  },
  {
    "workbookKey": "pfsense",
    "logoFileName": "pfsense_logo.svg",
    "description": "Gain insights into pfsense logs from both filterlog and nginx.",
    "dataTypesDependencies": [ "CommonSecurityLog" ],
    "dataConnectorsDependencies": [],
    "previewImagesFileNames": [ "pfsenseBlack.png", "pfsenseWhite.png" ],
    "version": "1.0.0",
    "title": "pfsense",
    "templateRelativePath": "pfsense.json",
    "subtitle": "",
    "provider": "Microsoft Sentinel community",
    "support": {
      "tier": "Community"
    },
    "author": {
      "name": "dicolanl"
    },
    "source": {
      "kind": "Community"
    },
    "categories": {
      "domains": [ "Security - Network" ]
    }
  },
  {
    "workbookKey": "ExchangeCompromiseHunting",
    "logoFileName": "MSTIC-Logo.svg",
    "description": "This workbook is intended to help defenders in responding to the Exchange Server vulnerabilities disclosed in March 2021, as well as hunting for potential compromise activity. More details on these vulnearbilities can be found at: https://aka.ms/exchangevulns",
    "dataTypesDependencies": [ "SecurityEvent", "W3CIISLog" ],
    "dataConnectorsDependencies": [ "SecurityEvents", "AzureMonitor(IIS)", "WindowsSecurityEvents" ],
    "previewImagesFileNames": [ "ExchangeBlack.png", "ExchangeWhite.png" ],
    "version": "1.0.0",
    "title": "Exchange Compromise Hunting",
    "templateRelativePath": "ExchangeCompromiseHunting.json",
    "subtitle": "",
    "provider": "Microsoft",
    "support": {
      "tier": "Community"
    },
    "author": {
      "name": "Pete Bryan"
    },
    "source": {
      "kind": "Community"
    },
    "categories": {
      "domains": [ "Security - Threat Protection" ]
    }
  },
  {
    "workbookKey": "SOCProcessFramework",
    "logoFileName": "Azure_Sentinel.svg",
    "description": "Built by Microsoft's Sentinel GBB's - This workbook contains years of SOC Best Practices and is intended to help SOCs mature and leverage industry standards in Operationalizing their SOC in using Microsoft Sentinel. It contains Processes and Procedures every SOC should consider and builds a high level of operational excellence.",
    "dataTypesDependencies": [],
    "dataConnectorsDependencies": [],
    "previewImagesFileNames": [ "SOCProcessFrameworkCoverImage1White.png", "SOCProcessFrameworkCoverImage1Black.png", "SOCProcessFrameworkCoverImage2White.png", "SOCProcessFrameworkCoverImage2Black.png" ],
    "version": "1.1.0",
    "title": "SOC Process Framework",
    "templateRelativePath": "SOCProcessFramework.json",
    "subtitle": "",
    "provider": "Microsoft Sentinel Community"
  },
  {
    "workbookKey": "Microsoft365SecurityPosture",
    "logoFileName": "M365securityposturelogo.svg",
    "description": "This workbook presents security posture data collected from Azure Security Center, M365 Defender, Defender for Endpoint, and Microsoft Cloud App Security. This workbook relies on the M365 Security Posture Playbook in order to bring the data in.",
    "dataTypesDependencies": [ "M365SecureScore_CL", "MDfESecureScore_CL", "MDfEExposureScore_CL", "MDfERecommendations_CL", "MDfEVulnerabilitiesList_CL", "McasShadowItReporting" ],
    "dataConnectorsDependencies": [],
    "previewImagesFileNames": [ "M365securitypostureblack.png", "M365securityposturewhite.png" ],
    "version": "1.0.0",
    "title": "Microsoft 365 Security Posture",
    "templateRelativePath": "M365SecurityPosture.json",
    "subtitle": "",
    "provider": "Microsoft Sentinel Community",
    "support": {
      "tier": "Community"
    },
    "author": {
      "name": "Matt Lowe"
    },
    "source": {
      "kind": "Community"
    },
    "categories": {
      "domains": [ "Security - Others" ]
    }
  },
  {
    "workbookKey": "AzureSentinelCost",
    "logoFileName": "Azure_Sentinel.svg",
    "description": "This workbook provides an estimated cost across the main billed items in Microsoft Sentinel: ingestion, retention and automation. It also provides insight about the possible impact of the Microsoft 365 E5 offer.",
    "dataTypesDependencies": [],
    "dataConnectorsDependencies": [],
    "previewImagesFileNames": [ "AzureSentinelCostWhite.png", "AzureSentinelCostBlack.png" ],
    "version": "1.6.0",
    "title": "Microsoft Sentinel Cost",
    "templateRelativePath": "AzureSentinelCost.json",
    "subtitle": "",
    "provider": "Microsoft Sentinel Community"
  },
  {
    "workbookKey": "ADXvsLA",
    "logoFileName": "Azure_Sentinel.svg",
    "description": "This workbook shows the tables from Microsoft Sentinel which are backed up in ADX. It also provides a comparison between the entries in the Microsoft Sentinel tables and the ADX tables. Lastly some general information about the queries and ingestion on ADX is shown.",
    "dataTypesDependencies": [],
    "dataConnectorsDependencies": [],
    "previewImagesFileNames": [ "ADXvsLABlack.PNG", "ADXvsLAWhite.PNG" ],
    "version": "1.0.0",
    "title": "ADXvsLA",
    "templateRelativePath": "ADXvsLA.json",
    "subtitle": "",
    "provider": "Microsoft Sentinel Community",
    "support": {
      "tier": "Community"
    },
    "author": {
      "name": "Naomi"
    },
    "source": {
      "kind": "Community"
    },
    "categories": {
      "domains": [ "Platform" ]
    }
  },
  {
    "workbookKey": "MicrosoftDefenderForOffice365",
    "logoFileName": "office365_logo.svg",
    "description": "Gain insights into your Microsoft Defender for Office 365 raw data logs.  This workbook lets you look at trends in email senders, attachments and embedded URL data to find anomalies. You can also search by, sender, recipient, subject, attachment or embedded URL to find where the related messages have been sent.",
    "dataTypesDependencies": [ "EmailEvents", "EmailUrlInfo", "EmailAttachmentInfo" ],
    "dataConnectorsDependencies": [],
    "previewImagesFileNames": [ "MDOWhite1.png", "MDOBlack1.png", "MDOWhite2.png", "MDOBlack2.png" ],
    "version": "1.0.1",
    "title": "Microsoft Defender For Office 365",
    "templateRelativePath": "MicrosoftDefenderForOffice365.json",
    "subtitle": "",
    "provider": "Microsoft Sentinel Community"
  },
  {
    "workbookKey": "ProofPointThreatDashboard",
    "logoFileName": "",
    "description": "Provides an overview of email threat activity based on log data provided by ProofPoint",
    "dataTypesDependencies": [ "ProofpointPOD_message_CL", "ProofpointPOD_maillog_CL", "ProofPointTAPClicksBlocked_CL", "ProofPointTAPClicksPermitted_CL", "ProofPointTAPMessagesBlocked_CL", "ProofPointTAPMessagesDelivered_CL" ],
    "dataConnectorsDependencies": [ "ProofpointTAP", "ProofpointPOD" ],
    "previewImagesFileNames": [ "ProofPointThreatDashboardBlack1.png", "ProofPointThreatDashboardWhite1.png" ],
    "version": "1.0.0",
    "title": "ProofPoint Threat Dashboard",
    "templateRelativePath": "ProofPointThreatDashboard.json",
    "subtitle": "",
    "provider": "Microsoft Sentinel Community",
    "support": {
      "tier": "Community"
    },
    "author": {
      "name": "reprise99"
    },
    "source": {
      "kind": "Community"
    },
    "categories": {
      "domains": [ "Security - Others" ]
    }
  },
  {
    "workbookKey": "AMAmigrationTracker",
    "logoFileName": "Azure_Sentinel.svg",
    "description": "See what Azure and Azure Arc servers have Log Analytics agent or Azure Monitor agent installed. Review what DCR (data collection rules) apply to your machines and whether you are collecting logs from those machines into your selected workspaces.",
    "dataTypesDependencies": [],
    "dataConnectorsDependencies": [],
    "previewImagesFileNames": [ "AMAtrackingWhite1.png", "AMAtrackingWhite2.png", "AMAtrackingWhite3.png", "AMAtrackingWhite4.png", "AMAtrackingBlack1.png", "AMAtrackingBlack2.png", "AMAtrackingBlack3.png", "AMAtrackingBlack4.png" ],
    "version": "1.2.0",
    "title": "AMA migration tracker",
    "templateRelativePath": "AMAmigrationTracker.json",
    "subtitle": "",
    "provider": "Microsoft Sentinel Community",
    "support": {
      "tier": "Community"
    },
    "author": {
      "name": "mariavaladas"
    },
    "source": {
      "kind": "Community"
    },
    "categories": {
      "domains": [ "Platform", "Migration" ]
    }
  },
  {
    "workbookKey": "AdvancedKQL",
    "logoFileName": "Azure_Sentinel.svg",
    "description": "This interactive Workbook is designed to improve your KQL proficiency by using a use-case driven approach.",
    "dataTypesDependencies": [],
    "dataConnectorsDependencies": [],
    "previewImagesFileNames": [ "AdvancedKQLWhite.png", "AdvancedKQLBlack.png" ],
    "version": "1.3.0",
    "title": "Advanced KQL for Microsoft Sentinel",
    "templateRelativePath": "AdvancedKQL.json",
    "subtitle": "",
    "provider": "Microsoft Sentinel Community"
  },
  {
    "workbookKey": "DSTIMWorkbook",
    "logoFileName": "DSTIM.svg",
    "description": "Identify sensitive data blast radius (i.e., who accessed sensitive data, what kinds of sensitive data, from where and when) in a given data security incident investigation or as part of Threat Hunting. Prioritize your investigation based on insights provided with integrations with Watchlists(VIPUsers, TerminatedEmployees and HighValueAssets), Threat Intelligence feed, UEBA baselines and much more.",
    "dataTypesDependencies": [ "DSMAzureBlobStorageLogs", "DSMDataClassificationLogs", "DSMDataLabelingLogs", "Anomalies", "ThreatIntelligenceIndicator", "AADManagedIdentitySignInLogs", "SecurityAlert", "SigninLogs" ],
    "dataConnectorsDependencies": [],
    "previewImagesFileNames": [ "DSTIMWorkbookBlack.png", "DSTIMWorkbookWhite.png" ],
    "version": "1.9.0",
    "title": "Data Security - Sensitive Data Impact Assessment",
    "templateRelativePath": "DSTIMWorkbook.json",
    "subtitle": "",
    "provider": "Microsoft",
    "featureFlag": "DSTIMWorkbook",
    "support": {
      "tier": "Community"
    },
    "author": {
      "name": "avital-m"
    },
    "source": {
      "kind": "Community"
    },
    "categories": {
      "domains": [ "Security - Others" ]
    }
  },
  {
    "workbookKey": "IntrotoKQLWorkbook",
    "logoFileName": "",
    "description": "Learn and practice the Kusto Query Language. This workbook introduces and provides 100 to 200 level content for new and existing users looking to learn KQL. This workbook will be updated with content over time.",
    "dataTypesDependencies": [],
    "dataConnectorsDependencies": [],
    "previewImagesFileNames": [ "IntrotoKQL-black.png", "IntrotoKQL-white.png" ],
    "version": "2.0.0",
    "title": "Intro to KQL",
    "templateRelativePath": "IntrotoKQL.json",
    "subtitle": "",
    "provider": "Microsoft Sentinel Community"
  },
  {
    "workbookKey": "Log4jPostCompromiseHunting",
    "logoFileName": "",
    "description": "This hunting workbook is intended to help identify activity related to the Log4j compromise discovered in December 2021.",
    "dataTypesDependencies": [ "SecurityNestedRecommendation", "AzureDiagnostics", "OfficeActivity", "W3CIISLog", "AWSCloudTrail", "SigninLogs", "AADNonInteractiveUserSignInLogs", "imWebSessions", "imNetworkSession" ],
    "dataConnectorsDependencies": [],
    "previewImagesFileNames": [ "Log4jPostCompromiseHuntingBlack.png", "Log4jPostCompromiseHuntingWhite.png" ],
    "version": "1.0.0",
    "title": "Log4j Post Compromise Hunting",
    "templateRelativePath": "Log4jPostCompromiseHunting.json",
    "subtitle": "",
    "provider": "Microsoft Sentinel Community"
  },
  {
    "workbookKey": "UserMap",
    "logoFileName": "",
    "description": "This Workbook shows MaliciousIP, User SigninLog Data (this shows user Signin Locations and distance between as well as order visited) and WAF information.",
    "dataTypesDependencies": [ "SigninLogs", "AzureDiagnostics", "WireData", "VMconnection", "CommonSecurityLog", "WindowsFirewall", "W3CIISLog", "DnsEvents" ],
    "dataConnectorsDependencies": [ "AzureActiveDirectory" ],
    "previewImagesFileNames": [ "UserMapBlack.png", "UserMapWhite.png" ],
    "version": "1.0.0",
    "title": "User Map information",
    "templateRelativePath": "UserMap.json",
    "subtitle": "",
    "provider": "Microsoft Sentinel Community",
    "support": {
      "tier": "Community"
    },
    "author": {
      "name": "Clive Watson"
    },
    "source": {
      "kind": "Community"
    },
    "categories": {
      "domains": [ "Security - Threat Protection" ]
    }
  },
  {
    "workbookKey": "AWSS3",
    "logoFileName": "",
    "description": "This workbook shows quick summary of AWS S3 data (AWSCloudTrail, AWSGuardDuty, AWSVPCFlow). To visulaize the data, make sure you configure AWS S3 connector and data geting ingested into Sentinel",
    "dataTypesDependencies": [ "AWSCloudTrail", "AWSGuardDuty", "AWSVPCFlow" ],
    "dataConnectorsDependencies": [ "AWSS3" ],
    "previewImagesFileNames": [ "AWSS3Black.png", "AWSS3White.png", "AWSS3White1.png" ],
    "version": "1.0.0",
    "title": "AWS S3 Workbook",
    "templateRelativePath": "AWSS3.json",
    "subtitle": "",
    "provider": "Microsoft Sentinel Community",
    "support": {
      "tier": "Community"
    },
    "author": {
      "name": "Clive Watson"
    },
    "source": {
      "kind": "Community"
    },
    "categories": {
      "domains": [ "Security – Cloud Security" ]
    }
  },
  {
    "workbookKey": "LogSourcesAndAnalyticRulesCoverageWorkbook",
    "logoFileName": "",
    "description": "This workbook is intended to show how the different tables in a Log Analytics workspace are being used by the different Microsoft Sentinel features, like analytics, hunting queries, playbooks and queries in general.",
    "dataTypesDependencies": [],
    "dataConnectorsDependencies": [],
    "previewImagesFileNames": [ "LogSourcesAndAnalyticRulesCoverageBlack.png", "LogSourcesAndAnalyticRulesCoverageWhite.png" ],
    "version": "1.2.0",
    "title": "Log Sources & Analytic Rules Coverage",
    "templateRelativePath": "LogSourcesAndAnalyticRulesCoverage.json",
    "subtitle": "",
    "provider": "Microsoft Sentinel Community",
    "support": {
      "tier": "Community"
    },
    "author": {
      "name": "Eli Forbes"
    },
    "source": {
      "kind": "Community"
    },
    "categories": {
      "domains": [ "Security - Others" ]
    }
  },
  {
    "workbookKey": "CiscoFirepower",
    "logoFileName": "",
    "description": "Gain insights into your Cisco Firepower firewalls. This workbook analyzes Cisco Firepower device logs.",
    "dataTypesDependencies": [ "CommonSecurityLog" ],
    "dataConnectorsDependencies": [],
    "previewImagesFileNames": [ "CiscoFirepowerBlack.png", "CiscoFirepowerWhite.png" ],
    "version": "1.0.1",
    "title": "Cisco Firepower",
    "templateRelativePath": "CiscoFirepower.json",
    "subtitle": "",
    "provider": "Microsoft Sentinel Community",
    "support": {
      "tier": "Community"
    },
    "author": {
      "name": "Samik Roy"
    },
    "source": {
      "kind": "Community"
    },
    "categories": {
      "domains": [ "Security - Network" ]
    }
  },
  {
    "workbookKey": "MicrorosftTeams",
    "logoFileName": "microsoftteams.svg",
    "description": "This workbook is intended to identify the activities on Microrsoft Teams.",
    "dataTypesDependencies": [ "OfficeActivity" ],
    "dataConnectorsDependencies": [],
    "previewImagesFileNames": [ "MicrosoftTeamsBlack.png", "MicrosoftTeamsWhite.png" ],
    "version": "1.0.0",
    "title": "Microsoft Teams",
    "templateRelativePath": "MicrosoftTeams.json",
    "subtitle": "",
    "provider": "Microsoft Sentinel Community"
  },
  {
    "workbookKey": "ArchivingBasicLogsRetention",
    "logoFileName": "ArchivingBasicLogsRetention.svg",
    "description": "This workbooks shows workspace and table retention periods, basic logs, and search & restore tables. It also allows you to update table retention periods, plans, and delete search or restore tables.",
    "dataTypesDependencies": [],
    "dataConnectorsDependencies": [],
    "previewImagesFileNames": [ "ArchivingBasicLogsRetentionBlack1.png", "ArchivingBasicLogsRetentionWhite1.png" ],
    "version": "1.2.0",
    "title": "Archiving, Basic Logs, and Retention",
    "templateRelativePath": "ArchivingBasicLogsRetention.json",
    "subtitle": "",
    "provider": "Microsoft Sentinel Community",
    "support": {
      "tier": "Community"
    },
    "author": {
      "name": "seanstark-ms"
    },
    "source": {
      "kind": "Community"
    },
    "categories": {
      "domains": [ "Platform", "IT Operations" ]
    }
  },
  {
    "workbookKey": "MicrosoftDefenderForEndPoint",
    "logoFileName": "",
    "description": "A wokbook to provide details about Microsoft Defender for Endpoint Advance Hunting to Overview & Analyse data brought through M365 Defender Connector.",
    "dataTypesDependencies": [],
    "dataConnectorsDependencies": [],
    "previewImagesFileNames": [ "microsoftdefenderforendpointwhite.png", "microsoftdefenderforendpointblack.png" ],
    "version": "1.0.0",
    "title": "MicrosoftDefenderForEndPoint",
    "templateRelativePath": "MicrosoftDefenderForEndPoint.json",
    "subtitle": "",
    "provider": "Microsoft Sentinel Community"
  },
  {
    "workbookKey": "MicrosoftSentinelDeploymentandMigrationTracker",
    "logoFileName": "",
    "description": "Use this workbook as a tool to define, track, and complete key deployment/migraiton tasks for Microsoft Sentinel. This workbook serves as a central hub for monitoring and configuring key areas of the product without having to leave the workbook and start over.",
    "dataTypesDependencies": [],
    "dataConnectorsDependencies": [],
    "previewImagesFileNames": [ "microsoftsentineldeploymentandmigration-black.png", "microsoftsentineldeploymentandmigration-white.png" ],
    "version": "1.1.0",
    "title": "Microsoft Sentinel Deployment and Migration Tracker",
    "templateRelativePath": "MicrosoftSentinelDeploymentandMigrationTracker.json",
    "subtitle": "",
    "provider": "Microsoft Sentinel Community",
    "support": {
      "tier": "Community"
    },
    "author": {
      "name": "Matt Lowe"
    },
    "source": {
      "kind": "Community"
    },
    "categories": {
      "domains": [ "Platform" ]
    }
  },
  {
    "workbookKey": "MicrosoftDefenderForIdentity",
    "logoFileName": "",
    "description": "Use this workbook to analyse the advance hunting data ingested for Defender For Identity.",
    "dataTypesDependencies": [ "IdentityLogonEvents", "IdentityQueryEvents", "IdentityDirectoryEvents", "SecurityAlert" ],
    "dataConnectorsDependencies": [],
    "previewImagesFileNames": [ "microsoftdefenderforidentity-black.png", "microsoftdefenderforidentity-white.png" ],
    "version": "1.1.0",
    "title": "Microsoft Defender For Identity",
    "templateRelativePath": "microsoftdefenderforidentity.json",
    "subtitle": "",
    "provider": "Microsoft Sentinel Community",
    "support": {
      "tier": "Community"
    },
    "author": {
      "name": "Samik Roy"
    },
    "source": {
      "kind": "Community"
    },
    "categories": {
      "domains": [ "Identity", "Security - Threat Protection" ]
    }
  },
  {
    "workbookKey": "AnomaliesVisualizationWorkbook",
    "logoFileName": "",
    "description": "A workbook that provides contextual information to a user for better insight on Anomalies and their impact. The workbook will help with investigation of anomalies as well as identify patterns that can lead to a threat.",
    "dataTypesDependencies": [ "Anomalies" ],
    "dataConnectorsDependencies": [],
    "previewImagesFileNames": [ "AnomaliesVisualizationWorkbookWhite.png", "AnomaliesVisualizationWorkbookBlack.png" ],
    "version": "1.0.0",
    "title": "Anomalies Visualization",
    "templateRelativePath": "AnomaliesVisualization.json",
    "subtitle": "",
    "provider": "Microsoft Sentinel Community"
  },
  {
    "workbookKey": "AnomalyDataWorkbook",
    "logoFileName": "",
    "description": "A workbook providing details, related Incident, and related Hunting Workbook for a specific Anomaly.",
    "dataTypesDependencies": [ "Anomalies" ],
    "dataConnectorsDependencies": [],
    "previewImagesFileNames": [ "AnomalyDataWorkbookWhite.png", "AnomalyDataWorkbookBlack.png" ],
    "version": "1.0.0",
    "title": "Anomaly Data",
    "templateRelativePath": "AnomalyData.json",
    "subtitle": "",
    "provider": "Microsoft Sentinel Community"
  },
  {
    "workbookKey": "SentinelWorkspaceReconTools",
    "logoFileName": "",
    "description": "A workbook providing investigation tools for key tables. Good for incident response, tuning, and cost optimizaiton. An attempt to bring the Windows EventViewer experience to the cloud.",
    "dataTypesDependencies": [ "AzureActivity", "AuditLogs", "SigninLogs", "SecurityIncident", "SecurityAlert", "CommonSecurityLog", "Events", "SecurityEvents", "Syslog", "WindowsSecurityEvents" ],
    "dataConnectorsDependencies": [ "AzureActivity", "AzureActiveDirectory", "SecurityEvents", "WindowsSecurityEvents" ],
    "previewImagesFileNames": [ "SentinelWorkspaceReconToolsWhite.png", "SentinelWorkspaceReconToolsBlack.png" ],
    "version": "1.0.0",
    "title": "Sentinel Workspace Recon Tools",
    "templateRelativePath": "SentinelWorkspaceReconTools.json",
    "subtitle": "",
    "provider": "Microsoft Sentinel Community",
    "support": {
      "tier": "Community"
    },
    "author": {
      "name": "Andrew Blumhardt"
    },
    "source": {
      "kind": "Community"
    },
    "categories": {
      "domains": [ "Security - Others" ]
    }
  },
  {
    "workbookKey": "SyslogOverview",
    "logoFileName": "",
    "description": "A workbook designed to show an overview about the data ingested through Syslog.",
    "dataTypesDependencies": [ "Syslog" ],
    "dataConnectorsDependencies": [],
    "previewImagesFileNames": [ "syslogoverview-white.png", "syslogoverview-black.png" ],
    "version": "1.0.0",
    "title": "Syslog Overview",
    "templateRelativePath": "syslogoverview.json",
    "subtitle": "",
    "provider": "Microsoft Sentinel Community",
    "support": {
      "tier": "Community"
    },
    "author": {
      "name": "Samik Roy"
    },
    "source": {
      "kind": "Community"
    },
    "categories": {
      "domains": [ "Application" ]
    }
  },
  {
    "workbookKey": "SentinelHealth",
    "logoFileName": "",
    "description": "A workbook to show data fo Sentinel Health.",
    "dataTypesDependencies": [ "SentinelHealth" ],
    "dataConnectorsDependencies": [],
    "previewImagesFileNames": [ "SentinelHealthWhite.png", "SentinelHealthBlack.png" ],
    "version": "1.0.0",
    "title": "Sentinel Health",
    "templateRelativePath": "SentinelHealth.json",
    "subtitle": "",
    "provider": "Microsoft Sentinel Community"
  },
  {
    "workbookKey": "MicrosoftSentinelCostGBP",
    "logoFileName": "Azure_Sentinel.svg",
    "description": "This workbook provides an estimated cost in GBP (£) across the main billed items in Microsoft Sentinel: ingestion, retention and automation. It also provides insight about the possible impact of the Microsoft 365 E5 offer.",
    "dataTypesDependencies": [],
    "dataConnectorsDependencies": [],
    "previewImagesFileNames": [ "MicrosoftSentinelCostGBPWhite.png", "MicrosoftSentinelCostGBPBlack.png"],
    "version": "1.5.0",
    "title": "Microsoft Sentinel Cost (GBP)",
    "templateRelativePath": "MicrosoftSentinelCostGBP.json",
    "subtitle": "",
    "provider": "Microsoft Sentinel Community"
  },
   {
    "workbookKey": "SentinelCosts",
    "logoFileName": "Azure_Sentinel.svg",
    "description": "A workbook to demonstrate insights into the costs of Sentinel environment.",
    "dataTypesDependencies": [],
    "dataConnectorsDependencies": [],
    "previewImagesFileNames": [ "SentinelCostsWhite.png", "SentinelCostsBlack.png"],
    "version": "1.5.0",
    "title": "Sentinel Costs",
    "templateRelativePath": "SentinelCosts.json",
    "subtitle": "",
    "provider": "Microsoft Sentinel Community"
  },
  {
    "workbookKey": "AutomationHealth",
    "logoFileName": "Azure_Sentinel.svg",
    "description": "Have a holistic overview of your automation health, gain insights about failures, correlate Microsoft Sentinel health with Logic Apps diagnostics logs and deep dive automation details per incident",
    "dataTypesDependencies": ["SentinelHealth"],
    "dataConnectorsDependencies": [],
    "previewImagesFileNames": [ "AutomationHealthBlack.png", "AutomationHealthWhite.png" ], 
    "version": "1.0.0",
    "title": "Automation health",
    "templateRelativePath": "AutomationHealth.json",
    "subtitle": "",
    "provider": "Microsoft Sentinel Community",
    "support": {
            "tier": "Microsoft"
        },
     "author": {
            "name": "Microsoft Corporation"
        },
     "source": {
            "kind": "Community"
        },
     "categories": {
            "domains": [
                "IT Operations",
                "Platform"
            ]
        }
  },
  {
    "workbookKey": "Dynamics365Workbooks",
    "logoFileName": "DynamicsLogo.svg",
    "description": "This workbook brings together queries and visualizations to assist you in identifying potential threats in your Dynamics 365 audit data.",
    "dataTypesDependencies": [
      "Dynamics365Activity"
    ],
    "dataConnectorsDependencies": [
      "Dynamics365"
    ],
    "previewImagesFileNames": [
      "Dynamics365WorkbookBlack.png",
      "Dynamics365WorkbookWhite.png"
    ],
    "version": "1.0.3",
    "title": "Dynamics365Workbooks",
    "templateRelativePath": "Dynamics365Workbooks.json",
    "subtitle": "",
    "provider": "Microsoft Sentinel Community",
	"support": {
            "tier": "Microsoft"
        },
     "author": {
            "name": "Microsoft Corporation"
        },
     "source": {
            "kind": "Community"
        },
     "categories": {
            "domains": [
                "Cloud Provider",
                "IT Operations",
				"Storage"
            ]
        }
	},	
	{
		"workbookKey": "AzureSensitiveOperationsReview",
		"logoFileName": "",
		"description": "Monitor Sesnitive Operations in Azure Activity using Azure Threat Research Matrix ",
		"dataTypesDependencies": [ "AzureActivity" ],
		"dataConnectorsDependencies": [ "AzureActivity" ],
		"previewImagesFileNames": [ "SensitiveoperationSecurityBlack.png", "SensitiveoperationSecurityWhite.png" ],
		"version": "1.0.0",
		"title": "Azure SensitiveOperations Review Workbook",
		"templateRelativePath": "SensitiveOperationsinAzureActivityLogReview.json",
		"subtitle": "",
		"provider": "Microsoft Sentinel community",
		"support": {
            "tier": "Microsoft"
        },
		"author": {
            "name": "Microsoft Corporation"
        },
		"source": {
            "kind": "Community"
        },
		"categories": {
            "domains": [
                "IT Operations",
                "Platform"
            ]
        }
    },   
    {
      "workbookKey": "MicrosoftSentinelCostEUR",
      "logoFileName": "Azure_Sentinel.svg",
      "description": "This workbook provides an estimated cost in EUR (€) across the main billed items in Microsoft Sentinel: ingestion, retention and automation. It also provides insight about the possible impact of the Microsoft 365 E5 offer.",
      "dataTypesDependencies": [],
      "dataConnectorsDependencies": [],
      "previewImagesFileNames": [ "MicrosoftSentinelCostEURWhite.png", "MicrosoftSentinelCostEURBlack.png"],
      "version": "1.0.0",
      "title": "Microsoft Sentinel Cost (EUR)",
      "templateRelativePath": "MicrosoftSentinelCostEUR.json",
      "subtitle": "",
      "provider": "Microsoft Sentinel Community"
    },
    {
      "workbookKey": "LogAnalyticsQueryAnalysis",
      "logoFileName": "Azure_Sentinel.svg",
      "description": "This workbook provides an analysis on Log Analytics Query Logs.",
      "dataTypesDependencies": [],
      "dataConnectorsDependencies": [],
      "previewImagesFileNames": [ "LogAnalyticsQueryAnalysisBlack.PNG", "LogAnalyticsQueryAnalysisWhite.PNG"],
      "version": "1.0.0",
      "title": "Log Analytics Query Analysis",
      "templateRelativePath": "LogAnalyticsQueryAnalysis.json",
      "subtitle": "",
      "provider": "Microsoft Sentinel Community"
    } 
 ]<|MERGE_RESOLUTION|>--- conflicted
+++ resolved
@@ -1354,11 +1354,7 @@
     "dataTypesDependencies": [],
     "dataConnectorsDependencies": [],
     "previewImagesFileNames": [ "HealthMonitoringWhite1.png", "HealthMonitoringWhite2.png", "HealthMonitoringWhite3.png", "HealthMonitoringBlack1.png", "HealthMonitoringBlack2.png", "HealthMonitoringBlack3.png" ],
-<<<<<<< HEAD
-    "version": "1.1",
-=======
-    "version": "1.0.0",
->>>>>>> 4caa8d5a
+    "version": "1.0.1",
     "title": "Data collection health monitoring",
     "templateRelativePath": "DataCollectionHealthMonitoring.json",
     "subtitle": "",
