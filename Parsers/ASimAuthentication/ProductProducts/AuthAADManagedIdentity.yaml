--- conflicted
+++ resolved
@@ -8,52 +8,14 @@
   Schema: Authentication
   Version: 0.1.0'
 References:
-- Title: ASIM Process Schema
-  Link: https://aka.ms/AzSentinelProcessDoc
+- Title: ASIM Authentication Schema
+  Link: https://aka.ms/AzSentinelAuthenticationDoc
 - Title: ASIM
   Link: https:/aka.ms/AzSentinelNormalization
 Description: |
   This Query Parser maps Azure Active Directory Non Interactive sign in logs (AADNonInteractiveUserSignInLogs) to the Azure Sentinel Information Model authenticaion schema.
 ParserName: vimAuthAADManagedIdentitySignInLogs
 ParserQuery: |
-<<<<<<< HEAD
-=======
-  let FailedReason=datatable(ResultType:string, EventResultDetails:string)[
-    // Reference: https://docs.microsoft.com/en-us/azure/active-directory/develop/reference-aadsts-error-codes
-    '0', 'Success',
-    '50002', 'Logon violates policy',
-    '500021', 'Logon violates policy',
-    '50005', 'Logon violates policy',
-    '53003', 'Logon violates policy',
-    '50034', 'No such user or password',
-    '50059', 'No such user or password',
-    '50053', 'User locked',
-    '50055', 'Password expired',
-    '50056', 'Incorrect password',
-    '50057', 'User disabled',
-    '50058', 'Logon violates policy',
-    '50011', 'Logon violates policy', // Application
-    '50064', 'No such user or password',
-    '50076', 'Logon violates policy',
-    '50079', 'Logon violates policy',
-    '50105', 'Logon violates policy',
-    '50126', 'No such user or password',
-    '50126', 'No such user or password',
-    '50132', 'Password expired',
-    '50133', 'Password expired',
-    '50144', 'Password expired',
-    '50173', 'Password expired', // Token expired
-    '80012', 'Logon violates policy',
-    '51004', 'No such user or password',
-    '50072', 'Logon violates policy',
-    '50005', 'Logon violates policy',
-    '50020', 'Logon violates policy',
-    '50074', 'Logon violates policy', // Failed MFA
-    '70008', 'Password expired',
-    '700016', 'No such user or password', // Application was not found in the directory. This can happen if the application has not been insta
-    '500011', 'No such user or password' // The resource principal was not found in the tenant. This can happen if the application has not been installed by t
-    ];
->>>>>>> 6be61232
   let AADMIAuthentication=(){
     AADManagedIdentitySignInLogs
     | extend
@@ -76,10 +38,10 @@
         , TargetUsernameType='Simple'
         , TargetUserIdType='AADID'
     | extend
-        , SrcGeoCity=Location.city
-        , SrcGeoCountry=Location.countryOrRegion
-        , SrcGeoLocationLatitude=Location.geoCoordinates.latitude
-        , SrcGeoLocationLongitude=Location.geoCoordinates.longitude
+        , SrcGeoCity=tostring(Location.city)
+        , SrcGeoCountry=tostring(Location.countryOrRegion)
+        , SrcGeoLocationLatitude=tostring(Location.geoCoordinates.latitude)
+        , SrcGeoLocationLongitude=tostring(Location.geoCoordinates.longitude)
     | project-rename
         EventOriginalUid = Id
         , TargetSessionId = CorrelationId
