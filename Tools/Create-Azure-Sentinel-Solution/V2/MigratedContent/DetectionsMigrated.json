[
    {
        "FileName": "AVSpringShell.yaml",
        "DetectionId": "3bd33158-3f0b-47e3-a50f-7c20a1b88038",
        "OldPath": "https://github.com/Azure/Azure-Sentinel/blob/master/Detections/SecurityAlert/",
        "NewPath": "https://github.com/Azure/Azure-Sentinel/blob/master/Solutions/Microsoft%20365%20Defender/Analytic%20Rules/"
    },
    {
        "FileName": "AVTarrask.yaml",
        "DetectionId": "1785d372-b9fe-4283-96a6-3a1d83cabfd1",
        "OldPath": "https://github.com/Azure/Azure-Sentinel/blob/master/Detections/SecurityAlert/",
        "NewPath": "https://github.com/Azure/Azure-Sentinel/blob/master/Solutions/Microsoft%20365%20Defender/Analytic%20Rules/"
    },
    {
        "FileName": "AVdetectionsrelatedtoUkrainebasedthreats.yaml",
        "DetectionId": "b6685757-3ed1-4b05-a5bd-2cacadc86c2a",
        "OldPath": "https://github.com/Azure/Azure-Sentinel/blob/master/Detections/SecurityAlert/",
        "NewPath": "https://github.com/Azure/Azure-Sentinel/blob/master/Solutions/Microsoft%20365%20Defender/Analytic%20Rules/"
    },
    {
        "FileName": "PotentialBuildProcessCompromiseMDE.yaml",
        "DetectionId": "1bf6e165-5e32-420e-ab4f-0da8558a8be2",
        "OldPath": "https://github.com/Azure/Azure-Sentinel/blob/master/Detections/MultipleDataSources/",
        "NewPath": "https://github.com/Azure/Azure-Sentinel/blob/master/Solutions/Microsoft%20365%20Defender/Analytic%20Rules/"
    },
    {
        "FileName": "SUNSPOTHashes.yaml",
        "DetectionId": "53e936c6-6c30-4d12-8343-b8a0456e8429",
        "OldPath": "https://github.com/Azure/Azure-Sentinel/blob/master/Detections/MultipleDataSources/",
        "NewPath": "https://github.com/Azure/Azure-Sentinel/blob/master/Solutions/Microsoft%20365%20Defender/Analytic%20Rules/"
    },
    {
        "FileName": "SolarWinds_SUNBURST_&_SUPERNOVA_File-IOCs.yaml",
        "DetectionId": "a3c144f9-8051-47d4-ac29-ffb0c312c910",
        "OldPath": "https://github.com/Azure/Azure-Sentinel/blob/master/Detections/DeviceFileEvents/",
        "NewPath": "https://github.com/Azure/Azure-Sentinel/blob/master/Solutions/Microsoft%20365%20Defender/Analytic%20Rules/"
    },
    {
        "FileName": "SolarWinds_SUNBURST_Network-IOCs.yaml",
        "DetectionId": "a3c144f9-8051-47d4-ac29-ffb0c312c910",
        "OldPath": "https://github.com/Azure/Azure-Sentinel/blob/master/Detections/DeviceNetworkEvents/",
        "NewPath": "https://github.com/Azure/Azure-Sentinel/blob/master/Solutions/Microsoft%20365%20Defender/Analytic%20Rules/"
    },
    {
        "FileName": "SolarWinds_TEARDROP_Process-IOCs.yaml",
        "DetectionId": "738702fd-0a66-42c7-8586-e30f0583f8fe",
        "OldPath": "https://github.com/Azure/Azure-Sentinel/blob/master/Detections/DeviceEvents/",
        "NewPath": "https://github.com/Azure/Azure-Sentinel/blob/master/Solutions/Microsoft%20365%20Defender/Analytic%20Rules/"
    },
    {
        "FileName": "ActiniumAVHits.yaml",
        "DetectionId": "96c8f92e-a617-4158-94ea-dea51557b40e",
        "OldPath": "https://github.com/Azure/Azure-Sentinel/blob/master/Detections/SecurityAlert/",
        "NewPath": "https://github.com/Azure/Azure-Sentinel/blob/master/Solutions/MicrosoftDefenderForEndpoint/Analytic%20Rules/"
    },
    {
        "FileName": "HighNumberofVulnDetectedV2.yaml",
        "DetectionId": "089e2363-8a7a-4899-9ac4-23fcad3104c1",
        "OldPath": "https://github.com/Azure/Azure-Sentinel/blob/master/Detections/QualysVMV2/",
        "NewPath": "https://github.com/Azure/Azure-Sentinel/blob/master/Solutions/QualysVM/Analytic%20Rules/"
    },
    {
        "FileName": "NewHighSeverityVulnDetectedAcrossMulitpleHostsV2.yaml",
        "DetectionId": "da498ea0-f3bd-437f-9f36-eaf5ba5e0a6c",
        "OldPath": "https://github.com/Azure/Azure-Sentinel/blob/master/Detections/QualysVMV2/",
        "NewPath": "https://github.com/Azure/Azure-Sentinel/blob/master/Solutions/QualysVM/Analytic%20Rules"
    },
    {
        "FileName": "SeveralDenyActionsRegistered.yaml",
        "DetectionId": "f8dad4e9-3f19-4d70-ab7f-8f19ccd43a3e",
        "OldPath": "https://github.com/Azure/Azure-Sentinel/blob/master/Detections/AzureFirewall/",
        "NewPath": "https://github.com/Azure/Azure-Sentinel/blob/master/Solutions/Azure%20Firewall/Analytic%20Rules"
    },
    {
        "FileName": "AccountCreatedandDeletedinShortTimeframe.yaml",
        "DetectionId": "bb616d82-108f-47d3-9dec-9652ea0d3bf6",
        "OldPath": "https://github.com/Azure/Azure-Sentinel/blob/master/Detections/AuditLogs/",
        "NewPath": "https://github.com/Azure/Azure-Sentinel/blob/master/Solutions/Azure%20Active%20Directory/Analytic%20Rules"
    },
    {
        "FileName": "AccountCreatedDeletedByNonApprovedUser.yaml",
        "DetectionId": "6d63efa6-7c25-4bd4-a486-aa6bf50fde8a",
        "OldPath": "https://github.com/Azure/Azure-Sentinel/blob/master/Detections/AuditLogs/",
        "NewPath": "https://github.com/Azure/Azure-Sentinel/blob/master/Solutions/Azure%20Active%20Directory/Analytic%20Rules"
    },
    {
        "FileName": "ADFSDomainTrustMods.yaml",
        "DetectionId": "95dc4ae3-e0f2-48bd-b996-cdd22b90f9af",
        "OldPath": "https://github.com/Azure/Azure-Sentinel/blob/master/Detections/AuditLogs/",
        "NewPath": "https://github.com/Azure/Azure-Sentinel/blob/master/Solutions/Azure%20Active%20Directory/Analytic%20Rules"
    },
    {
        "FileName": "AdminPromoAfterRoleMgmtAppPermissionGrant.yaml",
        "DetectionId": "f80d951a-eddc-4171-b9d0-d616bb83efdc",
        "OldPath": "https://github.com/Azure/Azure-Sentinel/blob/master/Detections/AuditLogs/",
        "NewPath": "https://github.com/Azure/Azure-Sentinel/blob/master/Solutions/Azure%20Active%20Directory/Analytic%20Rules"
    },
    {
        "FileName": "AzureADRoleManagementPermissionGrant.yaml",
        "DetectionId": "1ff56009-db01-4615-8211-d4fda21da02d",
        "OldPath": "https://github.com/Azure/Azure-Sentinel/blob/master/Detections/AuditLogs/",
        "NewPath": "https://github.com/Azure/Azure-Sentinel/blob/master/Solutions/Azure%20Active%20Directory/Analytic%20Rules"
    },
    {
        "FileName": "BulkChangestoPrivilegedAccountPermissions.yaml",
        "DetectionId": "218f60de-c269-457a-b882-9966632b9dc6",
        "OldPath": "https://github.com/Azure/Azure-Sentinel/blob/master/Detections/AuditLogs/",
        "NewPath": "https://github.com/Azure/Azure-Sentinel/blob/master/Solutions/Azure%20Active%20Directory/Analytic%20Rules"
    },
    {
        "FileName": "CredentialAddedAfterAdminConsent.yaml",
        "DetectionId": "707494a5-8e44-486b-90f8-155d1797a8eb",
        "OldPath": "https://github.com/Azure/Azure-Sentinel/blob/master/Detections/AuditLogs/",
        "NewPath": "https://github.com/Azure/Azure-Sentinel/blob/master/Solutions/Azure%20Active%20Directory/Analytic%20Rules"
    },
    {
        "FileName": "FirstAppOrServicePrincipalCredential.yaml",
        "DetectionId": "2cfc3c6e-f424-4b88-9cc9-c89f482d016a",
        "OldPath": "https://github.com/Azure/Azure-Sentinel/blob/master/Detections/AuditLogs/",
        "NewPath": "https://github.com/Azure/Azure-Sentinel/blob/master/Solutions/Azure%20Active%20Directory/Analytic%20Rules"
    },
    {
        "FileName": "MailPermissionsAddedToApplication.yaml",
        "DetectionId": "2560515c-07d1-434e-87fb-ebe3af267760",
        "OldPath": "https://github.com/Azure/Azure-Sentinel/blob/master/Detections/AuditLogs/",
        "NewPath": "https://github.com/Azure/Azure-Sentinel/blob/master/Solutions/Azure%20Active%20Directory/Analytic%20Rules"
    },
    {
        "FileName": "MaliciousOAuthApp_O365AttackToolkit.yaml",
        "DetectionId": "f948a32f-226c-4116-bddd-d95e91d97eb9",
        "OldPath": "https://github.com/Azure/Azure-Sentinel/blob/master/Detections/AuditLogs/",
        "NewPath": "https://github.com/Azure/Azure-Sentinel/blob/master/Solutions/Azure%20Active%20Directory/Analytic%20Rules"
    },
    {
        "FileName": "MaliciousOAuthApp_PwnAuth.yaml",
        "DetectionId": "39198934-62a0-4781-8416-a81265c03fd6",
        "OldPath": "https://github.com/Azure/Azure-Sentinel/blob/master/Detections/AuditLogs/",
        "NewPath": "https://github.com/Azure/Azure-Sentinel/blob/master/Solutions/Azure%20Active%20Directory/Analytic%20Rules"
    },
    {
        "FileName": "MultipleAdmin_membership_removals_from_NewAdmin.yaml",
        "DetectionId": "cda5928c-2c1e-4575-9dfa-07568bc27a4f",
        "OldPath": "https://github.com/Azure/Azure-Sentinel/blob/master/Detections/AuditLogs/",
        "NewPath": "https://github.com/Azure/Azure-Sentinel/blob/master/Solutions/Azure%20Active%20Directory/Analytic%20Rules"
    },
    {
        "FileName": "NewAppOrServicePrincipalCredential.yaml",
        "DetectionId": "79566f41-df67-4e10-a703-c38a6213afd8",
        "OldPath": "https://github.com/Azure/Azure-Sentinel/blob/master/Detections/AuditLogs/",
        "NewPath": "https://github.com/Azure/Azure-Sentinel/blob/master/Solutions/Azure%20Active%20Directory/Analytic%20Rules"
    },
    {
        "FileName": "NRT_ADFSDomainTrustMods.yaml",
        "DetectionId": "8540c842-5bbc-4a24-9fb2-a836c0e55a51",
        "OldPath": "https://github.com/Azure/Azure-Sentinel/blob/master/Detections/AuditLogs/",
        "NewPath": "https://github.com/Azure/Azure-Sentinel/blob/master/Solutions/Azure%20Active%20Directory/Analytic%20Rules"
    },
    {
        "FileName": "NRT_NewAppOrServicePrincipalCredential.yaml",
        "DetectionId": "e42e889a-caaf-4dbb-aec6-371b37d64298",
        "OldPath": "https://github.com/Azure/Azure-Sentinel/blob/master/Detections/AuditLogs/",
        "NewPath": "https://github.com/Azure/Azure-Sentinel/blob/master/Solutions/Azure%20Active%20Directory/Analytic%20Rules"
    },
    {
        "FileName": "NRT_PIMElevationRequestRejected.yaml",
        "DetectionId": "5db427b2-f406-4274-b413-e9fcb29412f8",
        "OldPath": "https://github.com/Azure/Azure-Sentinel/blob/master/Detections/AuditLogs/",
        "NewPath": "https://github.com/Azure/Azure-Sentinel/blob/master/Solutions/Azure%20Active%20Directory/Analytic%20Rules"
    },
    {
        "FileName": "NRT_PrivlegedRoleAssignedOutsidePIM.yaml",
        "DetectionId": "14f6da04-2f96-44ee-9210-9ccc1be6401e",
        "OldPath": "https://github.com/Azure/Azure-Sentinel/blob/master/Detections/AuditLogs/",
        "NewPath": "https://github.com/Azure/Azure-Sentinel/blob/master/Solutions/Azure%20Active%20Directory/Analytic%20Rules"
    },
    {
        "FileName": "NRT_UseraddedtoPrivilgedGroups.yaml",
        "DetectionId": "70fc7201-f28e-4ba7-b9ea-c04b96701f13",
        "OldPath": "https://github.com/Azure/Azure-Sentinel/blob/master/Detections/AuditLogs/",
        "NewPath": "https://github.com/Azure/Azure-Sentinel/blob/master/Solutions/Azure%20Active%20Directory/Analytic%20Rules"
    },
    {
        "FileName": "PIMElevationRequestRejected.yaml",
        "DetectionId": "7d7e20f8-3384-4b71-811c-f5e950e8306c",
        "OldPath": "https://github.com/Azure/Azure-Sentinel/blob/master/Detections/AuditLogs/",
        "NewPath": "https://github.com/Azure/Azure-Sentinel/blob/master/Solutions/Azure%20Active%20Directory/Analytic%20Rules"
    },
    {
        "FileName": "PrivlegedRoleAssignedOutsidePIM.yaml",
        "DetectionId": "269435e3-1db8-4423-9dfc-9bf59997da1c",
        "OldPath": "https://github.com/Azure/Azure-Sentinel/blob/master/Detections/AuditLogs/",
        "NewPath": "https://github.com/Azure/Azure-Sentinel/blob/master/Solutions/Azure%20Active%20Directory/Analytic%20Rules"
    },
    {
        "FileName": "RareApplicationConsent.yaml",
        "DetectionId": "83ba3057-9ea3-4759-bf6a-933f2e5bc7ee",
        "OldPath": "https://github.com/Azure/Azure-Sentinel/blob/master/Detections/AuditLogs/",
        "NewPath": "https://github.com/Azure/Azure-Sentinel/blob/master/Solutions/Azure%20Active%20Directory/Analytic%20Rules"
    },
    {
        "FileName": "SuspiciousOAuthApp_OfflineAccess.yaml",
        "DetectionId": "3533f74c-9207-4047-96e2-0eb9383be587",
        "OldPath": "https://github.com/Azure/Azure-Sentinel/blob/master/Detections/AuditLogs/",
        "NewPath": "https://github.com/Azure/Azure-Sentinel/blob/master/Solutions/Azure%20Active%20Directory/Analytic%20Rules"
    },
    {
        "FileName": "SuspiciousServicePrincipalcreationactivity.yaml",
        "DetectionId": "6852d9da-8015-4b95-8ecf-d9572ee0395d",
        "OldPath": "https://github.com/Azure/Azure-Sentinel/blob/master/Detections/AuditLogs/",
        "NewPath": "https://github.com/Azure/Azure-Sentinel/blob/master/Solutions/Azure%20Active%20Directory/Analytic%20Rules"
    },
    {
        "FileName": "UseraddedtoPrivilgedGroups.yaml",
        "DetectionId": "4d94d4a9-dc96-410a-8dea-4d4d4584188b",
        "OldPath": "https://github.com/Azure/Azure-Sentinel/blob/master/Detections/AuditLogs/",
        "NewPath": "https://github.com/Azure/Azure-Sentinel/blob/master/Solutions/Azure%20Active%20Directory/Analytic%20Rules"
    },
    {
        "FileName": "UserAssignedPrivilegedRole.yaml",
        "DetectionId": "050b9b3d-53d0-4364-a3da-1b678b8211ec",
        "OldPath": "https://github.com/Azure/Azure-Sentinel/blob/master/Detections/AuditLogs/",
        "NewPath": "https://github.com/Azure/Azure-Sentinel/blob/master/Solutions/Azure%20Active%20Directory/Analytic%20Rules"
    },    
    {
        "FileName": "AuthenticationMethodsChangedforPrivilegedAccount.yaml",
        "DetectionId": "694c91ee-d606-4ba9-928e-405a2dd0ff0f",
        "OldPath": "https://github.com/Azure/Azure-Sentinel/blob/master/Detections/MultipleDataSources/",
        "NewPath": "https://github.com/Azure/Azure-Sentinel/blob/master/Solutions/Azure%20Active%20Directory/Analytic%20Rules"
    },
    {
        "FileName": "PrivilegedAccountsSigninFailureSpikes.yaml",
        "DetectionId": "34c5aff9-a8c2-4601-9654-c7e46342d03b",
        "OldPath": "https://github.com/Azure/Azure-Sentinel/blob/master/Detections/MultipleDataSources/",
        "NewPath": "https://github.com/Azure/Azure-Sentinel/blob/master/Solutions/Azure%20Active%20Directory/Analytic%20Rules"
    },
    {
        "FileName": "UnusualGuestActivity.yaml",
        "DetectionId": "acc4c247-aaf7-494b-b5da-17f18863878a",
        "OldPath": "https://github.com/Azure/Azure-Sentinel/blob/master/Detections/MultipleDataSources/",
        "NewPath": "https://github.com/Azure/Azure-Sentinel/blob/master/Solutions/Azure%20Active%20Directory/Analytic%20Rules"
    },
    {
        "FileName": "ADFSSignInLogsPasswordSpray.yaml",
        "DetectionId": "5170c3c4-b8c9-485c-910d-a21d965ee181",
        "OldPath": "https://github.com/Azure/Azure-Sentinel/blob/master/Detections/SigninLogs/",
        "NewPath": "https://github.com/Azure/Azure-Sentinel/blob/master/Solutions/Azure%20Active%20Directory/Analytic%20Rules"
    },
    {
        "FileName": "AnomalousUserAppSigninLocationIncrease-detection.yaml",
        "DetectionId": "7cb8f77d-c52f-4e46-b82f-3cf2e106224a",
        "OldPath": "https://github.com/Azure/Azure-Sentinel/blob/master/Detections/SigninLogs/",
        "NewPath": "https://github.com/Azure/Azure-Sentinel/blob/master/Solutions/Azure%20Active%20Directory/Analytic%20Rules"
    },
    {
        "FileName": "AzureAADPowerShellAnomaly.yaml",
        "DetectionId": "50574fac-f8d1-4395-81c7-78a463ff0c52",
        "OldPath": "https://github.com/Azure/Azure-Sentinel/blob/master/Detections/SigninLogs/",
        "NewPath": "https://github.com/Azure/Azure-Sentinel/blob/master/Solutions/Azure%20Active%20Directory/Analytic%20Rules"
    },
    {
        "FileName": "AzurePortalSigninfromanotherAzureTenant.yaml",
        "DetectionId": "87210ca1-49a4-4a7d-bb4a-4988752f978c",
        "OldPath": "https://github.com/Azure/Azure-Sentinel/blob/master/Detections/SigninLogs/",
        "NewPath": "https://github.com/Azure/Azure-Sentinel/blob/master/Solutions/Azure%20Active%20Directory/Analytic%20Rules"
    },
    {
        "FileName": "BruteForceCloudPC.yaml",
        "DetectionId": "3fbc20a4-04c4-464e-8fcb-6667f53e4987",
        "OldPath": "https://github.com/Azure/Azure-Sentinel/blob/master/Detections/SigninLogs/",
        "NewPath": "https://github.com/Azure/Azure-Sentinel/blob/master/Solutions/Azure%20Active%20Directory/Analytic%20Rules"
    },
    {
        "FileName": "BypassCondAccessRule.yaml",
        "DetectionId": "3af9285d-bb98-4a35-ad29-5ea39ba0c628",
        "OldPath": "https://github.com/Azure/Azure-Sentinel/blob/master/Detections/SigninLogs/",
        "NewPath": "https://github.com/Azure/Azure-Sentinel/blob/master/Solutions/Azure%20Active%20Directory/Analytic%20Rules"
    },
    {
        "FileName": "DisabledAccountSigninsAcrossManyApplications.yaml",
        "DetectionId": "75ea5c39-93e5-489b-b1e1-68fa6c9d2d04",
        "OldPath": "https://github.com/Azure/Azure-Sentinel/blob/master/Detections/SigninLogs/",
        "NewPath": "https://github.com/Azure/Azure-Sentinel/blob/master/Solutions/Azure%20Active%20Directory/Analytic%20Rules"
    },
    {
        "FileName": "DistribPassCrackAttempt.yaml",
        "DetectionId": "bfb1c90f-8006-4325-98be-c7fffbc254d6",
        "OldPath": "https://github.com/Azure/Azure-Sentinel/blob/master/Detections/SigninLogs/",
        "NewPath": "https://github.com/Azure/Azure-Sentinel/blob/master/Solutions/Azure%20Active%20Directory/Analytic%20Rules"
    },
    {
        "FileName": "ExplicitMFADeny.yaml",
        "DetectionId": "a22740ec-fc1e-4c91-8de6-c29c6450ad00",
        "OldPath": "https://github.com/Azure/Azure-Sentinel/blob/master/Detections/SigninLogs/",
        "NewPath": "https://github.com/Azure/Azure-Sentinel/blob/master/Solutions/Azure%20Active%20Directory/Analytic%20Rules"
    },
    {
        "FileName": "FailedLogonToAzurePortal.yaml",
        "DetectionId": "223db5c1-1bf8-47d8-8806-bed401b356a4",
        "OldPath": "https://github.com/Azure/Azure-Sentinel/blob/master/Detections/SigninLogs/",
        "NewPath": "https://github.com/Azure/Azure-Sentinel/blob/master/Solutions/Azure%20Active%20Directory/Analytic%20Rules"
    },
    {
        "FileName": "MFARejectedbyUser.yaml",
        "DetectionId": "d99cf5c3-d660-436c-895b-8a8f8448da23",
        "OldPath": "https://github.com/Azure/Azure-Sentinel/blob/master/Detections/SigninLogs/",
        "NewPath": "https://github.com/Azure/Azure-Sentinel/blob/master/Solutions/Azure%20Active%20Directory/Analytic%20Rules"
    },
    {
        "FileName": "NRT_MFARejectedbyUser.yaml",
        "DetectionId": "3617d76d-b15e-4c6f-985e-a1dac73c592d",
        "OldPath": "https://github.com/Azure/Azure-Sentinel/blob/master/Detections/SigninLogs/",
        "NewPath": "https://github.com/Azure/Azure-Sentinel/blob/master/Solutions/Azure%20Active%20Directory/Analytic%20Rules"
    },
    {
        "FileName": "SeamlessSSOPasswordSpray.yaml",
        "DetectionId": "fb7ca1c9-e14c-40a3-856e-28f3c14ea1ba",
        "OldPath": "https://github.com/Azure/Azure-Sentinel/blob/master/Detections/SigninLogs/",
        "NewPath": "https://github.com/Azure/Azure-Sentinel/blob/master/Solutions/Azure%20Active%20Directory/Analytic%20Rules"
    },
    {
        "FileName": "SigninAttemptsByIPviaDisabledAccounts.yaml",
        "DetectionId": "500c103a-0319-4d56-8e99-3cec8d860757",
        "OldPath": "https://github.com/Azure/Azure-Sentinel/blob/master/Detections/SigninLogs/",
        "NewPath": "https://github.com/Azure/Azure-Sentinel/blob/master/Solutions/Azure%20Active%20Directory/Analytic%20Rules"
    },
    {
        "FileName": "SigninBruteForce-AzurePortal.yaml",
        "DetectionId": "28b42356-45af-40a6-a0b4-a554cdfd5d8a",
        "OldPath": "https://github.com/Azure/Azure-Sentinel/blob/master/Detections/SigninLogs/",
        "NewPath": "https://github.com/Azure/Azure-Sentinel/blob/master/Solutions/Azure%20Active%20Directory/Analytic%20Rules"
    },
    {
        "FileName": "SigninPasswordSpray.yaml",
        "DetectionId": "48607a29-a26a-4abf-8078-a06dbdd174a4",
        "OldPath": "https://github.com/Azure/Azure-Sentinel/blob/master/Detections/SigninLogs/",
        "NewPath": "https://github.com/Azure/Azure-Sentinel/blob/master/Solutions/Azure%20Active%20Directory/Analytic%20Rules"
    },
    {
        "FileName": "SuccessThenFail_DiffIP_SameUserandApp.yaml",
        "DetectionId": "02ef8d7e-fc3a-4d86-a457-650fa571d8d2",
        "OldPath": "https://github.com/Azure/Azure-Sentinel/blob/master/Detections/SigninLogs/",
        "NewPath": "https://github.com/Azure/Azure-Sentinel/blob/master/Solutions/Azure%20Active%20Directory/Analytic%20Rules"
    },
    {
        "FileName": "UserAccounts-CABlockedSigninSpikes.yaml",
        "DetectionId": "3a9d5ede-2b9d-43a2-acc4-d272321ff77c",
        "OldPath": "https://github.com/Azure/Azure-Sentinel/blob/master/Detections/SigninLogs/",
        "NewPath": "https://github.com/Azure/Azure-Sentinel/blob/master/Solutions/Azure%20Active%20Directory/Analytic%20Rules"
    },
    {
        "FileName": "AzureWAFmatching_log4j_vuln.yaml",
        "DetectionId": "2de8abd6-a613-450e-95ed-08e503369fb3",
        "OldPath": "https://github.com/Azure/Azure-Sentinel/blob/master/Detections/AzureDiagnostics/",
        "NewPath": "https://github.com/Azure/Azure-Sentinel/blob/master/Solutions/Apache%20Log4j%20Vulnerability%20Detection/Analytic%20Rules"
    },
    {
        "FileName": "Log4jVulnerableMachines.yaml",
        "DetectionId": "3d71fc38-f249-454e-8479-0a358382ef9a",
        "OldPath": "https://github.com/Azure/Azure-Sentinel/blob/master/Detections/SecurityNestedRecommendation/",
        "NewPath": "https://github.com/Azure/Azure-Sentinel/blob/master/Solutions/Apache%20Log4j%20Vulnerability%20Detection/Analytic%20Rules"
    },
    {
        "FileName": "UserAgentSearch_log4j.yaml",
        "DetectionId": "29283b22-a1c0-4d16-b0a9-3460b655a46a",
        "OldPath": "https://github.com/Azure/Azure-Sentinel/blob/master/Detections/MultipleDataSources/",
        "NewPath": "https://github.com/Azure/Azure-Sentinel/blob/master/Solutions/Apache%20Log4j%20Vulnerability%20Detection/Analytic%20Rules"
    },
	{
        "FileName": "ChiaCryptoMining_WindowsEvent.yaml",
        "DetectionId": "7916a17d-d1d1-4ede-af52-46de56a4c467",
        "OldPath": "https://github.com/Azure/Azure-Sentinel/blob/master/Detections/WindowsEvents/",
        "NewPath": "https://github.com/Azure/Azure-Sentinel/blob/master/Solutions/Windows%20Forwarded%20Events/Analytic%20Rules"
    },
	{
        "FileName": "SOURGUM_IOC_WindowsEvent.yaml",
        "DetectionId": "5c798a48-df20-4cc0-8b56-1e0878be29b0",
        "OldPath": "https://github.com/Azure/Azure-Sentinel/blob/master/Detections/WindowsEvents/",
        "NewPath": "https://github.com/Azure/Azure-Sentinel/blob/master/Solutions/Windows%20Forwarded%20Events/Analytic%20Rules"
    },
    {
        "FileName": "AdditionalFilesUploadedByActor.yaml",
        "DetectionId": "b9e3b9f8-a406-4151-9891-e5ff1ddd8c1d",
        "OldPath": "https://github.com/Azure/Azure-Sentinel/blob/master/Detections/MultipleDataSources/",
        "NewPath": "https://github.com/Azure/Azure-Sentinel/blob/master/Solutions/Microsoft%20Defender%20for%20Cloud%20Apps/Analytic%20Rules"
    },
    {
        "FileName": "KeyVaultSensitiveOperations.yaml",
        "DetectionId": "d6491be0-ab2d-439d-95d6-ad8ea39277c5",
        "OldPath": "https://github.com/Azure/Azure-Sentinel/blob/master/Detections/AzureDiagnostics/",
        "NewPath": "https://github.com/Azure/Azure-Sentinel/blob/master/Solutions/Azure%20Key%20Vault/Analytic%20Rules"
    },
    {
        "FileName": "KeyvaultMassSecretRetrieval.yaml",
        "DetectionId": "24f8c234-d1ff-40ec-8b73-96b17a3a9c1c",
        "OldPath": "https://github.com/Azure/Azure-Sentinel/blob/master/Detections/AzureDiagnostics/",
        "NewPath": "https://github.com/Azure/Azure-Sentinel/blob/master/Solutions/Azure%20Key%20Vault/Analytic%20Rules"
    },
    {
        "FileName": "NRT_KeyVaultSensitiveOperations.yaml",
        "DetectionId": "884ead54-cb3f-4676-a1eb-b26532d6cbfd",
        "OldPath": "https://github.com/Azure/Azure-Sentinel/blob/master/Detections/AzureDiagnostics/",
        "NewPath": "https://github.com/Azure/Azure-Sentinel/blob/master/Solutions/Azure%20Key%20Vault/Analytic%20Rules"
    },
    {
        "FileName": "TimeSeriesKeyvaultAccessAnomaly.yaml",
        "DetectionId": "0914adab-90b5-47a3-a79f-7cdcac843aa7",
        "OldPath": "https://github.com/Azure/Azure-Sentinel/blob/master/Detections/AzureDiagnostics/",
        "NewPath": "https://github.com/Azure/Azure-Sentinel/blob/master/Solutions/Azure%20Key%20Vault/Analytic%20Rules"
    },
    {
        "FileName": "CorrelateIPC_Unfamiliar-Atypical.yaml",
        "DetectionId": "fa6cfcf1-b267-46d4-b348-ae7870325507",
        "OldPath": "https://github.com/Azure/Azure-Sentinel/blob/master/Detections/SecurityAlert/",
        "NewPath": "https://github.com/Azure/Azure-Sentinel/blob/master/Solutions/Azure%20Active%20Directory%20Identity%20Protection/Analytic%20Rules"
    },
	{
<<<<<<< HEAD
        "FileName": "ADOAgentPoolCreatedDeleted.yaml",
        "DetectionId": "acfdee3f-b794-404a-aeba-ef6a1fa08ad1",
        "OldPath": "https://github.com/Azure/Azure-Sentinel/blob/master/Detections/AzureDevOpsAuditing/",
        "NewPath": "https://github.com/Azure/Azure-Sentinel/blob/master/Solutions/AzureDevOpsAuditing/Analytic%20Rules"
    },
	{
        "FileName": "ADOAuditStreamDisabled.yaml",
        "DetectionId": "4e8238bd-ff4f-4126-a9f6-09b3b6801b3d",
        "OldPath": "https://github.com/Azure/Azure-Sentinel/blob/master/Detections/AzureDevOpsAuditing/",
        "NewPath": "https://github.com/Azure/Azure-Sentinel/blob/master/Solutions/AzureDevOpsAuditing/Analytic%20Rules"
    },
	{
        "FileName": "ADONewExtensionAdded.yaml",
        "DetectionId": "bf07ca9c-e408-443a-8939-6860a45a929e",
        "OldPath": "https://github.com/Azure/Azure-Sentinel/blob/master/Detections/AzureDevOpsAuditing/",
        "NewPath": "https://github.com/Azure/Azure-Sentinel/blob/master/Solutions/AzureDevOpsAuditing/Analytic%20Rules"
    },
	{
        "FileName": "ADOPATUsedWithBrowser.yaml",
        "DetectionId": "5f0d80db-3415-4265-9d52-8466b7372e3a",
        "OldPath": "https://github.com/Azure/Azure-Sentinel/blob/master/Detections/AzureDevOpsAuditing/",
        "NewPath": "https://github.com/Azure/Azure-Sentinel/blob/master/Solutions/AzureDevOpsAuditing/Analytic%20Rules"
    },
	{
        "FileName": "ADOPipelineModifiedbyNewUser.yaml",
        "DetectionId": "155e9134-d5ad-4a6f-88f3-99c220040b66",
        "OldPath": "https://github.com/Azure/Azure-Sentinel/blob/master/Detections/AzureDevOpsAuditing/",
        "NewPath": "https://github.com/Azure/Azure-Sentinel/blob/master/Solutions/AzureDevOpsAuditing/Analytic%20Rules"
    },
	{
        "FileName": "ADORetentionReduced.yaml",
        "DetectionId": "71d374e0-1cf8-4e50-aecd-ab6c519795c2",
        "OldPath": "https://github.com/Azure/Azure-Sentinel/blob/master/Detections/AzureDevOpsAuditing/",
        "NewPath": "https://github.com/Azure/Azure-Sentinel/blob/master/Solutions/AzureDevOpsAuditing/Analytic%20Rules"
    },
	{
        "FileName": "ADOSecretNotSecured.yaml",
        "DetectionId": "4ca74dc0-8352-4ac5-893c-73571cc78331",
        "OldPath": "https://github.com/Azure/Azure-Sentinel/blob/master/Detections/AzureDevOpsAuditing/",
        "NewPath": "https://github.com/Azure/Azure-Sentinel/blob/master/Solutions/AzureDevOpsAuditing/Analytic%20Rules"
    },
	{
        "FileName": "ADOVariableModifiedByNewUser.yaml",
        "DetectionId": "3b9a44d7-c651-45ed-816c-eae583a6f2f1",
        "OldPath": "https://github.com/Azure/Azure-Sentinel/blob/master/Detections/AzureDevOpsAuditing/",
        "NewPath": "https://github.com/Azure/Azure-Sentinel/blob/master/Solutions/AzureDevOpsAuditing/Analytic%20Rules"
    },
	{
        "FileName": "AzDOAdminGroupAdditions.yaml",
        "DetectionId": "89e6adbd-612c-4fbe-bc3d-32f81baf3b6c",
        "OldPath": "https://github.com/Azure/Azure-Sentinel/blob/master/Detections/AzureDevOpsAuditing/",
        "NewPath": "https://github.com/Azure/Azure-Sentinel/blob/master/Solutions/AzureDevOpsAuditing/Analytic%20Rules"
    },
	{
        "FileName": "AzDOHistoricPrPolicyBypassing.yaml",
        "DetectionId": "4d8de9e6-263e-4845-8618-cd23a4f58b70",
        "OldPath": "https://github.com/Azure/Azure-Sentinel/blob/master/Detections/AzureDevOpsAuditing/",
        "NewPath": "https://github.com/Azure/Azure-Sentinel/blob/master/Solutions/AzureDevOpsAuditing/Analytic%20Rules"
    },
	{
        "FileName": "AzDOHistoricServiceConnectionAdds.yaml",
        "DetectionId": "5efb0cfd-063d-417a-803b-562eae5b0301",
        "OldPath": "https://github.com/Azure/Azure-Sentinel/blob/master/Detections/AzureDevOpsAuditing/",
        "NewPath": "https://github.com/Azure/Azure-Sentinel/blob/master/Solutions/AzureDevOpsAuditing/Analytic%20Rules"
    },
	{
        "FileName": "AzDOPatSessionMisuse.yaml",
        "DetectionId": "ac891683-53c3-4f86-86b4-c361708e2b2b",
        "OldPath": "https://github.com/Azure/Azure-Sentinel/blob/master/Detections/AzureDevOpsAuditing/",
        "NewPath": "https://github.com/Azure/Azure-Sentinel/blob/master/Solutions/AzureDevOpsAuditing/Analytic%20Rules"
    },
	{
        "FileName": "AzDOPipelineCreatedDeletedOneDay.yaml",
        "DetectionId": "17f23fbe-bb73-4324-8ecf-a18545a5dc26",
        "OldPath": "https://github.com/Azure/Azure-Sentinel/blob/master/Detections/AzureDevOpsAuditing/",
        "NewPath": "https://github.com/Azure/Azure-Sentinel/blob/master/Solutions/AzureDevOpsAuditing/Analytic%20Rules"
    },
	{
        "FileName": "AzDOServiceConnectionUsage.yaml",
        "DetectionId": "d564ff12-8f53-41b8-8649-44f76b37b99f",
        "OldPath": "https://github.com/Azure/Azure-Sentinel/blob/master/Detections/AzureDevOpsAuditing/",
        "NewPath": "https://github.com/Azure/Azure-Sentinel/blob/master/Solutions/AzureDevOpsAuditing/Analytic%20Rules"
    },
	{
        "FileName": "ExternalUpstreamSourceAddedtoAzureDevOpsFeed.yaml",
        "DetectionId": "adc32a33-1cd6-46f5-8801-e3ed8337885f",
        "OldPath": "https://github.com/Azure/Azure-Sentinel/blob/master/Detections/AzureDevOpsAuditing/",
        "NewPath": "https://github.com/Azure/Azure-Sentinel/blob/master/Solutions/AzureDevOpsAuditing/Analytic%20Rules"
    },
	{
        "FileName": "NewAgentAddedToPoolbyNewUserorofNewOS.yaml",
        "DetectionId": "4ce177b3-56b1-4f0e-b83e-27eed4cb0b16",
        "OldPath": "https://github.com/Azure/Azure-Sentinel/blob/master/Detections/AzureDevOpsAuditing/",
        "NewPath": "https://github.com/Azure/Azure-Sentinel/blob/master/Solutions/AzureDevOpsAuditing/Analytic%20Rules"
    },
	{
        "FileName": "NewPAPCAPCASaddedtoADO.yaml",
        "DetectionId": "35ce9aff-1708-45b8-a295-5e9a307f5f17",
        "OldPath": "https://github.com/Azure/Azure-Sentinel/blob/master/Detections/AzureDevOpsAuditing/",
        "NewPath": "https://github.com/Azure/Azure-Sentinel/blob/master/Solutions/AzureDevOpsAuditing/Analytic%20Rules"
    },
	{
        "FileName": "NRT_ADOAuditStreamDisable.yaml",
        "DetectionId": "74ed028d-e392-40b7-baef-e69627bf89d1",
        "OldPath": "https://github.com/Azure/Azure-Sentinel/blob/master/Detections/AzureDevOpsAuditing/",
        "NewPath": "https://github.com/Azure/Azure-Sentinel/blob/master/Solutions/AzureDevOpsAuditing/Analytic%20Rules"
=======
        "FileName": "DNS_HighNXDomainCount_detection.yaml",
        "DetectionId": "a0907abe-6925-4d90-af2b-c7e89dc201a6",
        "OldPath": "https://github.com/Azure/Azure-Sentinel/blob/master/Detections/DnsEvents/",
        "NewPath": "https://github.com/Azure/Azure-Sentinel/blob/master/Solutions/Windows%20Server%20DNS/Analytic%20Rules"
    },
	{
        "FileName": "DNS_HighReverseDNSCount_detection.yaml",
        "DetectionId": "15ae38a2-2e29-48f7-883f-863fb25a5a06",
        "OldPath": "https://github.com/Azure/Azure-Sentinel/blob/master/Detections/DnsEvents/",
        "NewPath": "https://github.com/Azure/Azure-Sentinel/blob/master/Solutions/Windows%20Server%20DNS/Analytic%20Rules"
    },
	{
        "FileName": "DNS_Miners.yaml",
        "DetectionId": "0d76e9cf-788d-4a69-ac7d-f234826b5bed",
        "OldPath": "https://github.com/Azure/Azure-Sentinel/blob/master/Detections/DnsEvents/",
        "NewPath": "https://github.com/Azure/Azure-Sentinel/blob/master/Solutions/Windows%20Server%20DNS/Analytic%20Rules"
    },
	{
        "FileName": "DNS_TorProxies.yaml",
        "DetectionId": "a83ef0f4-dace-4767-bce3-ebd32599d2a0",
        "OldPath": "https://github.com/Azure/Azure-Sentinel/blob/master/Detections/DnsEvents/",
        "NewPath": "https://github.com/Azure/Azure-Sentinel/blob/master/Solutions/Windows%20Server%20DNS/Analytic%20Rules"
    },
	{
        "FileName": "NRT_DNS_Related_To_Mining_Pools.yaml",
        "DetectionId": "d5b32cd4-2328-43da-ab47-cd289c1f5efc",
        "OldPath": "https://github.com/Azure/Azure-Sentinel/blob/master/Detections/DnsEvents/",
        "NewPath": "https://github.com/Azure/Azure-Sentinel/blob/master/Solutions/Windows%20Server%20DNS/Analytic%20Rules"
>>>>>>> 4500605d
    }
]<|MERGE_RESOLUTION|>--- conflicted
+++ resolved
@@ -414,7 +414,6 @@
         "NewPath": "https://github.com/Azure/Azure-Sentinel/blob/master/Solutions/Azure%20Active%20Directory%20Identity%20Protection/Analytic%20Rules"
     },
 	{
-<<<<<<< HEAD
         "FileName": "ADOAgentPoolCreatedDeleted.yaml",
         "DetectionId": "acfdee3f-b794-404a-aeba-ef6a1fa08ad1",
         "OldPath": "https://github.com/Azure/Azure-Sentinel/blob/master/Detections/AzureDevOpsAuditing/",
@@ -521,7 +520,8 @@
         "DetectionId": "74ed028d-e392-40b7-baef-e69627bf89d1",
         "OldPath": "https://github.com/Azure/Azure-Sentinel/blob/master/Detections/AzureDevOpsAuditing/",
         "NewPath": "https://github.com/Azure/Azure-Sentinel/blob/master/Solutions/AzureDevOpsAuditing/Analytic%20Rules"
-=======
+},
+{
         "FileName": "DNS_HighNXDomainCount_detection.yaml",
         "DetectionId": "a0907abe-6925-4d90-af2b-c7e89dc201a6",
         "OldPath": "https://github.com/Azure/Azure-Sentinel/blob/master/Detections/DnsEvents/",
@@ -550,6 +550,5 @@
         "DetectionId": "d5b32cd4-2328-43da-ab47-cd289c1f5efc",
         "OldPath": "https://github.com/Azure/Azure-Sentinel/blob/master/Detections/DnsEvents/",
         "NewPath": "https://github.com/Azure/Azure-Sentinel/blob/master/Solutions/Windows%20Server%20DNS/Analytic%20Rules"
->>>>>>> 4500605d
     }
 ]