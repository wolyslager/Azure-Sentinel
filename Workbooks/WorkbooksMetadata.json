--- conflicted
+++ resolved
@@ -3684,7 +3684,28 @@
     }
   },
   {
-<<<<<<< HEAD
+    "workbookKey": "CiscoSDWANWorkbook",
+    "logoFileName": "cisco-logo-72px.svg",
+    "description": "Cisco SD-WAN Workbook equips administrators with the necessary tools to implement robust security measures and stay ahead of emerging threats.By leveraging the insights and recommendations provided in the workbook, network administrators can effectively protect their SD-WAN infrastructure from potential vulnerabilities and ensure a secure and reliable network connectivity for their organization.",
+    "dataTypesDependencies": [
+        "Syslog",
+        "CiscoSDWANNetflow_CL"
+    ],
+    "dataConnectorsDependencies": ["CiscoSDWAN"],
+    "previewImagesFileNames": [
+        "CiscoSDWANWhite1.png",
+        "CiscoSDWANWhite2.png",
+        "CiscoSDWANWhite3.png",
+        "CiscoSDWANBlack1.png",
+        "CiscoSDWANBlack2.png",
+        "CiscoSDWANBlack3.png"
+    ],
+    "version": "1.0.0",
+    "title": "Cisco SD-WAN",
+    "templateRelativePath": "CiscoSDWAN.json",
+    "provider": "Cisco"
+  },
+  {
     "workbookKey": "VectraXDR",
     "logoFileName": "",
     "description": "This workbook provides visualization of Audit, Detections, Entity Scoring, Lockdown and Health data.",
@@ -3715,27 +3736,5 @@
     "templateRelativePath": "VectraXDR.json",
     "subtitle": "",
     "provider": "Vectra"
-=======
-    "workbookKey": "CiscoSDWANWorkbook",
-    "logoFileName": "cisco-logo-72px.svg",
-    "description": "Cisco SD-WAN Workbook equips administrators with the necessary tools to implement robust security measures and stay ahead of emerging threats.By leveraging the insights and recommendations provided in the workbook, network administrators can effectively protect their SD-WAN infrastructure from potential vulnerabilities and ensure a secure and reliable network connectivity for their organization.",
-    "dataTypesDependencies": [
-        "Syslog",
-        "CiscoSDWANNetflow_CL"
-    ],
-    "dataConnectorsDependencies": ["CiscoSDWAN"],
-    "previewImagesFileNames": [
-        "CiscoSDWANWhite1.png",
-        "CiscoSDWANWhite2.png",
-        "CiscoSDWANWhite3.png",
-        "CiscoSDWANBlack1.png",
-        "CiscoSDWANBlack2.png",
-        "CiscoSDWANBlack3.png"
-    ],
-    "version": "1.0.0",
-    "title": "Cisco SD-WAN",
-    "templateRelativePath": "CiscoSDWAN.json",
-    "provider": "Cisco"
->>>>>>> f2075a22
   }
 ]