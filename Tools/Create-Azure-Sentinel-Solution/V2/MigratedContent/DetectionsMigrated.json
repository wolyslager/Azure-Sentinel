--- conflicted
+++ resolved
@@ -1236,7 +1236,6 @@
         "NewPath": "https://github.com/Azure/Azure-Sentinel/blob/master/Solutions/Network%20Threat%20Protection%20Essentials/Analytic%20Rules"
     },
     {
-<<<<<<< HEAD
         "FileName": "FailedLogonAttempts_UnknownUser.yaml",
         "DetectionId": "e7ec9fa6-e7f7-41ed-a34b-b956837a3ee6",
         "OldPath": "https://github.com/Azure/Azure-Sentinel/blob/master/Detections/Syslog/",
@@ -1265,7 +1264,8 @@
         "DetectionId": "e1ce0eab-10d1-4aae-863f-9a383345ba88",
         "OldPath": "https://github.com/Azure/Azure-Sentinel/blob/master/Detections/Syslog/",
         "NewPath": "https://github.com/Azure/Azure-Sentinel/blob/master/Solutions/Syslog/Analytic%20Rules"
-=======
+    },
+    {
         "FileName": "ActiniumFeb2022.yaml",
         "DetectionId": "825991eb-ea39-4590-9de2-ee97ef42eb93",
         "OldPath": "https://github.com/Azure/Azure-Sentinel/blob/master/Detections/MultipleDataSources/",
@@ -1474,7 +1474,6 @@
         "DetectionId": "3174a9ec-d0ad-4152-8307-94ed04fa450a",
         "OldPath": "https://github.com/Azure/Azure-Sentinel/blob/master/Detections/MultipleDataSources/",
         "NewPath": "https://github.com/Azure/Azure-Sentinel/blob/master/Solutions/Legacy%20IOC%20based%20Threat%20Protection/Analytic%20Rules"
->>>>>>> 74d86d93
     },
     {
         "FileName": "MaliciousWAFSessions.yaml",
