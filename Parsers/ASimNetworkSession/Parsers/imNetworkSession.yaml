--- conflicted
+++ resolved
@@ -43,11 +43,8 @@
   - _Im_NetworkSession_CiscoISE
   - _Im_NetworkSession_BarracudaWAF
   - _Im_NetworkSession_SentinelOne
-<<<<<<< HEAD
+  - _Im_NetworkSession_CiscoFirepower
   - _Im_NetworkSession_CrowdStrikeFalconHost
-=======
-  - _Im_NetworkSession_CiscoFirepower
->>>>>>> 10e7ec25
 ParserParams:
   - Name: starttime
     Type: datetime
@@ -119,10 +116,7 @@
     , vimNetworkSessionCiscoMeraki                     (starttime, endtime, srcipaddr_has_any_prefix, dstipaddr_has_any_prefix, ipaddr_has_any_prefix, dstportnumber, hostname_has_any, dvcaction, eventresult, ASimBuiltInDisabled or ('ExcludevimNetworkSessionCiscoMeraki'      in (DisabledParsers) ))
     , vimNetworkSessionCiscoISE                        (starttime, endtime, srcipaddr_has_any_prefix, dstipaddr_has_any_prefix, ipaddr_has_any_prefix, dstportnumber, hostname_has_any, dvcaction, eventresult, ASimBuiltInDisabled or ('ExcludevimNetworkSessionCiscoISE'      in (DisabledParsers) ))
     , vimNetworkSessionBarracudaWAF                    (starttime, endtime, srcipaddr_has_any_prefix, dstipaddr_has_any_prefix, ipaddr_has_any_prefix, dstportnumber, hostname_has_any, dvcaction, eventresult, ASimBuiltInDisabled or ('ExcludevimNetworkSessionBarracudaWAF'      in (DisabledParsers) ))
-<<<<<<< HEAD
+    , vimNetworkSessionCiscoFirepower                  (starttime, endtime, srcipaddr_has_any_prefix, dstipaddr_has_any_prefix, ipaddr_has_any_prefix, dstportnumber, hostname_has_any, dvcaction, eventresult, ASimBuiltInDisabled or ('ExcludevimNetworkSessionCiscoFirepower'      in (DisabledParsers) ))
     , vimNetworkSessionCrowdStrikeFalconHost           (starttime, endtime, srcipaddr_has_any_prefix, dstipaddr_has_any_prefix, ipaddr_has_any_prefix, dstportnumber, hostname_has_any, dvcaction, eventresult, ASimBuiltInDisabled or ('ExcludevimNetworkSessionCrowdStrikeFalconHost'      in (DisabledParsers) ))
-=======
-    , vimNetworkSessionCiscoFirepower                  (starttime, endtime, srcipaddr_has_any_prefix, dstipaddr_has_any_prefix, ipaddr_has_any_prefix, dstportnumber, hostname_has_any, dvcaction, eventresult, ASimBuiltInDisabled or ('ExcludevimNetworkSessionCiscoFirepower'      in (DisabledParsers) ))
->>>>>>> 10e7ec25
   };
   NetworkSessionsGeneric(starttime=starttime, endtime=endtime, srcipaddr_has_any_prefix=srcipaddr_has_any_prefix, dstipaddr_has_any_prefix=dstipaddr_has_any_prefix, ipaddr_has_any_prefix=ipaddr_has_any_prefix, dstportnumber=dstportnumber, hostname_has_any=hostname_has_any, dvcaction=dvcaction, eventresult=eventresult, pack=pack)