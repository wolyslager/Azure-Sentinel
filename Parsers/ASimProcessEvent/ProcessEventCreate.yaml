Parser:
  Title: ASIM Source Agnostic Process Creation Event Parser
  Version: '0.1'
  LastUpdated: June 23, 2021
Product:
  Name: Multiple
Normalization:
  Schema: ProcessEvent
  Version: '0.1.0'
References:
- Title: ASIM Process Schema
  Link: https://aka.ms/AzSentinelProcessEventsDoc
- Title: ASIM
  Link: https:/aka.ms/AzSentinelNormalization
Description: |
  ASIM Process Creation source agnostic parser
ParserName: imProcessCreate
ParserQuery: |
  union isfuzzy=true
    vimProcessEmpty,
    vimProcessEventMicrosoft365D,
    vimProcessCreateMicrosoftSysmon,
    vimProcessCreateMicrosoftSecurityEvents,
    vimProcessCreateLinuxSysmon,
<<<<<<< HEAD
    vimProcessCreationMicrosoftWindowsEvents
=======
    vimProcessEventAD4IoT
>>>>>>> bf4c4c11
<|MERGE_RESOLUTION|>--- conflicted
+++ resolved
@@ -22,8 +22,5 @@
     vimProcessCreateMicrosoftSysmon,
     vimProcessCreateMicrosoftSecurityEvents,
     vimProcessCreateLinuxSysmon,
-<<<<<<< HEAD
-    vimProcessCreationMicrosoftWindowsEvents
-=======
-    vimProcessEventAD4IoT
->>>>>>> bf4c4c11
+    vimProcessCreationMicrosoftWindowsEvents,
+    vimProcessEventAD4IoT