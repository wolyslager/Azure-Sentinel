--- conflicted
+++ resolved
@@ -1370,7 +1370,6 @@
     "validationFailReason": "Since the content moved to new location, created dummy file with guidence for redirecting the customers to new location"
   },
   {
-<<<<<<< HEAD
     "id": "2850f994-0815-4b67-814c-c6281099b861",
     "templateName": "Dev-0270PowershellSep2022.yaml",
     "validationFailReason": "Since the content moved to new location, created dummy file with guidence for redirecting the customers to new location"
@@ -1383,7 +1382,9 @@
   {
     "id": "5cea0706-86b7-4a00-8b4e-e5b2b78316fd",
     "templateName": "Dev-0270WMICDiscoverySep2022.yaml",
-=======
+    "validationFailReason": "Since the content moved to new location, created dummy file with guidence for redirecting the customers to new location"
+  },
+  {
     "id": "63645035-93cc-40e3-b9cc-a5ffeacf82f0",
     "templateName": "ProofpointPODBinaryInAttachment.yaml",
     "validationFailReason": "Since the content moved to new location, created dummy file with guidence for redirecting the customers to new location"
@@ -1479,7 +1480,6 @@
   {
     "id": "04651b8c-813b-4280-b0f2-fba37af08902",
     "templateName": "ZincOctober2022_IP_Domain_Hash_IOC.yaml",
->>>>>>> 42045cf2
     "validationFailReason": "Since the content moved to new location, created dummy file with guidence for redirecting the customers to new location"
   }
 ]