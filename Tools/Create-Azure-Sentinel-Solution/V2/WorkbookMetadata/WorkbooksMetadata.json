--- conflicted
+++ resolved
@@ -4743,7 +4743,6 @@
   "provider": "Microsoft Sentinel Community"
 },
 {
-<<<<<<< HEAD
   "workbookKey": "VotiroWorkbook",
   "logoFileName": "",
   "description": "Votiro Workbook Description",
@@ -4755,7 +4754,8 @@
   "templateRelativePath": "Votiro Monitoring Dashboard.json",
   "subtitle": "",
   "provider": "Votiro"
-=======
+},
+{
   "workbookKey": "MicrosoftExchangeLeastPrivilegewithRBAC-Online",
   "logoFileName": "Azure_Sentinel.svg",
   "description": "This Workbook, dedicated to Exchange Online environments is built to have a simple view of non-standard RBAC delegations on an Exchange Online tenant. This Workbook allow you to go deep dive on custom delegation and roles and also members of each delegation, including the nested level and the group imbrication on your environment.",
@@ -4868,7 +4868,6 @@
   "templateRelativePath": "Microsoft Exchange Security Review.json",
   "subtitle": "",
   "provider": "Microsoft"
->>>>>>> 2295dfd2
 },
 {
   "workbookKey": "ibossMalwareAndC2Workbook",
