id: 767b8f6d-8029-4c92-afe1-282167d9d49a
name: Connection from external IP to OMI related Ports
description: |
  'This query identifies connection attempts from the external IP addresses to the management ports(5985,5986,1270) related to Open Management Infrastructure(OMI). 
   OMI is the Linux equivalent of Windows WMI and helps users manage configurations across remote and local environments. 
   The query aims to find attacks targeting OMI vulnerability (CVE-2021-38647). The query primarily leverages the Network Session normalization schema(imNetworkSession) 
   as well as a few other logs to look for this activity. The Network normalizing parsers can be deployed in a click using an ARM Template shared in the link below:
   Reference: https://techcommunity.microsoft.com/t5/azure-sentinel/hunting-for-omi-vulnerability-exploitation-with-azure-sentinel/ba-p/2764093
   Reference: https://www.wiz.io/blog/omigod-critical-vulnerabilities-in-omi-azure
   Reference: https://github.com/Azure/Azure-Sentinel/tree/master/Parsers/ASimNetworkSession
requiredDataConnectors:
  - connectorId: AzureNetworkWatcher
    dataTypes:
      - AzureNetworkAnalytics_CL
  - connectorId: AzureMonitor(VMInsights)
    dataTypes:
      - VMConnection
  - connectorId: AzureFirewall
    dataTypes: 
      - AzureDiagnostics
tactics:
  - Reconnaissance
  - InitialAccess
relevantTechniques:
  - T1595
  - T1190
tags:
  - OMIGOD
  - CVE-2021-38647
query: |
  let Port = dynamic(["5985","5986","1270"]); 
  (union isfuzzy=true
  (imNetworkSession
  | extend result = ipv4_is_private(SrcIpAddr)
  | where result == 0  and SrcIpAddr != "127.0.0.1"
  | where DstPortNumber in (Port)
  | where EventResult != 'Failure'
  | project TimeGenerated, EventProduct, EventResourceId, EventResult, SourceIp = SrcIpAddr, DestinationIp = DstIpAddr,Type, Computer, DestinationPort= DstPortNumber, SrcPortNumber, Protocol = NetworkProtocol, RemoteCountry = SrcGeoCountry, SrcGeoCity, RemoteLatitude = SrcGeoLatitude, RemoteLongitude = SrcGeoLongitude
  | extend Timestamp = TimeGenerated, HostCustomEntity = Computer, IPCustomEntity = SourceIp 
  ),
  (VMConnection
  | where Direction == "inbound"
  | extend result = ipv4_is_private(SourceIp)
  | where result == 0  and SourceIp != "127.0.0.1"
  | where ProcessName == 'omiengine'
  | where DestinationPort in (Port)
  | project TimeGenerated, Computer, Direction, ProcessName, SourceIp, DestinationIp, DestinationPort, Protocol, RemoteCountry, RemoteLatitude, RemoteLongitude, Type
  | extend Timestamp = TimeGenerated, HostCustomEntity = Computer, IPCustomEntity = SourceIp
  ),
  (AzureNetworkAnalytics_CL
  | extend result = ipv4_is_private(SrcIP_s) 
  | where result == 0 and SrcIP_s != "127.0.0.1"
  | where L7Protocol_s has 'wsman'
  | where DestPort_d in (Port)
  | parse VM_s with * '/' VM 
  | project TimeGenerated, SourceIp = SrcIP_s, DestinationIp = DestIP_s, DestinationPort = DestPort_d, Protocol = L7Protocol_s, NSGRule_s, VM, Type
  | extend Timestamp = TimeGenerated, HostCustomEntity = VM, IPCustomEntity = SourceIp
  ),
  AzureDiagnostics
  | where Category == "AzureFirewallNetworkRule" and OperationName == "AzureFirewallNatRuleLog"
  | parse msg_s with Protocol ' request from ' SourceIp ':' SourcePort ' to ' DestinationIp ':' DestinationPort " was " Action " to " InternalIP ':' InternalPort
  | where DestinationPort in (Port)
  | project TimeGenerated, SourceIp, DestinationIp, DestinationPort, Protocol, Action, Resource
  | extend Timestamp = TimeGenerated, IPCustomEntity = SourceIp
  )
  )
<<<<<<< HEAD
version: 1.0.0
=======
version: 1.0.1
>>>>>>> 6fd8ceef
metadata:
    source:
        kind: Community
    author:
        name: Ajeet Prakash
    support:
        tier: Community
    categories:
        domains: [ "Security - Network" ]<|MERGE_RESOLUTION|>--- conflicted
+++ resolved
@@ -64,11 +64,7 @@
   | extend Timestamp = TimeGenerated, IPCustomEntity = SourceIp
   )
   )
-<<<<<<< HEAD
-version: 1.0.0
-=======
 version: 1.0.1
->>>>>>> 6fd8ceef
 metadata:
     source:
         kind: Community
