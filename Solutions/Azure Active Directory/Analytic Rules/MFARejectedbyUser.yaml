id: d99cf5c3-d660-436c-895b-8a8f8448da23
name: MFA Rejected by User
description: |
  'Identifies occurances where a user has rejected an MFA prompt. This could be an indicator that a threat actor has compromised the username and password of this user account and is using it to try and log into the account.
  Ref : https://docs.microsoft.com/azure/active-directory/fundamentals/security-operations-user-accounts#monitoring-for-failed-unusual-sign-ins
  This query has also been updated to include UEBA logs IdentityInfo and BehaviorAnalytics for contextual information around the results.'
severity: Medium
requiredDataConnectors:
  - connectorId: AzureActiveDirectory
    dataTypes:
      - SigninLogs
  - connectorId: BehaviorAnalytics
    dataTypes:
      - BehaviorAnalytics
  - connectorId: IdentityInfo
    dataTypes:
      - IdentityInfo
queryFrequency: 1h
queryPeriod: 1h
triggerOperator: gt
triggerThreshold: 0
status: Available
tactics:
  - InitialAccess
relevantTechniques:
  - T1078.004
tags:
  - AADSecOpsGuide
query: |
  let riskScoreCutoff = 20; //Adjust this based on volume of results
  SigninLogs
  | where ResultType == 500121
  | extend additionalDetails_ = tostring(Status.additionalDetails)
<<<<<<< HEAD
  | extend UserPrincipalName = tolower(UserPrincipalName)
  | where additionalDetails_ =~ "MFA denied; user declined the authentication"
=======
  | where additionalDetails_ =~ "MFA denied; user declined the authentication" or additionalDetails_ has "fraud"
>>>>>>> 0763dccf
  | summarize StartTime = min(TimeGenerated), EndTIme = max(TimeGenerated) by UserPrincipalName, UserId, AADTenantId, IPAddress
  | extend Name = tostring(split(UserPrincipalName,'@',0)[0]), UPNSuffix = tostring(split(UserPrincipalName,'@',1)[0])
  | join kind=leftouter (
      IdentityInfo
      | summarize LatestReportTime = arg_max(TimeGenerated, *) by AccountUPN
      | extend BlastRadiusInt = iif(BlastRadius == "High", 1, 0)
      | project AccountUPN, Tags, JobTitle, GroupMembership, AssignedRoles, UserType, IsAccountEnabled, BlastRadiusInt
      | summarize
          Tags = make_set(Tags, 1000),
          GroupMembership = make_set(GroupMembership, 1000),
          AssignedRoles = make_set(AssignedRoles, 1000),
          BlastRadiusInt = sum(BlastRadiusInt),
          UserType = make_set(UserType, 1000),
          UserAccountControl = make_set(UserType, 1000)
      by AccountUPN
      | extend UserPrincipalName=tolower(AccountUPN)
  ) on UserPrincipalName
  | join kind=leftouter (
      BehaviorAnalytics
      | where ActivityType in ("FailedLogOn", "LogOn")
      | where isnotempty(SourceIPAddress)
      | project UsersInsights, DevicesInsights, ActivityInsights, InvestigationPriority, SourceIPAddress
      | project-rename IPAddress = SourceIPAddress
      | summarize
          UsersInsights = make_set(UsersInsights, 1000),
          DevicesInsights = make_set(DevicesInsights, 1000),
          IPInvestigationPriority = sum(InvestigationPriority)
      by IPAddress)
  on IPAddress
  | extend UEBARiskScore = BlastRadiusInt + IPInvestigationPriority
  | where  UEBARiskScore > riskScoreCutoff
  | sort by UEBARiskScore desc 
entityMappings:
  - entityType: Account
    fieldMappings:
      - identifier: Name
        columnName: Name
      - identifier: UPNSuffix
        columnName: UPNSuffix
      - identifier: AadUserId
        columnName: UserId
  - entityType: IP
    fieldMappings:
      - identifier: Address
        columnName: IPAddress
<<<<<<< HEAD
version: 2.0.5
=======
version: 1.0.6
>>>>>>> 0763dccf
kind: Scheduled<|MERGE_RESOLUTION|>--- conflicted
+++ resolved
@@ -31,12 +31,8 @@
   SigninLogs
   | where ResultType == 500121
   | extend additionalDetails_ = tostring(Status.additionalDetails)
-<<<<<<< HEAD
   | extend UserPrincipalName = tolower(UserPrincipalName)
-  | where additionalDetails_ =~ "MFA denied; user declined the authentication"
-=======
   | where additionalDetails_ =~ "MFA denied; user declined the authentication" or additionalDetails_ has "fraud"
->>>>>>> 0763dccf
   | summarize StartTime = min(TimeGenerated), EndTIme = max(TimeGenerated) by UserPrincipalName, UserId, AADTenantId, IPAddress
   | extend Name = tostring(split(UserPrincipalName,'@',0)[0]), UPNSuffix = tostring(split(UserPrincipalName,'@',1)[0])
   | join kind=leftouter (
@@ -82,9 +78,5 @@
     fieldMappings:
       - identifier: Address
         columnName: IPAddress
-<<<<<<< HEAD
-version: 2.0.5
-=======
-version: 1.0.6
->>>>>>> 0763dccf
+version: 2.0.0
 kind: Scheduled